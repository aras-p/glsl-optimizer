/*
 * Mesa 3-D graphics library
 *
 * Copyright (C) 1999-2008  Brian Paul   All Rights Reserved.
 *
 * Permission is hereby granted, free of charge, to any person obtaining a
 * copy of this software and associated documentation files (the "Software"),
 * to deal in the Software without restriction, including without limitation
 * the rights to use, copy, modify, merge, publish, distribute, sublicense,
 * and/or sell copies of the Software, and to permit persons to whom the
 * Software is furnished to do so, subject to the following conditions:
 *
 * The above copyright notice and this permission notice shall be included
 * in all copies or substantial portions of the Software.
 *
 * THE SOFTWARE IS PROVIDED "AS IS", WITHOUT WARRANTY OF ANY KIND, EXPRESS
 * OR IMPLIED, INCLUDING BUT NOT LIMITED TO THE WARRANTIES OF MERCHANTABILITY,
 * FITNESS FOR A PARTICULAR PURPOSE AND NONINFRINGEMENT.  IN NO EVENT SHALL
 * THE AUTHORS OR COPYRIGHT HOLDERS BE LIABLE FOR ANY CLAIM, DAMAGES OR
 * OTHER LIABILITY, WHETHER IN AN ACTION OF CONTRACT, TORT OR OTHERWISE,
 * ARISING FROM, OUT OF OR IN CONNECTION WITH THE SOFTWARE OR THE USE OR
 * OTHER DEALINGS IN THE SOFTWARE.
 */


/**
 * \file glheader.h
 * Wrapper for GL/gl.h
 */


#ifndef GLHEADER_H
#define GLHEADER_H




#define GL_GLEXT_PROTOTYPES
#include "glminimal.h"


// just the set of constants needed from glext.h
#define GL_FRAGMENT_SHADER                0x8B30
#define GL_VERTEX_SHADER                  0x8B31
#define GL_GEOMETRY_SHADER                0x8DD9

#define GL_DEBUG_TYPE_ERROR_ARB           0x824C
#define GL_DEBUG_TYPE_DEPRECATED_BEHAVIOR_ARB 0x824D
#define GL_DEBUG_TYPE_UNDEFINED_BEHAVIOR_ARB 0x824E
#define GL_DEBUG_TYPE_PORTABILITY_ARB     0x824F
#define GL_DEBUG_TYPE_PERFORMANCE_ARB     0x8250
#define GL_DEBUG_TYPE_OTHER_ARB           0x8251

#define GL_FLOAT_VEC2                     0x8B50
#define GL_FLOAT_VEC3                     0x8B51
#define GL_FLOAT_VEC4                     0x8B52
#define GL_INT_VEC2                       0x8B53
#define GL_INT_VEC3                       0x8B54
#define GL_INT_VEC4                       0x8B55
#define GL_BOOL                           0x8B56
#define GL_BOOL_VEC2                      0x8B57
#define GL_BOOL_VEC3                      0x8B58
#define GL_BOOL_VEC4                      0x8B59
#define GL_FLOAT_MAT2                     0x8B5A
#define GL_FLOAT_MAT3                     0x8B5B
#define GL_FLOAT_MAT4                     0x8B5C
#define GL_SAMPLER_1D                     0x8B5D
#define GL_SAMPLER_2D                     0x8B5E
#define GL_SAMPLER_3D                     0x8B5F
#define GL_SAMPLER_CUBE                   0x8B60
#define GL_SAMPLER_1D_SHADOW              0x8B61
#define GL_SAMPLER_2D_SHADOW              0x8B62

#define GL_FLOAT_MAT2x3                   0x8B65
#define GL_FLOAT_MAT2x4                   0x8B66
#define GL_FLOAT_MAT3x2                   0x8B67
#define GL_FLOAT_MAT3x4                   0x8B68
#define GL_FLOAT_MAT4x2                   0x8B69
#define GL_FLOAT_MAT4x3                   0x8B6A

#define GL_SAMPLER_1D_ARRAY               0x8DC0
#define GL_SAMPLER_2D_ARRAY               0x8DC1
#define GL_SAMPLER_1D_ARRAY_SHADOW        0x8DC3
#define GL_SAMPLER_2D_ARRAY_SHADOW        0x8DC4
#define GL_SAMPLER_CUBE_SHADOW            0x8DC5
#define GL_UNSIGNED_INT_VEC2              0x8DC6
#define GL_UNSIGNED_INT_VEC3              0x8DC7
#define GL_UNSIGNED_INT_VEC4              0x8DC8
#define GL_INT_SAMPLER_1D                 0x8DC9
#define GL_INT_SAMPLER_2D                 0x8DCA
#define GL_INT_SAMPLER_3D                 0x8DCB
#define GL_INT_SAMPLER_CUBE               0x8DCC
#define GL_INT_SAMPLER_1D_ARRAY           0x8DCE
#define GL_INT_SAMPLER_2D_ARRAY           0x8DCF
#define GL_UNSIGNED_INT_SAMPLER_1D        0x8DD1
#define GL_UNSIGNED_INT_SAMPLER_2D        0x8DD2
#define GL_UNSIGNED_INT_SAMPLER_3D        0x8DD3
#define GL_UNSIGNED_INT_SAMPLER_CUBE      0x8DD4
#define GL_UNSIGNED_INT_SAMPLER_1D_ARRAY  0x8DD6
#define GL_UNSIGNED_INT_SAMPLER_2D_ARRAY  0x8DD7

#define GL_SAMPLER_2D_RECT                0x8B63
#define GL_SAMPLER_2D_RECT_SHADOW         0x8B64
#define GL_SAMPLER_BUFFER                 0x8DC2
#define GL_INT_SAMPLER_2D_RECT            0x8DCD
#define GL_INT_SAMPLER_BUFFER             0x8DD0
#define GL_UNSIGNED_INT_SAMPLER_2D_RECT   0x8DD5
#define GL_UNSIGNED_INT_SAMPLER_BUFFER    0x8DD8
#define GL_TEXTURE_BUFFER                 0x8C2A
#define GL_MAX_TEXTURE_BUFFER_SIZE        0x8C2B
#define GL_TEXTURE_BINDING_BUFFER         0x8C2C
#define GL_TEXTURE_BUFFER_DATA_STORE_BINDING 0x8C2D
#define GL_TEXTURE_RECTANGLE              0x84F5
#define GL_TEXTURE_BINDING_RECTANGLE      0x84F6

#define GL_INTERLEAVED_ATTRIBS            0x8C8C
#define GL_SEPARATE_ATTRIBS               0x8C8D


#ifdef __cplusplus
extern "C" {
#endif


<<<<<<< HEAD
typedef int GLfixed;
=======
>>>>>>> 74be77a9
typedef int GLclampx;
typedef unsigned short GLhalfARB;


#ifndef GL_OES_EGL_image
typedef void *GLeglImageOES;
#endif


#ifndef GL_OES_EGL_image_external
#define GL_TEXTURE_EXTERNAL_OES                                 0x8D65
#define GL_SAMPLER_EXTERNAL_OES                                 0x8D66
#define GL_TEXTURE_BINDING_EXTERNAL_OES                         0x8D67
#define GL_REQUIRED_TEXTURE_IMAGE_UNITS_OES                     0x8D68
#endif


#ifndef GL_OES_point_size_array
#define GL_POINT_SIZE_ARRAY_OES                                 0x8B9C
#define GL_POINT_SIZE_ARRAY_TYPE_OES                            0x898A
#define GL_POINT_SIZE_ARRAY_STRIDE_OES                          0x898B
#define GL_POINT_SIZE_ARRAY_POINTER_OES                         0x898C
#define GL_POINT_SIZE_ARRAY_BUFFER_BINDING_OES                  0x8B9F
#endif


#ifndef GL_OES_draw_texture
#define GL_TEXTURE_CROP_RECT_OES  0x8B9D
#endif


#ifndef GL_PROGRAM_BINARY_LENGTH_OES
#define GL_PROGRAM_BINARY_LENGTH_OES 0x8741
#endif

#ifndef GL_TEXTURE_GEN_STR_OES
#define GL_TEXTURE_GEN_STR_OES                                  0x8D60
#endif

#ifndef GL_OES_compressed_paletted_texture
#define GL_PALETTE4_RGB8_OES                                    0x8B90
#define GL_PALETTE4_RGBA8_OES                                   0x8B91
#define GL_PALETTE4_R5_G6_B5_OES                                0x8B92
#define GL_PALETTE4_RGBA4_OES                                   0x8B93
#define GL_PALETTE4_RGB5_A1_OES                                 0x8B94
#define GL_PALETTE8_RGB8_OES                                    0x8B95
#define GL_PALETTE8_RGBA8_OES                                   0x8B96
#define GL_PALETTE8_R5_G6_B5_OES                                0x8B97
#define GL_PALETTE8_RGBA4_OES                                   0x8B98
#define GL_PALETTE8_RGB5_A1_OES                                 0x8B99
#endif

#ifndef GL_OES_matrix_get
#define GL_MODELVIEW_MATRIX_FLOAT_AS_INT_BITS_OES               0x898D
#define GL_PROJECTION_MATRIX_FLOAT_AS_INT_BITS_OES              0x898E
#define GL_TEXTURE_MATRIX_FLOAT_AS_INT_BITS_OES                 0x898F
#endif

#ifndef GL_ES_VERSION_2_0
#define GL_SHADER_BINARY_FORMATS            0x8DF8
#define GL_NUM_SHADER_BINARY_FORMATS        0x8DF9
#define GL_SHADER_COMPILER                  0x8DFA
#define GL_MAX_VERTEX_UNIFORM_VECTORS       0x8DFB
#define GL_MAX_VARYING_VECTORS              0x8DFC
#define GL_MAX_FRAGMENT_UNIFORM_VECTORS     0x8DFD
#endif

#ifndef GL_ATI_texture_compression_3dc
#define GL_ATI_texture_compression_3dc 1
#define GL_COMPRESSED_LUMINANCE_ALPHA_3DC_ATI 0x8837
#endif

#ifndef GL_OES_compressed_ETC1_RGB8_texture
#define GL_ETC1_RGB8_OES                                        0x8D64
#endif


/* Inexplicably, GL_HALF_FLOAT_OES has a different value than GL_HALF_FLOAT.
 */
#ifndef GL_HALF_FLOAT_OES
#define GL_HALF_FLOAT_OES 0x8D61
#endif


/**
 * Internal token to represent a GLSL shader program (a collection of
 * one or more shaders that get linked together).  Note that GLSL
 * shaders and shader programs share one name space (one hash table)
 * so we need a value that's different from any of the
 * GL_VERTEX/FRAGMENT/GEOMETRY_PROGRAM tokens.
 */
#define GL_SHADER_PROGRAM_MESA 0x9999


/**
 * Internal token for geometry programs.
 * Use the value for GL_GEOMETRY_PROGRAM_NV for now.
 */
#define MESA_GEOMETRY_PROGRAM 0x8c26


#ifdef __cplusplus
}
#endif

#endif /* GLHEADER_H */<|MERGE_RESOLUTION|>--- conflicted
+++ resolved
@@ -122,10 +122,7 @@
 #endif
 
 
-<<<<<<< HEAD
 typedef int GLfixed;
-=======
->>>>>>> 74be77a9
 typedef int GLclampx;
 typedef unsigned short GLhalfARB;
 
