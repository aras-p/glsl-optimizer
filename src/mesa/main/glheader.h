/*
 * Mesa 3-D graphics library
 * Version:  7.5
 *
 * Copyright (C) 1999-2008  Brian Paul   All Rights Reserved.
 *
 * Permission is hereby granted, free of charge, to any person obtaining a
 * copy of this software and associated documentation files (the "Software"),
 * to deal in the Software without restriction, including without limitation
 * the rights to use, copy, modify, merge, publish, distribute, sublicense,
 * and/or sell copies of the Software, and to permit persons to whom the
 * Software is furnished to do so, subject to the following conditions:
 *
 * The above copyright notice and this permission notice shall be included
 * in all copies or substantial portions of the Software.
 *
 * THE SOFTWARE IS PROVIDED "AS IS", WITHOUT WARRANTY OF ANY KIND, EXPRESS
 * OR IMPLIED, INCLUDING BUT NOT LIMITED TO THE WARRANTIES OF MERCHANTABILITY,
 * FITNESS FOR A PARTICULAR PURPOSE AND NONINFRINGEMENT.  IN NO EVENT SHALL
 * BRIAN PAUL BE LIABLE FOR ANY CLAIM, DAMAGES OR OTHER LIABILITY, WHETHER IN
 * AN ACTION OF CONTRACT, TORT OR OTHERWISE, ARISING FROM, OUT OF OR IN
 * CONNECTION WITH THE SOFTWARE OR THE USE OR OTHER DEALINGS IN THE SOFTWARE.
 */


/**
 * \file glheader.h
 * Wrapper for GL/gl.h and GL/glext.h
 */


#ifndef GLHEADER_H
#define GLHEADER_H


#ifdef WGLAPI
#undef WGLAPI
#endif


#if !defined(OPENSTEP) && (defined(__WIN32__) && !defined(__CYGWIN__)) && !defined(BUILD_FOR_SNAP)
#  if (defined(_MSC_VER) || defined(__MINGW32__)) && defined(BUILD_GL32) /* tag specify we're building mesa as a DLL */
#    define WGLAPI __declspec(dllexport)
#  elif (defined(_MSC_VER) || defined(__MINGW32__)) && defined(_DLL) /* tag specifying we're building for DLL runtime support */
#    define WGLAPI __declspec(dllimport)
#  else /* for use with static link lib build of Win32 edition only */
#    define WGLAPI __declspec(dllimport)
#  endif /* _STATIC_MESA support */
#endif /* WIN32 / CYGWIN bracket */


#define GL_GLEXT_PROTOTYPES
#include "GL/gl.h"
#include "GL/glext.h"


/**
 * GL_FIXED is defined in glext.h version 64 but these typedefs aren't (yet).
 */
typedef int GLfixed;
typedef int GLclampx;


#ifndef GL_OES_EGL_image
typedef void *GLeglImageOES;
#endif


#ifndef GL_OES_point_size_array
#define GL_POINT_SIZE_ARRAY_OES                                 0x8B9C
#define GL_POINT_SIZE_ARRAY_TYPE_OES                            0x898A
#define GL_POINT_SIZE_ARRAY_STRIDE_OES                          0x898B
#define GL_POINT_SIZE_ARRAY_POINTER_OES                         0x898C
#define GL_POINT_SIZE_ARRAY_BUFFER_BINDING_OES                  0x8B9F
#endif


#ifndef GL_OES_draw_texture
#define GL_TEXTURE_CROP_RECT_OES  0x8B9D
#endif


#ifndef GL_PROGRAM_BINARY_LENGTH_OES
#define GL_PROGRAM_BINARY_LENGTH_OES 0x8741
#endif

/* GLES 2.0 tokens */
#ifndef GL_RGB565
#define GL_RGB565 0x8D62
#endif

#ifndef GL_TEXTURE_GEN_STR_OES
#define GL_TEXTURE_GEN_STR_OES                                  0x8D60
#endif

#ifndef GL_OES_compressed_paletted_texture
#define GL_PALETTE4_RGB8_OES                                    0x8B90
#define GL_PALETTE4_RGBA8_OES                                   0x8B91
#define GL_PALETTE4_R5_G6_B5_OES                                0x8B92
#define GL_PALETTE4_RGBA4_OES                                   0x8B93
#define GL_PALETTE4_RGB5_A1_OES                                 0x8B94
#define GL_PALETTE8_RGB8_OES                                    0x8B95
#define GL_PALETTE8_RGBA8_OES                                   0x8B96
#define GL_PALETTE8_R5_G6_B5_OES                                0x8B97
#define GL_PALETTE8_RGBA4_OES                                   0x8B98
#define GL_PALETTE8_RGB5_A1_OES                                 0x8B99
#endif

#ifndef GL_OES_matrix_get
#define GL_MODELVIEW_MATRIX_FLOAT_AS_INT_BITS_OES               0x898D
#define GL_PROJECTION_MATRIX_FLOAT_AS_INT_BITS_OES              0x898E
#define GL_TEXTURE_MATRIX_FLOAT_AS_INT_BITS_OES                 0x898F
#endif

#ifndef GL_ES_VERSION_2_0
#define GL_SHADER_BINARY_FORMATS            0x8DF8
#define GL_NUM_SHADER_BINARY_FORMATS        0x8DF9
#define GL_SHADER_COMPILER                  0x8DFA
#define GL_MAX_VERTEX_UNIFORM_VECTORS       0x8DFB
#define GL_MAX_VARYING_VECTORS              0x8DFC
#define GL_MAX_FRAGMENT_UNIFORM_VECTORS     0x8DFD
#endif



/**
 * Internal token to represent a GLSL shader program (a collection of
 * one or more shaders that get linked together).  Note that GLSL
 * shaders and shader programs share one name space (one hash table)
 * so we need a value that's different from any of the
 * GL_VERTEX/FRAGMENT/GEOMETRY_PROGRAM tokens.
 */
#define GL_SHADER_PROGRAM_MESA 0x9999


/**
 * Internal token for geometry programs.
 * Use the value for GL_GEOMETRY_PROGRAM_NV for now.
 */
#define MESA_GEOMETRY_PROGRAM 0x8c26

<<<<<<< HEAD

=======
/* Several fields of struct gl_config can take these as values.  Since
 * GLX header files may not be available everywhere they need to be used,
 * redefine them here.
 */
#define GLX_NONE                           0x8000
#define GLX_SLOW_CONFIG                    0x8001
#define GLX_TRUE_COLOR                     0x8002
#define GLX_DIRECT_COLOR                   0x8003
#define GLX_PSEUDO_COLOR                   0x8004
#define GLX_STATIC_COLOR                   0x8005
#define GLX_GRAY_SCALE                     0x8006
#define GLX_STATIC_GRAY                    0x8007
#define GLX_TRANSPARENT_RGB                0x8008
#define GLX_TRANSPARENT_INDEX              0x8009
#define GLX_NON_CONFORMANT_CONFIG          0x800D
#define GLX_SWAP_EXCHANGE_OML              0x8061
#define GLX_SWAP_COPY_OML                  0x8062
#define GLX_SWAP_UNDEFINED_OML             0x8063

#define GLX_DONT_CARE                      0xFFFFFFFF
>>>>>>> 28990043

#endif /* GLHEADER_H */<|MERGE_RESOLUTION|>--- conflicted
+++ resolved
@@ -139,9 +139,6 @@
  */
 #define MESA_GEOMETRY_PROGRAM 0x8c26
 
-<<<<<<< HEAD
-
-=======
 /* Several fields of struct gl_config can take these as values.  Since
  * GLX header files may not be available everywhere they need to be used,
  * redefine them here.
@@ -162,6 +159,5 @@
 #define GLX_SWAP_UNDEFINED_OML             0x8063
 
 #define GLX_DONT_CARE                      0xFFFFFFFF
->>>>>>> 28990043
 
 #endif /* GLHEADER_H */