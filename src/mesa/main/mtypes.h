/*
 * Mesa 3-D graphics library
 *
 * Copyright (C) 1999-2008  Brian Paul   All Rights Reserved.
 * Copyright (C) 2009  VMware, Inc.  All Rights Reserved.
 *
 * Permission is hereby granted, free of charge, to any person obtaining a
 * copy of this software and associated documentation files (the "Software"),
 * to deal in the Software without restriction, including without limitation
 * the rights to use, copy, modify, merge, publish, distribute, sublicense,
 * and/or sell copies of the Software, and to permit persons to whom the
 * Software is furnished to do so, subject to the following conditions:
 *
 * The above copyright notice and this permission notice shall be included
 * in all copies or substantial portions of the Software.
 *
 * THE SOFTWARE IS PROVIDED "AS IS", WITHOUT WARRANTY OF ANY KIND, EXPRESS
 * OR IMPLIED, INCLUDING BUT NOT LIMITED TO THE WARRANTIES OF MERCHANTABILITY,
 * FITNESS FOR A PARTICULAR PURPOSE AND NONINFRINGEMENT.  IN NO EVENT SHALL
 * THE AUTHORS OR COPYRIGHT HOLDERS BE LIABLE FOR ANY CLAIM, DAMAGES OR
 * OTHER LIABILITY, WHETHER IN AN ACTION OF CONTRACT, TORT OR OTHERWISE,
 * ARISING FROM, OUT OF OR IN CONNECTION WITH THE SOFTWARE OR THE USE OR
 * OTHER DEALINGS IN THE SOFTWARE.
 */

/**
 * \file mtypes.h
 * Main Mesa data structures.
 *
 * Please try to mark derived values with a leading underscore ('_').
 */

#ifndef MTYPES_H
#define MTYPES_H


#include <stdint.h>             /* uint32_t */

#include "main/glheader.h"
#include "main/config.h"


#ifdef __cplusplus
extern "C" {
#endif



/**
 * \name Some forward type declarations
 */
/*@{*/
struct gl_context;
struct gl_uniform_storage;
struct prog_instruction;
struct gl_program_parameter_list;
struct set;
struct set_entry;
/*@}*/


/** Extra draw modes beyond GL_POINTS, GL_TRIANGLE_FAN, etc */
#define PRIM_MAX                 GL_TRIANGLE_STRIP_ADJACENCY
#define PRIM_OUTSIDE_BEGIN_END   (PRIM_MAX + 1)
#define PRIM_UNKNOWN             (PRIM_MAX + 2)



/**
 * Indexes for vertex program attributes.
 * GL_NV_vertex_program aliases generic attributes over the conventional
 * attributes.  In GL_ARB_vertex_program shader the aliasing is optional.
 * In GL_ARB_vertex_shader / OpenGL 2.0 the aliasing is disallowed (the
 * generic attributes are distinct/separate).
 */
typedef enum
{
   VERT_ATTRIB_POS = 0,
   VERT_ATTRIB_WEIGHT = 1,
   VERT_ATTRIB_NORMAL = 2,
   VERT_ATTRIB_COLOR0 = 3,
   VERT_ATTRIB_COLOR1 = 4,
   VERT_ATTRIB_FOG = 5,
   VERT_ATTRIB_COLOR_INDEX = 6,
   VERT_ATTRIB_EDGEFLAG = 7,
   VERT_ATTRIB_TEX0 = 8,
   VERT_ATTRIB_TEX1 = 9,
   VERT_ATTRIB_TEX2 = 10,
   VERT_ATTRIB_TEX3 = 11,
   VERT_ATTRIB_TEX4 = 12,
   VERT_ATTRIB_TEX5 = 13,
   VERT_ATTRIB_TEX6 = 14,
   VERT_ATTRIB_TEX7 = 15,
   VERT_ATTRIB_POINT_SIZE = 16,
   VERT_ATTRIB_GENERIC0 = 17,
   VERT_ATTRIB_GENERIC1 = 18,
   VERT_ATTRIB_GENERIC2 = 19,
   VERT_ATTRIB_GENERIC3 = 20,
   VERT_ATTRIB_GENERIC4 = 21,
   VERT_ATTRIB_GENERIC5 = 22,
   VERT_ATTRIB_GENERIC6 = 23,
   VERT_ATTRIB_GENERIC7 = 24,
   VERT_ATTRIB_GENERIC8 = 25,
   VERT_ATTRIB_GENERIC9 = 26,
   VERT_ATTRIB_GENERIC10 = 27,
   VERT_ATTRIB_GENERIC11 = 28,
   VERT_ATTRIB_GENERIC12 = 29,
   VERT_ATTRIB_GENERIC13 = 30,
   VERT_ATTRIB_GENERIC14 = 31,
   VERT_ATTRIB_GENERIC15 = 32,
   VERT_ATTRIB_MAX = 33
} gl_vert_attrib;

/**
 * Symbolic constats to help iterating over
 * specific blocks of vertex attributes.
 *
 * VERT_ATTRIB_FF
 *   includes all fixed function attributes as well as
 *   the aliased GL_NV_vertex_program shader attributes.
 * VERT_ATTRIB_TEX
 *   include the classic texture coordinate attributes.
 *   Is a subset of VERT_ATTRIB_FF.
 * VERT_ATTRIB_GENERIC
 *   include the OpenGL 2.0+ GLSL generic shader attributes.
 *   These alias the generic GL_ARB_vertex_shader attributes.
 */
#define VERT_ATTRIB_FF(i)           (VERT_ATTRIB_POS + (i))
#define VERT_ATTRIB_FF_MAX          VERT_ATTRIB_GENERIC0

#define VERT_ATTRIB_TEX(i)          (VERT_ATTRIB_TEX0 + (i))
#define VERT_ATTRIB_TEX_MAX         MAX_TEXTURE_COORD_UNITS

#define VERT_ATTRIB_GENERIC(i)      (VERT_ATTRIB_GENERIC0 + (i))
#define VERT_ATTRIB_GENERIC_MAX     MAX_VERTEX_GENERIC_ATTRIBS




/**
 * Indexes for vertex shader outputs, geometry shader inputs/outputs, and
 * fragment shader inputs.
 *
 * Note that some of these values are not available to all pipeline stages.
 *
 * When this enum is updated, the following code must be updated too:
 * - vertResults (in prog_print.c's arb_output_attrib_string())
 * - fragAttribs (in prog_print.c's arb_input_attrib_string())
 * - _mesa_varying_slot_in_fs()
 */
typedef enum
{
   VARYING_SLOT_POS,
   VARYING_SLOT_COL0, /* COL0 and COL1 must be contiguous */
   VARYING_SLOT_COL1,
   VARYING_SLOT_FOGC,
   VARYING_SLOT_TEX0, /* TEX0-TEX7 must be contiguous */
   VARYING_SLOT_TEX1,
   VARYING_SLOT_TEX2,
   VARYING_SLOT_TEX3,
   VARYING_SLOT_TEX4,
   VARYING_SLOT_TEX5,
   VARYING_SLOT_TEX6,
   VARYING_SLOT_TEX7,
   VARYING_SLOT_PSIZ, /* Does not appear in FS */
   VARYING_SLOT_BFC0, /* Does not appear in FS */
   VARYING_SLOT_BFC1, /* Does not appear in FS */
   VARYING_SLOT_EDGE, /* Does not appear in FS */
   VARYING_SLOT_CLIP_VERTEX, /* Does not appear in FS */
   VARYING_SLOT_CLIP_DIST0,
   VARYING_SLOT_CLIP_DIST1,
   VARYING_SLOT_PRIMITIVE_ID, /* Does not appear in VS */
   VARYING_SLOT_LAYER, /* Appears as VS or GS output */
   VARYING_SLOT_VIEWPORT, /* Appears as VS or GS output */
   VARYING_SLOT_FACE, /* FS only */
   VARYING_SLOT_PNTC, /* FS only */
   VARYING_SLOT_VAR0, /* First generic varying slot */
   VARYING_SLOT_MAX = VARYING_SLOT_VAR0 + MAX_VARYING
} gl_varying_slot;


/**
 * Fragment program results
 */
typedef enum
{
   FRAG_RESULT_DEPTH = 0,
   FRAG_RESULT_STENCIL = 1,
   /* If a single color should be written to all render targets, this
    * register is written.  No FRAG_RESULT_DATAn will be written.
    */
   FRAG_RESULT_COLOR = 2,
   FRAG_RESULT_SAMPLE_MASK = 3,

   /* FRAG_RESULT_DATAn are the per-render-target (GLSL gl_FragData[n]
    * or ARB_fragment_program fragment.color[n]) color results.  If
    * any are written, FRAG_RESULT_COLOR will not be written.
    */
   FRAG_RESULT_DATA0 = 4,
   FRAG_RESULT_MAX = (FRAG_RESULT_DATA0 + MAX_DRAW_BUFFERS)
} gl_frag_result;


/**
 * Shader stages. Note that these will become 5 with tessellation.
 *
 * The order must match how shaders are ordered in the pipeline.
 * The GLSL linker assumes that if i<j, then the j-th shader is
 * executed later than the i-th shader.
 */
typedef enum
{
   MESA_SHADER_VERTEX = 0,
   MESA_SHADER_GEOMETRY = 1,
   MESA_SHADER_FRAGMENT = 2,
   MESA_SHADER_COMPUTE = 3,
} gl_shader_stage;

#define MESA_SHADER_STAGES (MESA_SHADER_COMPUTE + 1)



/*********************************************/

/**
 * Indexes for geometry program attributes.
 */
typedef enum
{
   GEOM_ATTRIB_VAR0 = 16,
   GEOM_ATTRIB_MAX = (GEOM_ATTRIB_VAR0 + MAX_VARYING)
} gl_geom_attrib;



/**
 */
typedef enum
{
   FRAG_ATTRIB_WPOS = 0,
   FRAG_ATTRIB_COL0 = 1,
   FRAG_ATTRIB_COL1 = 2,
   FRAG_ATTRIB_FOGC = 3,
   FRAG_ATTRIB_TEX0 = 4,
   FRAG_ATTRIB_TEX1 = 5,
   FRAG_ATTRIB_TEX2 = 6,
   FRAG_ATTRIB_TEX3 = 7,
   FRAG_ATTRIB_TEX4 = 8,
   FRAG_ATTRIB_TEX5 = 9,
   FRAG_ATTRIB_TEX6 = 10,
   FRAG_ATTRIB_TEX7 = 11,
   FRAG_ATTRIB_FACE = 12,  /**< front/back face */
   FRAG_ATTRIB_PNTC = 13,  /**< sprite/point coord */
   FRAG_ATTRIB_CLIP_DIST0 = 14,
   FRAG_ATTRIB_CLIP_DIST1 = 15,
   FRAG_ATTRIB_VAR0 = 16,  /**< shader varying */
   FRAG_ATTRIB_MAX = (FRAG_ATTRIB_VAR0 + MAX_VARYING)
} gl_frag_attrib;


/**
 * An index for each type of texture object.  These correspond to the GL
 * texture target enums, such as GL_TEXTURE_2D, GL_TEXTURE_CUBE_MAP, etc.
 * Note: the order is from highest priority to lowest priority.
 */
typedef enum
{
   TEXTURE_2D_MULTISAMPLE_INDEX,
   TEXTURE_2D_MULTISAMPLE_ARRAY_INDEX,
   TEXTURE_CUBE_ARRAY_INDEX,
   TEXTURE_BUFFER_INDEX,
   TEXTURE_2D_ARRAY_INDEX,
   TEXTURE_1D_ARRAY_INDEX,
   TEXTURE_EXTERNAL_INDEX,
   TEXTURE_CUBE_INDEX,
   TEXTURE_3D_INDEX,
   TEXTURE_RECT_INDEX,
   TEXTURE_2D_INDEX,
   TEXTURE_1D_INDEX,
   NUM_TEXTURE_TARGETS
} gl_texture_index;





struct gl_transform_feedback_varying_info
{
   char *Name;
   GLenum Type;
   GLint Size;
};


/**
 * Per-output info vertex shaders for transform feedback.
 */
<<<<<<< HEAD
=======
struct gl_sampler_object
{
   GLuint Name;
   GLint RefCount;
   GLchar *Label;               /**< GL_KHR_debug */

   GLenum WrapS;		/**< S-axis texture image wrap mode */
   GLenum WrapT;		/**< T-axis texture image wrap mode */
   GLenum WrapR;		/**< R-axis texture image wrap mode */
   GLenum MinFilter;		/**< minification filter */
   GLenum MagFilter;		/**< magnification filter */
   union gl_color_union BorderColor;  /**< Interpreted according to texture format */
   GLfloat MinLod;		/**< min lambda, OpenGL 1.2 */
   GLfloat MaxLod;		/**< max lambda, OpenGL 1.2 */
   GLfloat LodBias;		/**< OpenGL 1.4 */
   GLfloat MaxAnisotropy;	/**< GL_EXT_texture_filter_anisotropic */
   GLenum CompareMode;		/**< GL_ARB_shadow */
   GLenum CompareFunc;		/**< GL_ARB_shadow */
   GLenum sRGBDecode;           /**< GL_DECODE_EXT or GL_SKIP_DECODE_EXT */
   GLboolean CubeMapSeamless;   /**< GL_AMD_seamless_cubemap_per_texture */
};


/**
 * Texture object state.  Contains the array of mipmap images, border color,
 * wrap modes, filter modes, and shadow/texcompare state.
 */
struct gl_texture_object
{
   _glthread_Mutex Mutex;      /**< for thread safety */
   GLint RefCount;             /**< reference count */
   GLuint Name;                /**< the user-visible texture object ID */
   GLchar *Label;               /**< GL_KHR_debug */
   GLenum Target;              /**< GL_TEXTURE_1D, GL_TEXTURE_2D, etc. */

   struct gl_sampler_object Sampler;

   GLenum DepthMode;           /**< GL_ARB_depth_texture */

   GLfloat Priority;           /**< in [0,1] */
   GLint BaseLevel;            /**< min mipmap level, OpenGL 1.2 */
   GLint MaxLevel;             /**< max mipmap level, OpenGL 1.2 */
   GLint ImmutableLevels;      /**< ES 3.0 / ARB_texture_view */
   GLint _MaxLevel;            /**< actual max mipmap level (q in the spec) */
   GLfloat _MaxLambda;         /**< = _MaxLevel - BaseLevel (q - p in spec) */
   GLint CropRect[4];          /**< GL_OES_draw_texture */
   GLenum Swizzle[4];          /**< GL_EXT_texture_swizzle */
   GLuint _Swizzle;            /**< same as Swizzle, but SWIZZLE_* format */
   GLboolean GenerateMipmap;   /**< GL_SGIS_generate_mipmap */
   GLboolean _BaseComplete;    /**< Is the base texture level valid? */
   GLboolean _MipmapComplete;  /**< Is the whole mipmap valid? */
   GLboolean _IsIntegerFormat; /**< Does the texture store integer values? */
   GLboolean _RenderToTexture; /**< Any rendering to this texture? */
   GLboolean Purgeable;        /**< Is the buffer purgeable under memory
                                    pressure? */
   GLboolean Immutable;        /**< GL_ARB_texture_storage */

   GLuint MinLevel;            /**< GL_ARB_texture_view */
   GLuint MinLayer;            /**< GL_ARB_texture_view */
   GLuint NumLevels;           /**< GL_ARB_texture_view */
   GLuint NumLayers;           /**< GL_ARB_texture_view */

   /** Actual texture images, indexed by [cube face] and [mipmap level] */
   struct gl_texture_image *Image[MAX_FACES][MAX_TEXTURE_LEVELS];

   /** GL_ARB_texture_buffer_object */
   struct gl_buffer_object *BufferObject;
   GLenum BufferObjectFormat;
   /** Equivalent Mesa format for BufferObjectFormat. */
   mesa_format _BufferObjectFormat;
   /** GL_ARB_texture_buffer_range */
   GLintptr BufferOffset;
   GLsizeiptr BufferSize; /**< if this is -1, use BufferObject->Size instead */

   /** GL_OES_EGL_image_external */
   GLint RequiredTextureImageUnits;

   /** GL_ARB_shader_image_load_store */
   GLenum ImageFormatCompatibilityType;
};


/** Up to four combiner sources are possible with GL_NV_texture_env_combine4 */
#define MAX_COMBINER_TERMS 4


/**
 * Texture combine environment state.
 */
struct gl_tex_env_combine_state
{
   GLenum ModeRGB;       /**< GL_REPLACE, GL_DECAL, GL_ADD, etc. */
   GLenum ModeA;         /**< GL_REPLACE, GL_DECAL, GL_ADD, etc. */
   /** Source terms: GL_PRIMARY_COLOR, GL_TEXTURE, etc */
   GLenum SourceRGB[MAX_COMBINER_TERMS];
   GLenum SourceA[MAX_COMBINER_TERMS];
   /** Source operands: GL_SRC_COLOR, GL_ONE_MINUS_SRC_COLOR, etc */
   GLenum OperandRGB[MAX_COMBINER_TERMS];
   GLenum OperandA[MAX_COMBINER_TERMS];
   GLuint ScaleShiftRGB; /**< 0, 1 or 2 */
   GLuint ScaleShiftA;   /**< 0, 1 or 2 */
   GLuint _NumArgsRGB;   /**< Number of inputs used for the RGB combiner */
   GLuint _NumArgsA;     /**< Number of inputs used for the A combiner */
};


/**
 * TexGenEnabled flags.
 */
/*@{*/
#define S_BIT 1
#define T_BIT 2
#define R_BIT 4
#define Q_BIT 8
#define STR_BITS (S_BIT | T_BIT | R_BIT)
/*@}*/


/**
 * Bit flag versions of the corresponding GL_ constants.
 */
/*@{*/
#define TEXGEN_SPHERE_MAP        0x1
#define TEXGEN_OBJ_LINEAR        0x2
#define TEXGEN_EYE_LINEAR        0x4
#define TEXGEN_REFLECTION_MAP_NV 0x8
#define TEXGEN_NORMAL_MAP_NV     0x10

#define TEXGEN_NEED_NORMALS      (TEXGEN_SPHERE_MAP        | \
				  TEXGEN_REFLECTION_MAP_NV | \
				  TEXGEN_NORMAL_MAP_NV)
#define TEXGEN_NEED_EYE_COORD    (TEXGEN_SPHERE_MAP        | \
				  TEXGEN_REFLECTION_MAP_NV | \
				  TEXGEN_NORMAL_MAP_NV     | \
				  TEXGEN_EYE_LINEAR)
/*@}*/



/** Tex-gen enabled for texture unit? */
#define ENABLE_TEXGEN(unit) (1 << (unit))

/** Non-identity texture matrix for texture unit? */
#define ENABLE_TEXMAT(unit) (1 << (unit))


/**
 * Texture coord generation state.
 */
struct gl_texgen
{
   GLenum Mode;         /**< GL_EYE_LINEAR, GL_SPHERE_MAP, etc */
   GLbitfield _ModeBit; /**< TEXGEN_x bit corresponding to Mode */
   GLfloat ObjectPlane[4];
   GLfloat EyePlane[4];
};


/**
 * Texture unit state.  Contains enable flags, texture environment/function/
 * combiners, texgen state, and pointers to current texture objects.
 */
struct gl_texture_unit
{
   GLbitfield Enabled;          /**< bitmask of TEXTURE_*_BIT flags */
   GLbitfield _ReallyEnabled;   /**< 0 or exactly one of TEXTURE_*_BIT flags */

   GLenum EnvMode;              /**< GL_MODULATE, GL_DECAL, GL_BLEND, etc. */
   GLclampf EnvColor[4];
   GLfloat EnvColorUnclamped[4];

   struct gl_texgen GenS;
   struct gl_texgen GenT;
   struct gl_texgen GenR;
   struct gl_texgen GenQ;
   GLbitfield TexGenEnabled;	/**< Bitwise-OR of [STRQ]_BIT values */
   GLbitfield _GenFlags;	/**< Bitwise-OR of Gen[STRQ]._ModeBit */

   GLfloat LodBias;		/**< for biasing mipmap levels */
   GLenum BumpTarget;
   GLfloat RotMatrix[4]; /* 2x2 matrix */

   /** Current sampler object (GL_ARB_sampler_objects) */
   struct gl_sampler_object *Sampler;

   /** 
    * \name GL_EXT_texture_env_combine 
    */
   struct gl_tex_env_combine_state Combine;

   /**
    * Derived state based on \c EnvMode and the \c BaseFormat of the
    * currently enabled texture.
    */
   struct gl_tex_env_combine_state _EnvMode;

   /**
    * Currently enabled combiner state.  This will point to either
    * \c Combine or \c _EnvMode.
    */
   struct gl_tex_env_combine_state *_CurrentCombine;

   /** Current texture object pointers */
   struct gl_texture_object *CurrentTex[NUM_TEXTURE_TARGETS];

   /** Points to highest priority, complete and enabled texture object */
   struct gl_texture_object *_Current;
};


/**
 * Texture attribute group (GL_TEXTURE_BIT).
 */
struct gl_texture_attrib
{
   GLuint CurrentUnit;   /**< GL_ACTIVE_TEXTURE */
   struct gl_texture_unit Unit[MAX_COMBINED_TEXTURE_IMAGE_UNITS];

   struct gl_texture_object *ProxyTex[NUM_TEXTURE_TARGETS];

   /** GL_ARB_texture_buffer_object */
   struct gl_buffer_object *BufferObject;

   /** GL_ARB_seamless_cubemap */
   GLboolean CubeMapSeamless;

   /** Texture units/samplers used by vertex or fragment texturing */
   GLbitfield _EnabledUnits;

   /** Texture coord units/sets used for fragment texturing */
   GLbitfield _EnabledCoordUnits;

   /** Texture coord units that have texgen enabled */
   GLbitfield _TexGenEnabled;

   /** Texture coord units that have non-identity matrices */
   GLbitfield _TexMatEnabled;

   /** Bitwise-OR of all Texture.Unit[i]._GenFlags */
   GLbitfield _GenFlags;
};


/**
 * Data structure representing a single clip plane (e.g. one of the elements
 * of the ctx->Transform.EyeUserPlane or ctx->Transform._ClipUserPlane array).
 */
typedef GLfloat gl_clip_plane[4];


/**
 * Transformation attribute group (GL_TRANSFORM_BIT).
 */
struct gl_transform_attrib
{
   GLenum MatrixMode;				/**< Matrix mode */
   gl_clip_plane EyeUserPlane[MAX_CLIP_PLANES];	/**< User clip planes */
   gl_clip_plane _ClipUserPlane[MAX_CLIP_PLANES]; /**< derived */
   GLbitfield ClipPlanesEnabled;                /**< on/off bitmask */
   GLboolean Normalize;				/**< Normalize all normals? */
   GLboolean RescaleNormals;			/**< GL_EXT_rescale_normal */
   GLboolean RasterPositionUnclipped;           /**< GL_IBM_rasterpos_clip */
   GLboolean DepthClamp;			/**< GL_ARB_depth_clamp */
};


/**
 * Viewport attribute group (GL_VIEWPORT_BIT).
 */
struct gl_viewport_attrib
{
   GLfloat X, Y;		/**< position */
   GLfloat Width, Height;	/**< size */
   GLdouble Near, Far;		/**< Depth buffer range */
   GLmatrix _WindowMap;		/**< Mapping transformation as a matrix. */
};


/**
 * GL_ARB_vertex/pixel_buffer_object buffer object
 */
struct gl_buffer_object
{
   _glthread_Mutex Mutex;
   GLint RefCount;
   GLuint Name;
   GLchar *Label;       /**< GL_KHR_debug */
   GLenum Usage;        /**< GL_STREAM_DRAW_ARB, GL_STREAM_READ_ARB, etc. */
   GLsizeiptrARB Size;  /**< Size of buffer storage in bytes */
   GLubyte *Data;       /**< Location of storage either in RAM or VRAM. */
   /** Fields describing a mapped buffer */
   /*@{*/
   GLbitfield AccessFlags; /**< Mask of GL_MAP_x_BIT flags */
   GLvoid *Pointer;     /**< User-space address of mapping */
   GLintptr Offset;     /**< Mapped offset */
   GLsizeiptr Length;   /**< Mapped length */
   /*@}*/
   GLboolean DeletePending;   /**< true if buffer object is removed from the hash */
   GLboolean Written;   /**< Ever written to? (for debugging) */
   GLboolean Purgeable; /**< Is the buffer purgeable under memory pressure? */
};


/**
 * Client pixel packing/unpacking attributes
 */
struct gl_pixelstore_attrib
{
   GLint Alignment;
   GLint RowLength;
   GLint SkipPixels;
   GLint SkipRows;
   GLint ImageHeight;
   GLint SkipImages;
   GLboolean SwapBytes;
   GLboolean LsbFirst;
   GLboolean Invert;        /**< GL_MESA_pack_invert */
   struct gl_buffer_object *BufferObj; /**< GL_ARB_pixel_buffer_object */
};


/**
 * Client vertex array attributes
 */
struct gl_client_array
{
   GLint Size;                  /**< components per element (1,2,3,4) */
   GLenum Type;                 /**< datatype: GL_FLOAT, GL_INT, etc */
   GLenum Format;               /**< default: GL_RGBA, but may be GL_BGRA */
   GLsizei Stride;		/**< user-specified stride */
   GLsizei StrideB;		/**< actual stride in bytes */
   const GLubyte *Ptr;          /**< Points to array data */
   GLboolean Enabled;		/**< Enabled flag is a boolean */
   GLboolean Normalized;        /**< GL_ARB_vertex_program */
   GLboolean Integer;           /**< Integer-valued? */
   GLuint InstanceDivisor;      /**< GL_ARB_instanced_arrays */
   GLuint _ElementSize;         /**< size of each element in bytes */

   struct gl_buffer_object *BufferObj;/**< GL_ARB_vertex_buffer_object */
   GLuint _MaxElement;          /**< max element index into array buffer + 1 */
};


/**
 * Vertex attribute array as seen by the client.
 *
 * Contains the size, type, format and normalization flag,
 * along with the index of a vertex buffer binding point.
 *
 * Note that the Stride field corresponds to VERTEX_ATTRIB_ARRAY_STRIDE
 * and is only present for backwards compatibility reasons.
 * Rendering always uses VERTEX_BINDING_STRIDE.
 * The gl*Pointer() functions will set VERTEX_ATTRIB_ARRAY_STRIDE
 * and VERTEX_BINDING_STRIDE to the same value, while
 * glBindVertexBuffer() will only set VERTEX_BINDING_STRIDE.
 */
struct gl_vertex_attrib_array
{
   GLint Size;              /**< Components per element (1,2,3,4) */
   GLenum Type;             /**< Datatype: GL_FLOAT, GL_INT, etc */
   GLenum Format;           /**< Default: GL_RGBA, but may be GL_BGRA */
   GLsizei Stride;          /**< Stride as specified with gl*Pointer() */
   const GLubyte *Ptr;      /**< Points to client array data. Not used when a VBO is bound */
   GLintptr RelativeOffset; /**< Offset of the first element relative to the binding offset */
   GLboolean Enabled;       /**< Whether the array is enabled */
   GLboolean Normalized;    /**< Fixed-point values are normalized when converted to floats */
   GLboolean Integer;       /**< Fixed-point values are not converted to floats */
   GLuint _ElementSize;     /**< Size of each element in bytes */
   GLuint VertexBinding;    /**< Vertex buffer binding */
};


/**
 * This describes the buffer object used for a vertex array (or
 * multiple vertex arrays).  If BufferObj points to the default/null
 * buffer object, then the vertex array lives in user memory and not a VBO.
 */
struct gl_vertex_buffer_binding
{
   GLintptr Offset;                    /**< User-specified offset */
   GLsizei Stride;                     /**< User-specified stride */
   GLuint InstanceDivisor;             /**< GL_ARB_instanced_arrays */
   struct gl_buffer_object *BufferObj; /**< GL_ARB_vertex_buffer_object */
   GLbitfield64 _BoundArrays;          /**< Arrays bound to this binding point */
};


/**
 * A representation of "Vertex Array Objects" (VAOs) from OpenGL 3.1+,
 * GL_ARB_vertex_array_object, or the original GL_APPLE_vertex_array_object
 * extension.
 */
struct gl_vertex_array_object
{
   /** Name of the VAO as received from glGenVertexArray. */
   GLuint Name;
   GLchar *Label;       /**< GL_KHR_debug */

   GLint RefCount;
   _glthread_Mutex Mutex;

   /**
    * Does the VAO use ARB semantics or Apple semantics?
    *
    * There are several ways in which ARB_vertex_array_object and
    * APPLE_vertex_array_object VAOs have differing semantics.  At the very
    * least,
    *
    *     - ARB VAOs require that all array data be sourced from vertex buffer
    *       objects, but Apple VAOs do not.
    *
    *     - ARB VAOs require that names come from GenVertexArrays.
    *
    * This flag notes which behavior governs this VAO.
    */
   GLboolean ARBsemantics;

   /**
    * Has this array object been bound?
    */
   GLboolean EverBound;

   /**
    * Derived vertex attribute arrays
    *
    * This is a legacy data structure created from gl_vertex_attrib_array and
    * gl_vertex_buffer_binding, for compatibility with existing driver code.
    */
   struct gl_client_array _VertexAttrib[VERT_ATTRIB_MAX];

   /** Vertex attribute arrays */
   struct gl_vertex_attrib_array VertexAttrib[VERT_ATTRIB_MAX];

   /** Vertex buffer bindings */
   struct gl_vertex_buffer_binding VertexBinding[VERT_ATTRIB_MAX];

   /** Mask of VERT_BIT_* values indicating which arrays are enabled */
   GLbitfield64 _Enabled;

   /** Mask of VERT_BIT_* values indicating changed/dirty arrays */
   GLbitfield64 NewArrays;

   /**
    * Min of all enabled arrays' _MaxElement.  When arrays reside inside VBOs
    * we can determine the max legal (in bounds) glDrawElements array index.
    */
   GLuint _MaxElement;

   /** The index buffer (also known as the element array buffer in OpenGL). */
   struct gl_buffer_object *IndexBufferObj;
};


/**
 * Vertex array state
 */
struct gl_array_attrib
{
   /** Currently bound array object. See _mesa_BindVertexArrayAPPLE() */
   struct gl_vertex_array_object *VAO;

   /** The default vertex array object */
   struct gl_vertex_array_object *DefaultVAO;

   /** Array objects (GL_ARB/APPLE_vertex_array_object) */
   struct _mesa_HashTable *Objects;

   GLint ActiveTexture;		/**< Client Active Texture */
   GLuint LockFirst;            /**< GL_EXT_compiled_vertex_array */
   GLuint LockCount;            /**< GL_EXT_compiled_vertex_array */

   /**
    * \name Primitive restart controls
    *
    * Primitive restart is enabled if either \c PrimitiveRestart or
    * \c PrimitiveRestartFixedIndex is set.
    */
   /*@{*/
   GLboolean PrimitiveRestart;
   GLboolean PrimitiveRestartFixedIndex;
   GLboolean _PrimitiveRestart;
   GLuint RestartIndex;
   /*@}*/

   /* GL_ARB_vertex_buffer_object */
   struct gl_buffer_object *ArrayBufferObj;

   /**
    * Vertex arrays as consumed by a driver.
    * The array pointer is set up only by the VBO module.
    */
   const struct gl_client_array **_DrawArrays; /**< 0..VERT_ATTRIB_MAX-1 */
};


/**
 * Feedback buffer state
 */
struct gl_feedback
{
   GLenum Type;
   GLbitfield _Mask;    /**< FB_* bits */
   GLfloat *Buffer;
   GLuint BufferSize;
   GLuint Count;
};


/**
 * Selection buffer state
 */
struct gl_selection
{
   GLuint *Buffer;	/**< selection buffer */
   GLuint BufferSize;	/**< size of the selection buffer */
   GLuint BufferCount;	/**< number of values in the selection buffer */
   GLuint Hits;		/**< number of records in the selection buffer */
   GLuint NameStackDepth; /**< name stack depth */
   GLuint NameStack[MAX_NAME_STACK_DEPTH]; /**< name stack */
   GLboolean HitFlag;	/**< hit flag */
   GLfloat HitMinZ;	/**< minimum hit depth */
   GLfloat HitMaxZ;	/**< maximum hit depth */
};


/**
 * 1-D Evaluator control points
 */
struct gl_1d_map
{
   GLuint Order;	/**< Number of control points */
   GLfloat u1, u2, du;	/**< u1, u2, 1.0/(u2-u1) */
   GLfloat *Points;	/**< Points to contiguous control points */
};


/**
 * 2-D Evaluator control points
 */
struct gl_2d_map
{
   GLuint Uorder;		/**< Number of control points in U dimension */
   GLuint Vorder;		/**< Number of control points in V dimension */
   GLfloat u1, u2, du;
   GLfloat v1, v2, dv;
   GLfloat *Points;		/**< Points to contiguous control points */
};


/**
 * All evaluator control point state
 */
struct gl_evaluators
{
   /** 
    * \name 1-D maps
    */
   /*@{*/
   struct gl_1d_map Map1Vertex3;
   struct gl_1d_map Map1Vertex4;
   struct gl_1d_map Map1Index;
   struct gl_1d_map Map1Color4;
   struct gl_1d_map Map1Normal;
   struct gl_1d_map Map1Texture1;
   struct gl_1d_map Map1Texture2;
   struct gl_1d_map Map1Texture3;
   struct gl_1d_map Map1Texture4;
   /*@}*/

   /** 
    * \name 2-D maps 
    */
   /*@{*/
   struct gl_2d_map Map2Vertex3;
   struct gl_2d_map Map2Vertex4;
   struct gl_2d_map Map2Index;
   struct gl_2d_map Map2Color4;
   struct gl_2d_map Map2Normal;
   struct gl_2d_map Map2Texture1;
   struct gl_2d_map Map2Texture2;
   struct gl_2d_map Map2Texture3;
   struct gl_2d_map Map2Texture4;
   /*@}*/
};


struct gl_transform_feedback_varying_info
{
   char *Name;
   GLenum Type;
   GLint Size;
};


/**
 * Per-output info vertex shaders for transform feedback.
 */
>>>>>>> adad8fb2
struct gl_transform_feedback_output
{
   unsigned OutputRegister;
   unsigned OutputBuffer;
   unsigned NumComponents;

   /** offset (in DWORDs) of this output within the interleaved structure */
   unsigned DstOffset;

   /**
    * Offset into the output register of the data to output.  For example,
    * if NumComponents is 2 and ComponentOffset is 1, then the data to
    * offset is in the y and z components of the output register.
    */
   unsigned ComponentOffset;
};


/** Post-link transform feedback info. */
struct gl_transform_feedback_info
{
   unsigned NumOutputs;

   /**
    * Number of transform feedback buffers in use by this program.
    */
   unsigned NumBuffers;

   struct gl_transform_feedback_output *Outputs;

   /** Transform feedback varyings used for the linking of this shader program.
    *
    * Use for glGetTransformFeedbackVarying().
    */
   struct gl_transform_feedback_varying_info *Varyings;
   GLint NumVarying;

   /**
    * Total number of components stored in each buffer.  This may be used by
    * hardware back-ends to determine the correct stride when interleaving
    * multiple transform feedback outputs in the same buffer.
    */
   unsigned BufferStride[MAX_FEEDBACK_BUFFERS];
};



/**
 * Names of the various vertex/fragment program register files, etc.
 *
 * NOTE: first four tokens must fit into 2 bits (see t_vb_arbprogram.c)
 * All values should fit in a 4-bit field.
 *
 * NOTE: PROGRAM_STATE_VAR, PROGRAM_CONSTANT, and PROGRAM_UNIFORM can all be
 * considered to be "uniform" variables since they can only be set outside
 * glBegin/End.  They're also all stored in the same Parameters array.
 */
typedef enum
{
   PROGRAM_TEMPORARY,   /**< machine->Temporary[] */
   PROGRAM_ARRAY,       /**< Arrays & Matrixes */
   PROGRAM_INPUT,       /**< machine->Inputs[] */
   PROGRAM_OUTPUT,      /**< machine->Outputs[] */
   PROGRAM_STATE_VAR,   /**< gl_program->Parameters[] */
   PROGRAM_CONSTANT,    /**< gl_program->Parameters[] */
   PROGRAM_UNIFORM,     /**< gl_program->Parameters[] */
   PROGRAM_WRITE_ONLY,  /**< A dummy, write-only register */
   PROGRAM_ADDRESS,     /**< machine->AddressReg */
   PROGRAM_SAMPLER,     /**< for shader samplers, compile-time only */
   PROGRAM_SYSTEM_VALUE,/**< InstanceId, PrimitiveID, etc. */
   PROGRAM_UNDEFINED,   /**< Invalid/TBD value */
   PROGRAM_FILE_MAX
} gl_register_file;


/**
 * If the register file is PROGRAM_SYSTEM_VALUE, the register index will be
 * one of these values.
 */
typedef enum
{
   SYSTEM_VALUE_FRONT_FACE,     /**< Fragment shader only (not done yet) */
   SYSTEM_VALUE_VERTEX_ID,      /**< Vertex shader only */
   SYSTEM_VALUE_INSTANCE_ID,    /**< Vertex shader only */
   SYSTEM_VALUE_SAMPLE_ID,      /**< Fragment shader only */
   SYSTEM_VALUE_SAMPLE_POS,     /**< Fragment shader only */
   SYSTEM_VALUE_SAMPLE_MASK_IN, /**< Fragment shader only */
   SYSTEM_VALUE_MAX             /**< Number of values */
} gl_system_value;


/**
 * The possible interpolation qualifiers that can be applied to a fragment
 * shader input in GLSL.
 *
 * Note: INTERP_QUALIFIER_NONE must be 0 so that memsetting the
 * gl_fragment_program data structure to 0 causes the default behavior.
 */
enum glsl_interp_qualifier
{
   INTERP_QUALIFIER_NONE = 0,
   INTERP_QUALIFIER_SMOOTH,
   INTERP_QUALIFIER_FLAT,
   INTERP_QUALIFIER_NOPERSPECTIVE,
   INTERP_QUALIFIER_COUNT /**< Number of interpolation qualifiers */
};


/**
 * \brief Layout qualifiers for gl_FragDepth.
 *
 * Extension AMD_conservative_depth allows gl_FragDepth to be redeclared with
 * a layout qualifier.
 *
 * \see enum ir_depth_layout
 */
enum gl_frag_depth_layout
{
   FRAG_DEPTH_LAYOUT_NONE, /**< No layout is specified. */
   FRAG_DEPTH_LAYOUT_ANY,
   FRAG_DEPTH_LAYOUT_GREATER,
   FRAG_DEPTH_LAYOUT_LESS,
   FRAG_DEPTH_LAYOUT_UNCHANGED
};


/**
 * Base class for any kind of program object
 */
struct gl_program
{
   GLuint Id;
   GLubyte *String;  /**< Null-terminated program text */
   GLint RefCount;
   GLenum Target;    /**< GL_VERTEX/FRAGMENT_PROGRAM_ARB, GL_GEOMETRY_PROGRAM_NV */
   GLenum Format;    /**< String encoding format */

   /**
    * Local parameters used by the program.
    *
    * It's dynamically allocated because it is rarely used (just
    * assembly-style programs), and MAX_PROGRAM_LOCAL_PARAMS entries once it's
    * allocated.
    */
   GLfloat (*LocalParams)[4];

   /** Map from sampler unit to texture unit (set by glUniform1i()) */
   GLubyte SamplerUnits[MAX_SAMPLERS];

   /** Bitmask of which register files are read/written with indirect
    * addressing.  Mask of (1 << PROGRAM_x) bits.
    */
   GLbitfield IndirectRegisterFiles;

   /** Logical counts */
   /*@{*/
   GLuint NumInstructions;
   GLuint NumTemporaries;
   GLuint NumParameters;
   GLuint NumAttributes;
   GLuint NumAddressRegs;
   GLuint NumAluInstructions;
   GLuint NumTexInstructions;
   GLuint NumTexIndirections;
   /*@}*/
   /** Native, actual h/w counts */
   /*@{*/
   GLuint NumNativeInstructions;
   GLuint NumNativeTemporaries;
   GLuint NumNativeParameters;
   GLuint NumNativeAttributes;
   GLuint NumNativeAddressRegs;
   GLuint NumNativeAluInstructions;
   GLuint NumNativeTexInstructions;
   GLuint NumNativeTexIndirections;
   /*@}*/
};


<<<<<<< HEAD
=======
/** Vertex program object */
struct gl_vertex_program
{
   struct gl_program Base;   /**< base class */
   GLboolean IsPositionInvariant;
};


/** Geometry program object */
struct gl_geometry_program
{
   struct gl_program Base;   /**< base class */

   GLint VerticesIn;
   GLint VerticesOut;
   GLenum InputType;  /**< GL_POINTS, GL_LINES, GL_LINES_ADJACENCY_ARB,
                           GL_TRIANGLES, or GL_TRIANGLES_ADJACENCY_ARB */
   GLenum OutputType; /**< GL_POINTS, GL_LINE_STRIP or GL_TRIANGLE_STRIP */
   GLboolean UsesEndPrimitive;
};


/** Fragment program object */
struct gl_fragment_program
{
   struct gl_program Base;   /**< base class */
   GLboolean UsesKill;          /**< shader uses KIL instruction */
   GLboolean UsesDFdy;          /**< shader uses DDY instruction */
   GLboolean OriginUpperLeft;
   GLboolean PixelCenterInteger;
   enum gl_frag_depth_layout FragDepthLayout;

   /**
    * GLSL interpolation qualifier associated with each fragment shader input.
    * For inputs that do not have an interpolation qualifier specified in
    * GLSL, the value is INTERP_QUALIFIER_NONE.
    */
   enum glsl_interp_qualifier InterpQualifier[VARYING_SLOT_MAX];

   /**
    * Bitfield indicating, for each fragment shader input, 1 if that input
    * uses centroid interpolation, 0 otherwise.  Unused inputs are 0.
    */
   GLbitfield64 IsCentroid;

   /**
    * Bitfield indicating, for each fragment shader input, 1 if that input
    * uses sample interpolation, 0 otherwise.  Unused inputs are 0.
    */
   GLbitfield64 IsSample;
};


/** Compute program object */
struct gl_compute_program
{
   struct gl_program Base;   /**< base class */

   /**
    * Size specified using local_size_{x,y,z}.
    */
   unsigned LocalSize[3];
};


/**
 * State common to vertex and fragment programs.
 */
struct gl_program_state
{
   GLint ErrorPos;                       /* GL_PROGRAM_ERROR_POSITION_ARB/NV */
   const char *ErrorString;              /* GL_PROGRAM_ERROR_STRING_ARB/NV */
};


/**
 * Context state for vertex programs.
 */
struct gl_vertex_program_state
{
   GLboolean Enabled;            /**< User-set GL_VERTEX_PROGRAM_ARB/NV flag */
   GLboolean _Enabled;           /**< Enabled and _valid_ user program? */
   GLboolean PointSizeEnabled;   /**< GL_VERTEX_PROGRAM_POINT_SIZE_ARB/NV */
   GLboolean TwoSideEnabled;     /**< GL_VERTEX_PROGRAM_TWO_SIDE_ARB/NV */
   /** Computed two sided lighting for fixed function/programs. */
   GLboolean _TwoSideEnabled;
   struct gl_vertex_program *Current;  /**< User-bound vertex program */

   /** Currently enabled and valid vertex program (including internal
    * programs, user-defined vertex programs and GLSL vertex shaders).
    * This is the program we must use when rendering.
    */
   struct gl_vertex_program *_Current;

   GLfloat Parameters[MAX_PROGRAM_ENV_PARAMS][4]; /**< Env params */

   /** Should fixed-function T&L be implemented with a vertex prog? */
   GLboolean _MaintainTnlProgram;

   /** Program to emulate fixed-function T&L (see above) */
   struct gl_vertex_program *_TnlProgram;

   /** Cache of fixed-function programs */
   struct gl_program_cache *Cache;

   GLboolean _Overriden;
};


/**
 * Context state for geometry programs.
 */
struct gl_geometry_program_state
{
   GLboolean Enabled;               /**< GL_ARB_GEOMETRY_SHADER4 */
   GLboolean _Enabled;              /**< Enabled and valid program? */
   struct gl_geometry_program *Current;  /**< user-bound geometry program */

   /** Currently enabled and valid program (including internal programs
    * and compiled shader programs).
    */
   struct gl_geometry_program *_Current;

   GLfloat Parameters[MAX_PROGRAM_ENV_PARAMS][4]; /**< Env params */

   /** Cache of fixed-function programs */
   struct gl_program_cache *Cache;
};

/**
 * Context state for fragment programs.
 */
struct gl_fragment_program_state
{
   GLboolean Enabled;     /**< User-set fragment program enable flag */
   GLboolean _Enabled;    /**< Enabled and _valid_ user program? */
   struct gl_fragment_program *Current;  /**< User-bound fragment program */

   /** Currently enabled and valid fragment program (including internal
    * programs, user-defined fragment programs and GLSL fragment shaders).
    * This is the program we must use when rendering.
    */
   struct gl_fragment_program *_Current;

   GLfloat Parameters[MAX_PROGRAM_ENV_PARAMS][4]; /**< Env params */

   /** Should fixed-function texturing be implemented with a fragment prog? */
   GLboolean _MaintainTexEnvProgram;

   /** Program to emulate fixed-function texture env/combine (see above) */
   struct gl_fragment_program *_TexEnvProgram;

   /** Cache of fixed-function programs */
   struct gl_program_cache *Cache;
};


/**
 * ATI_fragment_shader runtime state
 */
#define ATI_FS_INPUT_PRIMARY 0
#define ATI_FS_INPUT_SECONDARY 1

struct atifs_instruction;
struct atifs_setupinst;

/**
 * ATI fragment shader
 */
struct ati_fragment_shader
{
   GLuint Id;
   GLint RefCount;
   struct atifs_instruction *Instructions[2];
   struct atifs_setupinst *SetupInst[2];
   GLfloat Constants[8][4];
   GLbitfield LocalConstDef;  /**< Indicates which constants have been set */
   GLubyte numArithInstr[2];
   GLubyte regsAssigned[2];
   GLubyte NumPasses;         /**< 1 or 2 */
   GLubyte cur_pass;
   GLubyte last_optype;
   GLboolean interpinp1;
   GLboolean isValid;
   GLuint swizzlerq;
};

/**
 * Context state for GL_ATI_fragment_shader
 */
struct gl_ati_fragment_shader_state
{
   GLboolean Enabled;
   GLboolean _Enabled;                  /**< enabled and valid shader? */
   GLboolean Compiling;
   GLfloat GlobalConstants[8][4];
   struct ati_fragment_shader *Current;
};


>>>>>>> adad8fb2
/** Set by #pragma directives */
struct gl_sl_pragmas
{
   GLboolean IgnoreOptimize;  /**< ignore #pragma optimize(on/off) ? */
   GLboolean IgnoreDebug;     /**< ignore #pragma debug(on/off) ? */
   GLboolean Optimize;  /**< defaults on */
   GLboolean Debug;     /**< defaults off */
};


/**
 * A GLSL vertex or fragment shader object.
 */
struct gl_shader
{
   /** GL_FRAGMENT_SHADER || GL_VERTEX_SHADER || GL_GEOMETRY_SHADER_ARB.
    * Must be the first field.
    */
   GLenum Type;
   gl_shader_stage Stage;
   GLuint Name;  /**< AKA the handle */
   GLchar *Label;   /**< GL_KHR_debug */
   GLint RefCount;  /**< Reference count */
   GLboolean DeletePending;
   GLboolean CompileStatus;
   const char *Source;  /**< Source code string */
   GLuint SourceChecksum;       /**< for debug/logging purposes */
   struct gl_program *Program;  /**< Post-compile assembly code */
   char *InfoLog;
   struct gl_sl_pragmas Pragmas;

   unsigned Version;       /**< GLSL version used for linking */
   GLboolean IsES;         /**< True if this shader uses GLSL ES */

   /**
    * \name Sampler tracking
    *
    * \note Each of these fields is only set post-linking.
    */
   /*@{*/
   unsigned num_samplers;	/**< Number of samplers used by this shader. */
   GLbitfield active_samplers;	/**< Bitfield of which samplers are used */
   GLbitfield shadow_samplers;	/**< Samplers used for shadow sampling. */
   /*@}*/

   /**
    * Map from sampler unit to texture unit (set by glUniform1i())
    *
    * A sampler unit is associated with each sampler uniform by the linker.
    * The sampler unit associated with each uniform is stored in the
    * \c gl_uniform_storage::sampler field.
    */
   GLubyte SamplerUnits[MAX_SAMPLERS];
   /** Which texture target is being sampled (TEXTURE_1D/2D/3D/etc_INDEX) */
   gl_texture_index SamplerTargets[MAX_SAMPLERS];

   /**
    * Number of default uniform block components used by this shader.
    *
    * This field is only set post-linking.
    */
   unsigned num_uniform_components;

   /**
    * Number of combined uniform components used by this shader.
    *
    * This field is only set post-linking.  It is the sum of the uniform block
    * sizes divided by sizeof(float), and num_uniform_compoennts.
    */
   unsigned num_combined_uniform_components;

   /**
    * This shader's uniform block information.
    *
    * The offsets of the variables are assigned only for shaders in a program's
    * _LinkedShaders[].
    */
   struct gl_uniform_block *UniformBlocks;
   unsigned NumUniformBlocks;

   struct exec_list *ir;
   struct glsl_symbol_table *symbols;

   int uses_builtin_functions;

   /**
    * Geometry shader state from GLSL 1.50 layout qualifiers.
    */
   struct {
      GLint VerticesOut;
      /**
       * GL_POINTS, GL_LINES, GL_LINES_ADJACENCY, GL_TRIANGLES, or
       * GL_TRIANGLES_ADJACENCY, or PRIM_UNKNOWN if it's not set in this
       * shader.
       */
      GLenum InputType;
       /**
        * GL_POINTS, GL_LINE_STRIP or GL_TRIANGLE_STRIP, or PRIM_UNKNOWN if
        * it's not set in this shader.
        */
      GLenum OutputType;
   } Geom;

   /**
    * Map from image uniform index to image unit (set by glUniform1i())
    *
    * An image uniform index is associated with each image uniform by
    * the linker.  The image index associated with each uniform is
    * stored in the \c gl_uniform_storage::image field.
    */
   GLubyte ImageUnits[MAX_IMAGE_UNIFORMS];

   /**
    * Access qualifier specified in the shader for each image uniform
    * index.  Either \c GL_READ_ONLY, \c GL_WRITE_ONLY or \c
    * GL_READ_WRITE.
    *
    * It may be different, though only more strict than the value of
    * \c gl_image_unit::Access for the corresponding image unit.
    */
   GLenum ImageAccess[MAX_IMAGE_UNIFORMS];

   /**
    * Number of image uniforms defined in the shader.  It specifies
    * the number of valid elements in the \c ImageUnits and \c
    * ImageAccess arrays above.
    */
   GLuint NumImages;

   /**
    * Compute shader state from ARB_compute_shader layout qualifiers.
    */
   struct {
      /**
       * Size specified using local_size_{x,y,z}, or all 0's to indicate that
       * it's not set in this shader.
       */
      unsigned LocalSize[3];
   } Comp;
};


struct gl_uniform_buffer_variable
{
   char *Name;

   /**
    * Name of the uniform as seen by glGetUniformIndices.
    *
    * glGetUniformIndices requires that the block instance index \b not be
    * present in the name of queried uniforms.
    *
    * \note
    * \c gl_uniform_buffer_variable::IndexName and
    * \c gl_uniform_buffer_variable::Name may point to identical storage.
    */
   char *IndexName;

   const struct glsl_type *Type;
   unsigned int Offset;
   GLboolean RowMajor;
};


enum gl_uniform_block_packing
{
   ubo_packing_std140,
   ubo_packing_shared,
   ubo_packing_packed
};


struct gl_uniform_block
{
   /** Declared name of the uniform block */
   char *Name;

   /** Array of supplemental information about UBO ir_variables. */
   struct gl_uniform_buffer_variable *Uniforms;
   GLuint NumUniforms;

   /**
    * Index (GL_UNIFORM_BLOCK_BINDING) into ctx->UniformBufferBindings[] to use
    * with glBindBufferBase to bind a buffer object to this uniform block.  When
    * updated in the program, _NEW_BUFFER_OBJECT will be set.
    */
   GLuint Binding;

   /**
    * Minimum size of a buffer object to back this uniform buffer
    * (GL_UNIFORM_BLOCK_DATA_SIZE).
    */
   GLuint UniformBufferSize;

   /**
    * Layout specified in the shader
    *
    * This isn't accessible through the API, but it is used while
    * cross-validating uniform blocks.
    */
   enum gl_uniform_block_packing _Packing;
};

/**
 * Structure that represents a reference to an atomic buffer from some
 * shader program.
 */
struct gl_active_atomic_buffer
{
   /** Uniform indices of the atomic counters declared within it. */
   GLuint *Uniforms;
   GLuint NumUniforms;

   /** Binding point index associated with it. */
   GLuint Binding;

   /** Minimum reasonable size it is expected to have. */
   GLuint MinimumSize;

   /** Shader stages making use of it. */
   GLboolean StageReferences[MESA_SHADER_STAGES];
};


/**
 * A GLSL program object.
 * Basically a linked collection of vertex and fragment shaders.
 */
struct gl_shader_program
{
   GLenum Type;  /**< Always GL_SHADER_PROGRAM (internal token) */
   GLuint Name;  /**< aka handle or ID */
   GLchar *Label;   /**< GL_KHR_debug */
   GLint RefCount;  /**< Reference count */
   GLboolean DeletePending;

   /**
    * Is the application intending to glGetProgramBinary this program?
    */
   GLboolean BinaryRetreivableHint;

   /**
    * Flags that the linker should not reject the program if it lacks
    * a vertex or fragment shader.  GLES2 doesn't allow separate
    * shader objects, and would reject them.  However, we internally
    * build separate shader objects for fixed function programs, which
    * we use for drivers/common/meta.c and for handling
    * _mesa_update_state with no program bound (for example in
    * glClear()).
    */
   GLboolean InternalSeparateShader;

   GLuint NumShaders;          /**< number of attached shaders */
   struct gl_shader **Shaders; /**< List of attached the shaders */

   /**
    * User-defined attribute bindings
    *
    * These are set via \c glBindAttribLocation and are used to direct the
    * GLSL linker.  These are \b not the values used in the compiled shader,
    * and they are \b not the values returned by \c glGetAttribLocation.
    */
   struct string_to_uint_map *AttributeBindings;

   /**
    * User-defined fragment data bindings
    *
    * These are set via \c glBindFragDataLocation and are used to direct the
    * GLSL linker.  These are \b not the values used in the compiled shader,
    * and they are \b not the values returned by \c glGetFragDataLocation.
    */
   struct string_to_uint_map *FragDataBindings;
   struct string_to_uint_map *FragDataIndexBindings;

   /**
    * Transform feedback varyings last specified by
    * glTransformFeedbackVaryings().
    *
    * For the current set of transform feeedback varyings used for transform
    * feedback output, see LinkedTransformFeedback.
    */
   struct {
      GLenum BufferMode;
      GLuint NumVarying;
      char **VaryingNames;  /**< Array [NumVarying] of char * */
   } TransformFeedback;

   /** Post-link transform feedback info. */
   struct gl_transform_feedback_info LinkedTransformFeedback;

   /** Post-link gl_FragDepth layout for ARB_conservative_depth. */
   enum gl_frag_depth_layout FragDepthLayout;

   /**
    * Geometry shader state - copied into gl_geometry_program by
    * _mesa_copy_linked_program_data().
    */
   struct {
      GLint VerticesIn;
      GLint VerticesOut;
      GLenum InputType;  /**< GL_POINTS, GL_LINES, GL_LINES_ADJACENCY_ARB,
                              GL_TRIANGLES, or GL_TRIANGLES_ADJACENCY_ARB */
      GLenum OutputType; /**< GL_POINTS, GL_LINE_STRIP or GL_TRIANGLE_STRIP */
      /**
       * True if gl_ClipDistance is written to.  Copied into
       * gl_geometry_program by _mesa_copy_linked_program_data().
       */
      GLboolean UsesClipDistance;
      GLuint ClipDistanceArraySize; /**< Size of the gl_ClipDistance array, or
                                         0 if not present. */
      GLboolean UsesEndPrimitive;
   } Geom;

   /** Vertex shader state */
   struct {
      /**
       * True if gl_ClipDistance is written to.  Copied into gl_vertex_program
       * by _mesa_copy_linked_program_data().
       */
      GLboolean UsesClipDistance;
      GLuint ClipDistanceArraySize; /**< Size of the gl_ClipDistance array, or
                                         0 if not present. */
   } Vert;

   /**
    * Compute shader state - copied into gl_compute_program by
    * _mesa_copy_linked_program_data().
    */
   struct {
      /**
       * If this shader contains a compute stage, size specified using
       * local_size_{x,y,z}.  Otherwise undefined.
       */
      unsigned LocalSize[3];
   } Comp;

   /* post-link info: */
   unsigned NumUserUniformStorage;
   struct gl_uniform_storage *UniformStorage;

   /**
    * Size of the gl_ClipDistance array that is output from the last pipeline
    * stage before the fragment shader.
    */
   unsigned LastClipDistanceArraySize;

   struct gl_uniform_block *UniformBlocks;
   unsigned NumUniformBlocks;

   /**
    * Scale factor for the uniform base location
    *
    * This is used to generate locations (returned by \c glGetUniformLocation)
    * of uniforms.  The base location of the uniform is multiplied by this
    * value, and the array index is added.
    *
    * \note
    * Must be >= 1.
    *
    * \sa
    * _mesa_uniform_merge_location_offset, _mesa_uniform_split_location_offset
    */
   unsigned UniformLocationBaseScale;

   /**
    * Indices into the _LinkedShaders's UniformBlocks[] array for each stage
    * they're used in, or -1.
    *
    * This is used to maintain the Binding values of the stage's UniformBlocks[]
    * and to answer the GL_UNIFORM_BLOCK_REFERENCED_BY_*_SHADER queries.
    */
   int *UniformBlockStageIndex[MESA_SHADER_STAGES];

   /**
    * Map of active uniform names to locations
    *
    * Maps any active uniform that is not an array element to a location.
    * Each active uniform, including individual structure members will appear
    * in this map.  This roughly corresponds to the set of names that would be
    * enumerated by \c glGetActiveUniform.
    */
   struct string_to_uint_map *UniformHash;

   struct gl_active_atomic_buffer *AtomicBuffers;
   unsigned NumAtomicBuffers;

   GLboolean LinkStatus;   /**< GL_LINK_STATUS */
   GLboolean Validated;
   GLboolean _Used;        /**< Ever used for drawing? */
   GLchar *InfoLog;

   unsigned Version;       /**< GLSL version used for linking */
   GLboolean IsES;         /**< True if this program uses GLSL ES */

   /**
    * Per-stage shaders resulting from the first stage of linking.
    *
    * Set of linked shaders for this program.  The array is accessed using the
    * \c MESA_SHADER_* defines.  Entries for non-existent stages will be
    * \c NULL.
    */
   struct gl_shader *_LinkedShaders[MESA_SHADER_STAGES];
};   



/**
 * Compiler options for a single GLSL shaders type
 */
struct gl_shader_compiler_options
{
   /** Driver-selectable options: */
   GLboolean EmitCondCodes;             /**< Use condition codes? */
   GLboolean EmitNoLoops;
   GLboolean EmitNoFunctions;
   GLboolean EmitNoCont;                  /**< Emit CONT opcode? */
   GLboolean EmitNoMainReturn;            /**< Emit CONT/RET opcodes? */
   GLboolean EmitNoNoise;                 /**< Emit NOISE opcodes? */
   GLboolean EmitNoPow;                   /**< Emit POW opcodes? */
   GLboolean LowerClipDistance; /**< Lower gl_ClipDistance from float[8] to vec4[2]? */

   /**
    * \name Forms of indirect addressing the driver cannot do.
    */
   /*@{*/
   GLboolean EmitNoIndirectInput;   /**< No indirect addressing of inputs */
   GLboolean EmitNoIndirectOutput;  /**< No indirect addressing of outputs */
   GLboolean EmitNoIndirectTemp;    /**< No indirect addressing of temps */
   GLboolean EmitNoIndirectUniform; /**< No indirect addressing of constants */
   /*@}*/

   GLuint MaxIfDepth;               /**< Maximum nested IF blocks */
   GLuint MaxUnrollIterations;
	
	/**
	 * Optimize code for array of structures backends.
	 *
	 * This is a proxy for:
	 *   - preferring DP4 instructions (rather than MUL/MAD) for
	 *     matrix * vector operations, such as position transformation.
	 */
	GLboolean OptimizeForAOS;

   struct gl_sl_pragmas DefaultPragmas; /**< Default #pragma settings */
};




/**
 * Limits for vertex, geometry and fragment programs/shaders.
 */
struct gl_program_constants
{
   /* logical limits */
   GLuint MaxInstructions;
   GLuint MaxAluInstructions;
   GLuint MaxTexInstructions;
   GLuint MaxTexIndirections;
   GLuint MaxAttribs;
   GLuint MaxTemps;
   GLuint MaxAddressRegs;
   GLuint MaxAddressOffset;  /**< [-MaxAddressOffset, MaxAddressOffset-1] */
   GLuint MaxParameters;
   GLuint MaxLocalParams;
   GLuint MaxEnvParams;
   /* native/hardware limits */
   GLuint MaxNativeInstructions;
   GLuint MaxNativeAluInstructions;
   GLuint MaxNativeTexInstructions;
   GLuint MaxNativeTexIndirections;
   GLuint MaxNativeAttribs;
   GLuint MaxNativeTemps;
   GLuint MaxNativeAddressRegs;
   GLuint MaxNativeParameters;
   /* For shaders */
   GLuint MaxUniformComponents;  /**< Usually == MaxParameters * 4 */

   /**
    * \name Per-stage input / output limits
    *
    * Previous to OpenGL 3.2, the intrastage data limits were advertised with
    * a single value: GL_MAX_VARYING_COMPONENTS (GL_MAX_VARYING_VECTORS in
    * ES).  This is stored as \c gl_constants::MaxVarying.
    *
    * Starting with OpenGL 3.2, the limits are advertised with per-stage
    * variables.  Each stage as a certain number of outputs that it can feed
    * to the next stage and a certain number inputs that it can consume from
    * the previous stage.
    *
    * Vertex shader inputs do not participate this in this accounting.
    * These are tracked exclusively by \c gl_program_constants::MaxAttribs.
    *
    * Fragment shader outputs do not participate this in this accounting.
    * These are tracked exclusively by \c gl_constants::MaxDrawBuffers.
    */
   /*@{*/
   GLuint MaxInputComponents;
   GLuint MaxOutputComponents;
   /*@}*/

   /* GL_ARB_uniform_buffer_object */
   GLuint MaxUniformBlocks;
   GLuint MaxCombinedUniformComponents;
   GLuint MaxTextureImageUnits;

   /* GL_ARB_shader_atomic_counters */
   GLuint MaxAtomicBuffers;
   GLuint MaxAtomicCounters;

   /* GL_ARB_shader_image_load_store */
   GLuint MaxImageUniforms;
};


/**
 * Constants which may be overridden by device driver during context creation
 * but are never changed after that.
 */
struct gl_constants
{
   GLuint MaxTextureMbytes;      /**< Max memory per image, in MB */
   GLuint MaxTextureLevels;      /**< Max mipmap levels. */ 
   GLuint Max3DTextureLevels;    /**< Max mipmap levels for 3D textures */
   GLuint MaxCubeTextureLevels;  /**< Max mipmap levels for cube textures */
   GLuint MaxArrayTextureLayers; /**< Max layers in array textures */
   GLuint MaxTextureRectSize;    /**< Max rectangle texture size, in pixes */
   GLuint MaxTextureCoordUnits;
   GLuint MaxCombinedTextureImageUnits;
   GLuint MaxTextureUnits; /**< = MIN(CoordUnits, FragmentProgram.ImageUnits) */
   GLfloat MaxTextureMaxAnisotropy;  /**< GL_EXT_texture_filter_anisotropic */
   GLfloat MaxTextureLodBias;        /**< GL_EXT_texture_lod_bias */
   GLuint MaxTextureBufferSize;      /**< GL_ARB_texture_buffer_object */

   GLuint TextureBufferOffsetAlignment; /**< GL_ARB_texture_buffer_range */

   GLuint MaxArrayLockSize;

   GLint SubPixelBits;

   GLfloat MinPointSize, MaxPointSize;	     /**< aliased */
   GLfloat MinPointSizeAA, MaxPointSizeAA;   /**< antialiased */
   GLfloat PointSizeGranularity;
   GLfloat MinLineWidth, MaxLineWidth;       /**< aliased */
   GLfloat MinLineWidthAA, MaxLineWidthAA;   /**< antialiased */
   GLfloat LineWidthGranularity;

   GLuint MaxClipPlanes;
   GLuint MaxLights;
   GLfloat MaxShininess;                     /**< GL_NV_light_max_exponent */
   GLfloat MaxSpotExponent;                  /**< GL_NV_light_max_exponent */

   GLuint MaxViewportWidth, MaxViewportHeight;
   GLuint MaxViewports;                      /**< GL_ARB_viewport_array */
   GLuint ViewportSubpixelBits;              /**< GL_ARB_viewport_array */
   struct {
      GLfloat Min;
      GLfloat Max;
   } ViewportBounds;                         /**< GL_ARB_viewport_array */

   struct gl_program_constants Program[MESA_SHADER_STAGES];
   GLuint MaxProgramMatrices;
   GLuint MaxProgramMatrixStackDepth;

   struct {
      GLuint SamplesPassed;
      GLuint TimeElapsed;
      GLuint Timestamp;
      GLuint PrimitivesGenerated;
      GLuint PrimitivesWritten;
   } QueryCounterBits;

   /** vertex array / buffer object bounds checking */
   GLboolean CheckArrayBounds;

   GLuint MaxDrawBuffers;    /**< GL_ARB_draw_buffers */

   GLuint MaxColorAttachments;   /**< GL_EXT_framebuffer_object */
   GLuint MaxRenderbufferSize;   /**< GL_EXT_framebuffer_object */
   GLuint MaxSamples;            /**< GL_ARB_framebuffer_object */

   /** Number of varying vectors between any two shader stages. */
   GLuint MaxVarying;

   /** @{
    * GL_ARB_uniform_buffer_object
    */
   GLuint MaxCombinedUniformBlocks;
   GLuint MaxUniformBufferBindings;
   GLuint MaxUniformBlockSize;
   GLuint UniformBufferOffsetAlignment;
   /** @} */

   /** GL_ARB_geometry_shader4 */
   GLuint MaxGeometryOutputVertices;
   GLuint MaxGeometryTotalOutputComponents;

   GLuint GLSLVersion;  /**< GLSL version supported (ex: 120 = 1.20) */

   /**
    * Changes default GLSL extension behavior from "error" to "warn".  It's out
    * of spec, but it can make some apps work that otherwise wouldn't.
    */
   GLboolean ForceGLSLExtensionsWarn;

   /**
    * If non-zero, forces GLSL shaders without the #version directive to behave
    * as if they began with "#version ForceGLSLVersion".
    */
   GLuint ForceGLSLVersion;

   /**
    * Does the driver support real 32-bit integers?  (Otherwise, integers are
    * simulated via floats.)
    */
   GLboolean NativeIntegers;

   /**
    * If the driver supports real 32-bit integers, what integer value should be
    * used for boolean true in uniform uploads?  (Usually 1 or ~0.)
    */
   GLuint UniformBooleanTrue;

   /** Which texture units support GL_ATI_envmap_bumpmap as targets */
   GLbitfield SupportedBumpUnits;

   /** GL_EXT_provoking_vertex */
   GLboolean QuadsFollowProvokingVertexConvention;

   /** OpenGL version 3.0 */
   GLbitfield ContextFlags;  /**< Ex: GL_CONTEXT_FLAG_FORWARD_COMPATIBLE_BIT */

   /** OpenGL version 3.2 */
   GLbitfield ProfileMask;   /**< Mask of CONTEXT_x_PROFILE_BIT */

   /** GL_EXT_transform_feedback */
   GLuint MaxTransformFeedbackBuffers;
   GLuint MaxTransformFeedbackSeparateComponents;
   GLuint MaxTransformFeedbackInterleavedComponents;
   GLuint MaxVertexStreams;

   /** GL_EXT_gpu_shader4 */
   GLint MinProgramTexelOffset, MaxProgramTexelOffset;

   /** GL_ARB_texture_gather */
   GLuint MinProgramTextureGatherOffset;
   GLuint MaxProgramTextureGatherOffset;
   GLuint MaxProgramTextureGatherComponents;

   /* GL_ARB_robustness */
   GLenum ResetStrategy;

   /* GL_ARB_blend_func_extended */
   GLuint MaxDualSourceDrawBuffers;

   /**
    * Whether the implementation strips out and ignores texture borders.
    *
    * Many GPU hardware implementations don't support rendering with texture
    * borders and mipmapped textures.  (Note: not static border color, but the
    * old 1-pixel border around each edge).  Implementations then have to do
    * slow fallbacks to be correct, or just ignore the border and be fast but
    * wrong.  Setting the flag strips the border off of TexImage calls,
    * providing "fast but wrong" at significantly reduced driver complexity.
    *
    * Texture borders are deprecated in GL 3.0.
    **/
   GLboolean StripTextureBorder;

   /**
    * For drivers which can do a better job at eliminating unused uniforms
    * than the GLSL compiler.
    *
    * XXX Remove these as soon as a better solution is available.
    */
   GLboolean GLSLSkipStrictMaxUniformLimitCheck;

   /**
    * Force software support for primitive restart in the VBO module.
    */
   GLboolean PrimitiveRestartInSoftware;

   /**
    * Always use the GetTransformFeedbackVertexCount() driver hook, rather
    * than passing the transform feedback object to the drawing function.
    */
   GLboolean AlwaysUseGetTransformFeedbackVertexCount;

   /** GL_ARB_map_buffer_alignment */
   GLuint MinMapBufferAlignment;

   /**
    * Disable varying packing.  This is out of spec, but potentially useful
    * for older platforms that supports a limited number of texture
    * indirections--on these platforms, unpacking the varyings in the fragment
    * shader increases the number of texture indirections by 1, which might
    * make some shaders not executable at all.
    *
    * Drivers that support transform feedback must set this value to GL_FALSE.
    */
   GLboolean DisableVaryingPacking;

   /**
    * Disable interpretation of line continuations (lines ending with a
    * backslash character ('\') in GLSL source.
    */
   GLboolean DisableGLSLLineContinuations;

   /** GL_ARB_texture_multisample */
   GLint MaxColorTextureSamples;
   GLint MaxDepthTextureSamples;
   GLint MaxIntegerSamples;

   /** GL_ARB_shader_atomic_counters */
   GLuint MaxAtomicBufferBindings;
   GLuint MaxAtomicBufferSize;
   GLuint MaxCombinedAtomicBuffers;
   GLuint MaxCombinedAtomicCounters;

   /** GL_ARB_vertex_attrib_binding */
   GLint MaxVertexAttribRelativeOffset;
   GLint MaxVertexAttribBindings;

   /* GL_ARB_shader_image_load_store */
   GLuint MaxImageUnits;
   GLuint MaxCombinedImageUnitsAndFragmentOutputs;
   GLuint MaxImageSamples;
   GLuint MaxCombinedImageUniforms;

   /** GL_ARB_compute_shader */
   GLuint MaxComputeWorkGroupCount[3]; /* Array of x, y, z dimensions */
   GLuint MaxComputeWorkGroupSize[3]; /* Array of x, y, z dimensions */
   GLuint MaxComputeWorkGroupInvocations;

   /** GL_ARB_gpu_shader5 */
   GLfloat MinFragmentInterpolationOffset;
   GLfloat MaxFragmentInterpolationOffset;
};


/**
 * Enable flag for each OpenGL extension.  Different device drivers will
 * enable different extensions at runtime.
 */
struct gl_extensions
{
   GLboolean dummy;  /* don't remove this! */
   GLboolean dummy_true;  /* Set true by _mesa_init_extensions(). */
   GLboolean dummy_false; /* Set false by _mesa_init_extensions(). */
   GLboolean ANGLE_texture_compression_dxt;
   GLboolean ARB_ES2_compatibility;
   GLboolean ARB_ES3_compatibility;
   GLboolean ARB_arrays_of_arrays;
   GLboolean ARB_base_instance;
   GLboolean ARB_blend_func_extended;
   GLboolean ARB_color_buffer_float;
   GLboolean ARB_compute_shader;
   GLboolean ARB_conservative_depth;
   GLboolean ARB_depth_buffer_float;
   GLboolean ARB_depth_clamp;
   GLboolean ARB_depth_texture;
   GLboolean ARB_draw_buffers_blend;
   GLboolean ARB_draw_elements_base_vertex;
   GLboolean ARB_draw_indirect;
   GLboolean ARB_draw_instanced;
   GLboolean ARB_fragment_coord_conventions;
   GLboolean ARB_fragment_program;
   GLboolean ARB_fragment_program_shadow;
   GLboolean ARB_fragment_shader;
   GLboolean ARB_framebuffer_object;
   GLboolean ARB_explicit_attrib_location;
   GLboolean ARB_geometry_shader4;
   GLboolean ARB_gpu_shader5;
   GLboolean ARB_half_float_vertex;
   GLboolean ARB_instanced_arrays;
   GLboolean ARB_internalformat_query;
   GLboolean ARB_map_buffer_range;
   GLboolean ARB_occlusion_query;
   GLboolean ARB_occlusion_query2;
   GLboolean ARB_point_sprite;
   GLboolean ARB_sample_shading;
   GLboolean ARB_seamless_cube_map;
   GLboolean ARB_shader_atomic_counters;
   GLboolean ARB_shader_bit_encoding;
   GLboolean ARB_shader_image_load_store;
   GLboolean ARB_shader_stencil_export;
   GLboolean ARB_shader_texture_lod;
   GLboolean ARB_shading_language_packing;
   GLboolean ARB_shading_language_420pack;
   GLboolean ARB_shadow;
   GLboolean ARB_sync;
   GLboolean ARB_texture_border_clamp;
   GLboolean ARB_texture_buffer_object;
   GLboolean ARB_texture_buffer_object_rgb32;
   GLboolean ARB_texture_buffer_range;
   GLboolean ARB_texture_compression_rgtc;
   GLboolean ARB_texture_cube_map;
   GLboolean ARB_texture_cube_map_array;
   GLboolean ARB_texture_env_combine;
   GLboolean ARB_texture_env_crossbar;
   GLboolean ARB_texture_env_dot3;
   GLboolean ARB_texture_float;
   GLboolean ARB_texture_gather;
   GLboolean ARB_texture_mirror_clamp_to_edge;
   GLboolean ARB_texture_multisample;
   GLboolean ARB_texture_non_power_of_two;
   GLboolean ARB_texture_query_levels;
   GLboolean ARB_texture_query_lod;
   GLboolean ARB_texture_rg;
   GLboolean ARB_texture_rgb10_a2ui;
   GLboolean ARB_texture_view;
   GLboolean ARB_timer_query;
   GLboolean ARB_transform_feedback2;
   GLboolean ARB_transform_feedback3;
   GLboolean ARB_transform_feedback_instanced;
   GLboolean ARB_uniform_buffer_object;
   GLboolean ARB_vertex_program;
   GLboolean ARB_vertex_shader;
   GLboolean ARB_vertex_type_10f_11f_11f_rev;
   GLboolean ARB_vertex_type_2_10_10_10_rev;
   GLboolean ARB_viewport_array;
   GLboolean EXT_blend_color;
   GLboolean EXT_blend_equation_separate;
   GLboolean EXT_blend_func_separate;
   GLboolean EXT_blend_minmax;
   GLboolean EXT_depth_bounds_test;
   GLboolean EXT_draw_buffers2;
   GLboolean EXT_framebuffer_blit;
   GLboolean EXT_framebuffer_multisample;
   GLboolean EXT_framebuffer_multisample_blit_scaled;
   GLboolean EXT_framebuffer_sRGB;
   GLboolean EXT_gpu_program_parameters;
   GLboolean EXT_gpu_shader4;
   GLboolean EXT_packed_float;
   GLboolean EXT_pixel_buffer_object;
   GLboolean EXT_point_parameters;
   GLboolean EXT_provoking_vertex;
   GLboolean EXT_separate_shader_objects;
   GLboolean EXT_shader_integer_mix;
   GLboolean EXT_stencil_two_side;
   GLboolean EXT_texture3D;
   GLboolean EXT_texture_array;
   GLboolean EXT_texture_compression_latc;
   GLboolean EXT_texture_compression_s3tc;
   GLboolean EXT_texture_env_dot3;
   GLboolean EXT_texture_filter_anisotropic;
   GLboolean EXT_texture_integer;
   GLboolean EXT_texture_mirror_clamp;
   GLboolean EXT_texture_shared_exponent;
   GLboolean EXT_texture_snorm;
   GLboolean EXT_texture_sRGB;
   GLboolean EXT_texture_sRGB_decode;
   GLboolean EXT_texture_swizzle;
   GLboolean EXT_transform_feedback;
   GLboolean EXT_timer_query;
   GLboolean EXT_vertex_array_bgra;
   GLboolean OES_standard_derivatives;
   GLboolean EXT_shadow_samplers;
   GLboolean EXT_frag_depth;
   /* vendor extensions */
   GLboolean AMD_performance_monitor;
   GLboolean AMD_seamless_cubemap_per_texture;
   GLboolean AMD_shader_trinary_minmax;
   GLboolean AMD_vertex_shader_layer;
   GLboolean APPLE_object_purgeable;
   GLboolean ATI_envmap_bumpmap;
   GLboolean ATI_texture_compression_3dc;
   GLboolean ATI_texture_mirror_once;
   GLboolean ATI_texture_env_combine3;
   GLboolean ATI_fragment_shader;
   GLboolean ATI_separate_stencil;
   GLboolean MESA_pack_invert;
   GLboolean MESA_ycbcr_texture;
   GLboolean NV_conditional_render;
   GLboolean NV_fog_distance;
   GLboolean NV_fragment_program_option;
   GLboolean NV_point_sprite;
   GLboolean NV_primitive_restart;
   GLboolean NV_texture_barrier;
   GLboolean NV_texture_env_combine4;
   GLboolean NV_texture_rectangle;
   GLboolean NV_vdpau_interop;
   GLboolean TDFX_texture_compression_FXT1;
   GLboolean OES_EGL_image;
   GLboolean OES_draw_texture;
   GLboolean OES_depth_texture_cube_map;
   GLboolean OES_EGL_image_external;
   GLboolean OES_compressed_ETC1_RGB8_texture;
   GLboolean extension_sentinel;
   /** The extension string */
   const GLubyte *String;
   /** Number of supported extensions */
   GLuint Count;
};






/* This has to be included here. */
#include "dd.h"



/** @{
 *
 * These are a mapping of the GL_ARB_debug_output/GL_KHR_debug enums
 * to small enums suitable for use as an array index.
 */

enum mesa_debug_type {
   MESA_DEBUG_TYPE_ERROR,
   MESA_DEBUG_TYPE_DEPRECATED,
   MESA_DEBUG_TYPE_UNDEFINED,
   MESA_DEBUG_TYPE_PORTABILITY,
   MESA_DEBUG_TYPE_PERFORMANCE,
   MESA_DEBUG_TYPE_OTHER,
   MESA_DEBUG_TYPE_MARKER,
   MESA_DEBUG_TYPE_PUSH_GROUP,
   MESA_DEBUG_TYPE_POP_GROUP,
   MESA_DEBUG_TYPE_COUNT
};

/**
 * Enum for the OpenGL APIs we know about and may support.
 *
 * NOTE: This must match the api_enum table in
 * src/mesa/main/get_hash_generator.py
 */
typedef enum
{
   API_OPENGL_COMPAT,      /* legacy / compatibility contexts */
   API_OPENGLES,
   API_OPENGLES2,
   API_OPENGL_CORE,
   API_OPENGL_LAST = API_OPENGL_CORE
} gl_api;




/**
 * Mesa rendering context.
 *
 * This is the central context data structure for Mesa.  Almost all
 * OpenGL state is contained in this structure.
 * Think of this as a base class from which device drivers will derive
 * sub classes.
 */
struct gl_context
{
   gl_api API;

   /**
    * Device driver function pointer table
    */
   struct dd_function_table Driver;

   /** Core/Driver constants */
   struct gl_constants Const;

   /** Extension information */
   struct gl_extensions Extensions;

   /** GL version integer, for example 31 for GL 3.1, or 20 for GLES 2.0. */
   GLuint Version;
   char *VersionString;

   struct gl_shader_compiler_options ShaderCompilerOptions[MESA_SHADER_STAGES];

   GLenum ErrorValue;        /**< Last error code */
<<<<<<< HEAD
=======

   /**
    * Recognize and silence repeated error debug messages in buggy apps.
    */
   const char *ErrorDebugFmtString;
   GLuint ErrorDebugCount;

   /* GL_ARB_debug_output/GL_KHR_debug */
   struct gl_debug_state *Debug;

   GLenum RenderMode;        /**< either GL_RENDER, GL_SELECT, GL_FEEDBACK */
   GLbitfield NewState;      /**< bitwise-or of _NEW_* flags */
   GLbitfield NewDriverState;/**< bitwise-or of flags from DriverFlags */

   struct gl_driver_flags DriverFlags;

   GLboolean ViewportInitialized;  /**< has viewport size been initialized? */

   GLbitfield64 varying_vp_inputs;  /**< mask of VERT_BIT_* flags */

   /** \name Derived state */
   GLbitfield _ImageTransferState;/**< bitwise-or of IMAGE_*_BIT flags */
   GLfloat _EyeZDir[3];
   GLfloat _ModelViewInvScale;
   GLboolean _NeedEyeCoords;
   GLboolean _ForceEyeCoords; 

   GLuint TextureStateTimestamp; /**< detect changes to shared state */

   struct gl_list_extensions *ListExt; /**< driver dlist extensions */

   /** \name For debugging/development only */
   /*@{*/
   GLboolean FirstTimeCurrent;
   /*@}*/

   /** software compression/decompression supported or not */
   GLboolean Mesa_DXTn;

   GLboolean TextureFormatSupported[MESA_FORMAT_COUNT];

   GLboolean RasterDiscard;  /**< GL_RASTERIZER_DISCARD */

   /**
    * \name Hooks for module contexts.  
    *
    * These will eventually live in the driver or elsewhere.
    */
   /*@{*/
   void *swrast_context;
   void *swsetup_context;
   void *swtnl_context;
   struct vbo_context *vbo_context;
   struct st_context *st;
   void *aelt_context;
   /*@}*/

   /**
    * \name NV_vdpau_interop
    */
   /*@{*/
   const void *vdpDevice;
   const void *vdpGetProcAddress;
   struct set *vdpSurfaces;
   /*@}*/

   /**
    * Has this context observed a GPU reset in any context in the share group?
    *
    * Once this field becomes true, it is never reset to false.
    */
   GLboolean ShareGroupReset;
>>>>>>> adad8fb2
};


#ifdef DEBUG
extern int MESA_VERBOSE;
extern int MESA_DEBUG_FLAGS;
# define MESA_FUNCTION __FUNCTION__
#else
# define MESA_VERBOSE 0
# define MESA_DEBUG_FLAGS 0
# define MESA_FUNCTION "a function"
# ifndef NDEBUG
#  define NDEBUG
# endif
#endif


/** The MESA_VERBOSE var is a bitmask of these flags */
enum _verbose
{
   VERBOSE_VARRAY		= 0x0001,
   VERBOSE_TEXTURE		= 0x0002,
   VERBOSE_MATERIAL		= 0x0004,
   VERBOSE_PIPELINE		= 0x0008,
   VERBOSE_DRIVER		= 0x0010,
   VERBOSE_STATE		= 0x0020,
   VERBOSE_API			= 0x0040,
   VERBOSE_DISPLAY_LIST		= 0x0100,
   VERBOSE_LIGHTING		= 0x0200,
   VERBOSE_PRIMS		= 0x0400,
   VERBOSE_VERTS		= 0x0800,
   VERBOSE_DISASSEM		= 0x1000,
   VERBOSE_DRAW                 = 0x2000,
   VERBOSE_SWAPBUFFERS          = 0x4000
};


/** The MESA_DEBUG_FLAGS var is a bitmask of these flags */
enum _debug
{
   DEBUG_SILENT                 = (1 << 0),
   DEBUG_ALWAYS_FLUSH		= (1 << 1),
   DEBUG_INCOMPLETE_TEXTURE     = (1 << 2),
   DEBUG_INCOMPLETE_FBO         = (1 << 3)
};



#ifdef __cplusplus
}
#endif

#endif /* MTYPES_H */<|MERGE_RESOLUTION|>--- conflicted
+++ resolved
@@ -295,606 +295,6 @@
 /**
  * Per-output info vertex shaders for transform feedback.
  */
-<<<<<<< HEAD
-=======
-struct gl_sampler_object
-{
-   GLuint Name;
-   GLint RefCount;
-   GLchar *Label;               /**< GL_KHR_debug */
-
-   GLenum WrapS;		/**< S-axis texture image wrap mode */
-   GLenum WrapT;		/**< T-axis texture image wrap mode */
-   GLenum WrapR;		/**< R-axis texture image wrap mode */
-   GLenum MinFilter;		/**< minification filter */
-   GLenum MagFilter;		/**< magnification filter */
-   union gl_color_union BorderColor;  /**< Interpreted according to texture format */
-   GLfloat MinLod;		/**< min lambda, OpenGL 1.2 */
-   GLfloat MaxLod;		/**< max lambda, OpenGL 1.2 */
-   GLfloat LodBias;		/**< OpenGL 1.4 */
-   GLfloat MaxAnisotropy;	/**< GL_EXT_texture_filter_anisotropic */
-   GLenum CompareMode;		/**< GL_ARB_shadow */
-   GLenum CompareFunc;		/**< GL_ARB_shadow */
-   GLenum sRGBDecode;           /**< GL_DECODE_EXT or GL_SKIP_DECODE_EXT */
-   GLboolean CubeMapSeamless;   /**< GL_AMD_seamless_cubemap_per_texture */
-};
-
-
-/**
- * Texture object state.  Contains the array of mipmap images, border color,
- * wrap modes, filter modes, and shadow/texcompare state.
- */
-struct gl_texture_object
-{
-   _glthread_Mutex Mutex;      /**< for thread safety */
-   GLint RefCount;             /**< reference count */
-   GLuint Name;                /**< the user-visible texture object ID */
-   GLchar *Label;               /**< GL_KHR_debug */
-   GLenum Target;              /**< GL_TEXTURE_1D, GL_TEXTURE_2D, etc. */
-
-   struct gl_sampler_object Sampler;
-
-   GLenum DepthMode;           /**< GL_ARB_depth_texture */
-
-   GLfloat Priority;           /**< in [0,1] */
-   GLint BaseLevel;            /**< min mipmap level, OpenGL 1.2 */
-   GLint MaxLevel;             /**< max mipmap level, OpenGL 1.2 */
-   GLint ImmutableLevels;      /**< ES 3.0 / ARB_texture_view */
-   GLint _MaxLevel;            /**< actual max mipmap level (q in the spec) */
-   GLfloat _MaxLambda;         /**< = _MaxLevel - BaseLevel (q - p in spec) */
-   GLint CropRect[4];          /**< GL_OES_draw_texture */
-   GLenum Swizzle[4];          /**< GL_EXT_texture_swizzle */
-   GLuint _Swizzle;            /**< same as Swizzle, but SWIZZLE_* format */
-   GLboolean GenerateMipmap;   /**< GL_SGIS_generate_mipmap */
-   GLboolean _BaseComplete;    /**< Is the base texture level valid? */
-   GLboolean _MipmapComplete;  /**< Is the whole mipmap valid? */
-   GLboolean _IsIntegerFormat; /**< Does the texture store integer values? */
-   GLboolean _RenderToTexture; /**< Any rendering to this texture? */
-   GLboolean Purgeable;        /**< Is the buffer purgeable under memory
-                                    pressure? */
-   GLboolean Immutable;        /**< GL_ARB_texture_storage */
-
-   GLuint MinLevel;            /**< GL_ARB_texture_view */
-   GLuint MinLayer;            /**< GL_ARB_texture_view */
-   GLuint NumLevels;           /**< GL_ARB_texture_view */
-   GLuint NumLayers;           /**< GL_ARB_texture_view */
-
-   /** Actual texture images, indexed by [cube face] and [mipmap level] */
-   struct gl_texture_image *Image[MAX_FACES][MAX_TEXTURE_LEVELS];
-
-   /** GL_ARB_texture_buffer_object */
-   struct gl_buffer_object *BufferObject;
-   GLenum BufferObjectFormat;
-   /** Equivalent Mesa format for BufferObjectFormat. */
-   mesa_format _BufferObjectFormat;
-   /** GL_ARB_texture_buffer_range */
-   GLintptr BufferOffset;
-   GLsizeiptr BufferSize; /**< if this is -1, use BufferObject->Size instead */
-
-   /** GL_OES_EGL_image_external */
-   GLint RequiredTextureImageUnits;
-
-   /** GL_ARB_shader_image_load_store */
-   GLenum ImageFormatCompatibilityType;
-};
-
-
-/** Up to four combiner sources are possible with GL_NV_texture_env_combine4 */
-#define MAX_COMBINER_TERMS 4
-
-
-/**
- * Texture combine environment state.
- */
-struct gl_tex_env_combine_state
-{
-   GLenum ModeRGB;       /**< GL_REPLACE, GL_DECAL, GL_ADD, etc. */
-   GLenum ModeA;         /**< GL_REPLACE, GL_DECAL, GL_ADD, etc. */
-   /** Source terms: GL_PRIMARY_COLOR, GL_TEXTURE, etc */
-   GLenum SourceRGB[MAX_COMBINER_TERMS];
-   GLenum SourceA[MAX_COMBINER_TERMS];
-   /** Source operands: GL_SRC_COLOR, GL_ONE_MINUS_SRC_COLOR, etc */
-   GLenum OperandRGB[MAX_COMBINER_TERMS];
-   GLenum OperandA[MAX_COMBINER_TERMS];
-   GLuint ScaleShiftRGB; /**< 0, 1 or 2 */
-   GLuint ScaleShiftA;   /**< 0, 1 or 2 */
-   GLuint _NumArgsRGB;   /**< Number of inputs used for the RGB combiner */
-   GLuint _NumArgsA;     /**< Number of inputs used for the A combiner */
-};
-
-
-/**
- * TexGenEnabled flags.
- */
-/*@{*/
-#define S_BIT 1
-#define T_BIT 2
-#define R_BIT 4
-#define Q_BIT 8
-#define STR_BITS (S_BIT | T_BIT | R_BIT)
-/*@}*/
-
-
-/**
- * Bit flag versions of the corresponding GL_ constants.
- */
-/*@{*/
-#define TEXGEN_SPHERE_MAP        0x1
-#define TEXGEN_OBJ_LINEAR        0x2
-#define TEXGEN_EYE_LINEAR        0x4
-#define TEXGEN_REFLECTION_MAP_NV 0x8
-#define TEXGEN_NORMAL_MAP_NV     0x10
-
-#define TEXGEN_NEED_NORMALS      (TEXGEN_SPHERE_MAP        | \
-				  TEXGEN_REFLECTION_MAP_NV | \
-				  TEXGEN_NORMAL_MAP_NV)
-#define TEXGEN_NEED_EYE_COORD    (TEXGEN_SPHERE_MAP        | \
-				  TEXGEN_REFLECTION_MAP_NV | \
-				  TEXGEN_NORMAL_MAP_NV     | \
-				  TEXGEN_EYE_LINEAR)
-/*@}*/
-
-
-
-/** Tex-gen enabled for texture unit? */
-#define ENABLE_TEXGEN(unit) (1 << (unit))
-
-/** Non-identity texture matrix for texture unit? */
-#define ENABLE_TEXMAT(unit) (1 << (unit))
-
-
-/**
- * Texture coord generation state.
- */
-struct gl_texgen
-{
-   GLenum Mode;         /**< GL_EYE_LINEAR, GL_SPHERE_MAP, etc */
-   GLbitfield _ModeBit; /**< TEXGEN_x bit corresponding to Mode */
-   GLfloat ObjectPlane[4];
-   GLfloat EyePlane[4];
-};
-
-
-/**
- * Texture unit state.  Contains enable flags, texture environment/function/
- * combiners, texgen state, and pointers to current texture objects.
- */
-struct gl_texture_unit
-{
-   GLbitfield Enabled;          /**< bitmask of TEXTURE_*_BIT flags */
-   GLbitfield _ReallyEnabled;   /**< 0 or exactly one of TEXTURE_*_BIT flags */
-
-   GLenum EnvMode;              /**< GL_MODULATE, GL_DECAL, GL_BLEND, etc. */
-   GLclampf EnvColor[4];
-   GLfloat EnvColorUnclamped[4];
-
-   struct gl_texgen GenS;
-   struct gl_texgen GenT;
-   struct gl_texgen GenR;
-   struct gl_texgen GenQ;
-   GLbitfield TexGenEnabled;	/**< Bitwise-OR of [STRQ]_BIT values */
-   GLbitfield _GenFlags;	/**< Bitwise-OR of Gen[STRQ]._ModeBit */
-
-   GLfloat LodBias;		/**< for biasing mipmap levels */
-   GLenum BumpTarget;
-   GLfloat RotMatrix[4]; /* 2x2 matrix */
-
-   /** Current sampler object (GL_ARB_sampler_objects) */
-   struct gl_sampler_object *Sampler;
-
-   /** 
-    * \name GL_EXT_texture_env_combine 
-    */
-   struct gl_tex_env_combine_state Combine;
-
-   /**
-    * Derived state based on \c EnvMode and the \c BaseFormat of the
-    * currently enabled texture.
-    */
-   struct gl_tex_env_combine_state _EnvMode;
-
-   /**
-    * Currently enabled combiner state.  This will point to either
-    * \c Combine or \c _EnvMode.
-    */
-   struct gl_tex_env_combine_state *_CurrentCombine;
-
-   /** Current texture object pointers */
-   struct gl_texture_object *CurrentTex[NUM_TEXTURE_TARGETS];
-
-   /** Points to highest priority, complete and enabled texture object */
-   struct gl_texture_object *_Current;
-};
-
-
-/**
- * Texture attribute group (GL_TEXTURE_BIT).
- */
-struct gl_texture_attrib
-{
-   GLuint CurrentUnit;   /**< GL_ACTIVE_TEXTURE */
-   struct gl_texture_unit Unit[MAX_COMBINED_TEXTURE_IMAGE_UNITS];
-
-   struct gl_texture_object *ProxyTex[NUM_TEXTURE_TARGETS];
-
-   /** GL_ARB_texture_buffer_object */
-   struct gl_buffer_object *BufferObject;
-
-   /** GL_ARB_seamless_cubemap */
-   GLboolean CubeMapSeamless;
-
-   /** Texture units/samplers used by vertex or fragment texturing */
-   GLbitfield _EnabledUnits;
-
-   /** Texture coord units/sets used for fragment texturing */
-   GLbitfield _EnabledCoordUnits;
-
-   /** Texture coord units that have texgen enabled */
-   GLbitfield _TexGenEnabled;
-
-   /** Texture coord units that have non-identity matrices */
-   GLbitfield _TexMatEnabled;
-
-   /** Bitwise-OR of all Texture.Unit[i]._GenFlags */
-   GLbitfield _GenFlags;
-};
-
-
-/**
- * Data structure representing a single clip plane (e.g. one of the elements
- * of the ctx->Transform.EyeUserPlane or ctx->Transform._ClipUserPlane array).
- */
-typedef GLfloat gl_clip_plane[4];
-
-
-/**
- * Transformation attribute group (GL_TRANSFORM_BIT).
- */
-struct gl_transform_attrib
-{
-   GLenum MatrixMode;				/**< Matrix mode */
-   gl_clip_plane EyeUserPlane[MAX_CLIP_PLANES];	/**< User clip planes */
-   gl_clip_plane _ClipUserPlane[MAX_CLIP_PLANES]; /**< derived */
-   GLbitfield ClipPlanesEnabled;                /**< on/off bitmask */
-   GLboolean Normalize;				/**< Normalize all normals? */
-   GLboolean RescaleNormals;			/**< GL_EXT_rescale_normal */
-   GLboolean RasterPositionUnclipped;           /**< GL_IBM_rasterpos_clip */
-   GLboolean DepthClamp;			/**< GL_ARB_depth_clamp */
-};
-
-
-/**
- * Viewport attribute group (GL_VIEWPORT_BIT).
- */
-struct gl_viewport_attrib
-{
-   GLfloat X, Y;		/**< position */
-   GLfloat Width, Height;	/**< size */
-   GLdouble Near, Far;		/**< Depth buffer range */
-   GLmatrix _WindowMap;		/**< Mapping transformation as a matrix. */
-};
-
-
-/**
- * GL_ARB_vertex/pixel_buffer_object buffer object
- */
-struct gl_buffer_object
-{
-   _glthread_Mutex Mutex;
-   GLint RefCount;
-   GLuint Name;
-   GLchar *Label;       /**< GL_KHR_debug */
-   GLenum Usage;        /**< GL_STREAM_DRAW_ARB, GL_STREAM_READ_ARB, etc. */
-   GLsizeiptrARB Size;  /**< Size of buffer storage in bytes */
-   GLubyte *Data;       /**< Location of storage either in RAM or VRAM. */
-   /** Fields describing a mapped buffer */
-   /*@{*/
-   GLbitfield AccessFlags; /**< Mask of GL_MAP_x_BIT flags */
-   GLvoid *Pointer;     /**< User-space address of mapping */
-   GLintptr Offset;     /**< Mapped offset */
-   GLsizeiptr Length;   /**< Mapped length */
-   /*@}*/
-   GLboolean DeletePending;   /**< true if buffer object is removed from the hash */
-   GLboolean Written;   /**< Ever written to? (for debugging) */
-   GLboolean Purgeable; /**< Is the buffer purgeable under memory pressure? */
-};
-
-
-/**
- * Client pixel packing/unpacking attributes
- */
-struct gl_pixelstore_attrib
-{
-   GLint Alignment;
-   GLint RowLength;
-   GLint SkipPixels;
-   GLint SkipRows;
-   GLint ImageHeight;
-   GLint SkipImages;
-   GLboolean SwapBytes;
-   GLboolean LsbFirst;
-   GLboolean Invert;        /**< GL_MESA_pack_invert */
-   struct gl_buffer_object *BufferObj; /**< GL_ARB_pixel_buffer_object */
-};
-
-
-/**
- * Client vertex array attributes
- */
-struct gl_client_array
-{
-   GLint Size;                  /**< components per element (1,2,3,4) */
-   GLenum Type;                 /**< datatype: GL_FLOAT, GL_INT, etc */
-   GLenum Format;               /**< default: GL_RGBA, but may be GL_BGRA */
-   GLsizei Stride;		/**< user-specified stride */
-   GLsizei StrideB;		/**< actual stride in bytes */
-   const GLubyte *Ptr;          /**< Points to array data */
-   GLboolean Enabled;		/**< Enabled flag is a boolean */
-   GLboolean Normalized;        /**< GL_ARB_vertex_program */
-   GLboolean Integer;           /**< Integer-valued? */
-   GLuint InstanceDivisor;      /**< GL_ARB_instanced_arrays */
-   GLuint _ElementSize;         /**< size of each element in bytes */
-
-   struct gl_buffer_object *BufferObj;/**< GL_ARB_vertex_buffer_object */
-   GLuint _MaxElement;          /**< max element index into array buffer + 1 */
-};
-
-
-/**
- * Vertex attribute array as seen by the client.
- *
- * Contains the size, type, format and normalization flag,
- * along with the index of a vertex buffer binding point.
- *
- * Note that the Stride field corresponds to VERTEX_ATTRIB_ARRAY_STRIDE
- * and is only present for backwards compatibility reasons.
- * Rendering always uses VERTEX_BINDING_STRIDE.
- * The gl*Pointer() functions will set VERTEX_ATTRIB_ARRAY_STRIDE
- * and VERTEX_BINDING_STRIDE to the same value, while
- * glBindVertexBuffer() will only set VERTEX_BINDING_STRIDE.
- */
-struct gl_vertex_attrib_array
-{
-   GLint Size;              /**< Components per element (1,2,3,4) */
-   GLenum Type;             /**< Datatype: GL_FLOAT, GL_INT, etc */
-   GLenum Format;           /**< Default: GL_RGBA, but may be GL_BGRA */
-   GLsizei Stride;          /**< Stride as specified with gl*Pointer() */
-   const GLubyte *Ptr;      /**< Points to client array data. Not used when a VBO is bound */
-   GLintptr RelativeOffset; /**< Offset of the first element relative to the binding offset */
-   GLboolean Enabled;       /**< Whether the array is enabled */
-   GLboolean Normalized;    /**< Fixed-point values are normalized when converted to floats */
-   GLboolean Integer;       /**< Fixed-point values are not converted to floats */
-   GLuint _ElementSize;     /**< Size of each element in bytes */
-   GLuint VertexBinding;    /**< Vertex buffer binding */
-};
-
-
-/**
- * This describes the buffer object used for a vertex array (or
- * multiple vertex arrays).  If BufferObj points to the default/null
- * buffer object, then the vertex array lives in user memory and not a VBO.
- */
-struct gl_vertex_buffer_binding
-{
-   GLintptr Offset;                    /**< User-specified offset */
-   GLsizei Stride;                     /**< User-specified stride */
-   GLuint InstanceDivisor;             /**< GL_ARB_instanced_arrays */
-   struct gl_buffer_object *BufferObj; /**< GL_ARB_vertex_buffer_object */
-   GLbitfield64 _BoundArrays;          /**< Arrays bound to this binding point */
-};
-
-
-/**
- * A representation of "Vertex Array Objects" (VAOs) from OpenGL 3.1+,
- * GL_ARB_vertex_array_object, or the original GL_APPLE_vertex_array_object
- * extension.
- */
-struct gl_vertex_array_object
-{
-   /** Name of the VAO as received from glGenVertexArray. */
-   GLuint Name;
-   GLchar *Label;       /**< GL_KHR_debug */
-
-   GLint RefCount;
-   _glthread_Mutex Mutex;
-
-   /**
-    * Does the VAO use ARB semantics or Apple semantics?
-    *
-    * There are several ways in which ARB_vertex_array_object and
-    * APPLE_vertex_array_object VAOs have differing semantics.  At the very
-    * least,
-    *
-    *     - ARB VAOs require that all array data be sourced from vertex buffer
-    *       objects, but Apple VAOs do not.
-    *
-    *     - ARB VAOs require that names come from GenVertexArrays.
-    *
-    * This flag notes which behavior governs this VAO.
-    */
-   GLboolean ARBsemantics;
-
-   /**
-    * Has this array object been bound?
-    */
-   GLboolean EverBound;
-
-   /**
-    * Derived vertex attribute arrays
-    *
-    * This is a legacy data structure created from gl_vertex_attrib_array and
-    * gl_vertex_buffer_binding, for compatibility with existing driver code.
-    */
-   struct gl_client_array _VertexAttrib[VERT_ATTRIB_MAX];
-
-   /** Vertex attribute arrays */
-   struct gl_vertex_attrib_array VertexAttrib[VERT_ATTRIB_MAX];
-
-   /** Vertex buffer bindings */
-   struct gl_vertex_buffer_binding VertexBinding[VERT_ATTRIB_MAX];
-
-   /** Mask of VERT_BIT_* values indicating which arrays are enabled */
-   GLbitfield64 _Enabled;
-
-   /** Mask of VERT_BIT_* values indicating changed/dirty arrays */
-   GLbitfield64 NewArrays;
-
-   /**
-    * Min of all enabled arrays' _MaxElement.  When arrays reside inside VBOs
-    * we can determine the max legal (in bounds) glDrawElements array index.
-    */
-   GLuint _MaxElement;
-
-   /** The index buffer (also known as the element array buffer in OpenGL). */
-   struct gl_buffer_object *IndexBufferObj;
-};
-
-
-/**
- * Vertex array state
- */
-struct gl_array_attrib
-{
-   /** Currently bound array object. See _mesa_BindVertexArrayAPPLE() */
-   struct gl_vertex_array_object *VAO;
-
-   /** The default vertex array object */
-   struct gl_vertex_array_object *DefaultVAO;
-
-   /** Array objects (GL_ARB/APPLE_vertex_array_object) */
-   struct _mesa_HashTable *Objects;
-
-   GLint ActiveTexture;		/**< Client Active Texture */
-   GLuint LockFirst;            /**< GL_EXT_compiled_vertex_array */
-   GLuint LockCount;            /**< GL_EXT_compiled_vertex_array */
-
-   /**
-    * \name Primitive restart controls
-    *
-    * Primitive restart is enabled if either \c PrimitiveRestart or
-    * \c PrimitiveRestartFixedIndex is set.
-    */
-   /*@{*/
-   GLboolean PrimitiveRestart;
-   GLboolean PrimitiveRestartFixedIndex;
-   GLboolean _PrimitiveRestart;
-   GLuint RestartIndex;
-   /*@}*/
-
-   /* GL_ARB_vertex_buffer_object */
-   struct gl_buffer_object *ArrayBufferObj;
-
-   /**
-    * Vertex arrays as consumed by a driver.
-    * The array pointer is set up only by the VBO module.
-    */
-   const struct gl_client_array **_DrawArrays; /**< 0..VERT_ATTRIB_MAX-1 */
-};
-
-
-/**
- * Feedback buffer state
- */
-struct gl_feedback
-{
-   GLenum Type;
-   GLbitfield _Mask;    /**< FB_* bits */
-   GLfloat *Buffer;
-   GLuint BufferSize;
-   GLuint Count;
-};
-
-
-/**
- * Selection buffer state
- */
-struct gl_selection
-{
-   GLuint *Buffer;	/**< selection buffer */
-   GLuint BufferSize;	/**< size of the selection buffer */
-   GLuint BufferCount;	/**< number of values in the selection buffer */
-   GLuint Hits;		/**< number of records in the selection buffer */
-   GLuint NameStackDepth; /**< name stack depth */
-   GLuint NameStack[MAX_NAME_STACK_DEPTH]; /**< name stack */
-   GLboolean HitFlag;	/**< hit flag */
-   GLfloat HitMinZ;	/**< minimum hit depth */
-   GLfloat HitMaxZ;	/**< maximum hit depth */
-};
-
-
-/**
- * 1-D Evaluator control points
- */
-struct gl_1d_map
-{
-   GLuint Order;	/**< Number of control points */
-   GLfloat u1, u2, du;	/**< u1, u2, 1.0/(u2-u1) */
-   GLfloat *Points;	/**< Points to contiguous control points */
-};
-
-
-/**
- * 2-D Evaluator control points
- */
-struct gl_2d_map
-{
-   GLuint Uorder;		/**< Number of control points in U dimension */
-   GLuint Vorder;		/**< Number of control points in V dimension */
-   GLfloat u1, u2, du;
-   GLfloat v1, v2, dv;
-   GLfloat *Points;		/**< Points to contiguous control points */
-};
-
-
-/**
- * All evaluator control point state
- */
-struct gl_evaluators
-{
-   /** 
-    * \name 1-D maps
-    */
-   /*@{*/
-   struct gl_1d_map Map1Vertex3;
-   struct gl_1d_map Map1Vertex4;
-   struct gl_1d_map Map1Index;
-   struct gl_1d_map Map1Color4;
-   struct gl_1d_map Map1Normal;
-   struct gl_1d_map Map1Texture1;
-   struct gl_1d_map Map1Texture2;
-   struct gl_1d_map Map1Texture3;
-   struct gl_1d_map Map1Texture4;
-   /*@}*/
-
-   /** 
-    * \name 2-D maps 
-    */
-   /*@{*/
-   struct gl_2d_map Map2Vertex3;
-   struct gl_2d_map Map2Vertex4;
-   struct gl_2d_map Map2Index;
-   struct gl_2d_map Map2Color4;
-   struct gl_2d_map Map2Normal;
-   struct gl_2d_map Map2Texture1;
-   struct gl_2d_map Map2Texture2;
-   struct gl_2d_map Map2Texture3;
-   struct gl_2d_map Map2Texture4;
-   /*@}*/
-};
-
-
-struct gl_transform_feedback_varying_info
-{
-   char *Name;
-   GLenum Type;
-   GLint Size;
-};
-
-
-/**
- * Per-output info vertex shaders for transform feedback.
- */
->>>>>>> adad8fb2
 struct gl_transform_feedback_output
 {
    unsigned OutputRegister;
@@ -1074,209 +474,6 @@
 };
 
 
-<<<<<<< HEAD
-=======
-/** Vertex program object */
-struct gl_vertex_program
-{
-   struct gl_program Base;   /**< base class */
-   GLboolean IsPositionInvariant;
-};
-
-
-/** Geometry program object */
-struct gl_geometry_program
-{
-   struct gl_program Base;   /**< base class */
-
-   GLint VerticesIn;
-   GLint VerticesOut;
-   GLenum InputType;  /**< GL_POINTS, GL_LINES, GL_LINES_ADJACENCY_ARB,
-                           GL_TRIANGLES, or GL_TRIANGLES_ADJACENCY_ARB */
-   GLenum OutputType; /**< GL_POINTS, GL_LINE_STRIP or GL_TRIANGLE_STRIP */
-   GLboolean UsesEndPrimitive;
-};
-
-
-/** Fragment program object */
-struct gl_fragment_program
-{
-   struct gl_program Base;   /**< base class */
-   GLboolean UsesKill;          /**< shader uses KIL instruction */
-   GLboolean UsesDFdy;          /**< shader uses DDY instruction */
-   GLboolean OriginUpperLeft;
-   GLboolean PixelCenterInteger;
-   enum gl_frag_depth_layout FragDepthLayout;
-
-   /**
-    * GLSL interpolation qualifier associated with each fragment shader input.
-    * For inputs that do not have an interpolation qualifier specified in
-    * GLSL, the value is INTERP_QUALIFIER_NONE.
-    */
-   enum glsl_interp_qualifier InterpQualifier[VARYING_SLOT_MAX];
-
-   /**
-    * Bitfield indicating, for each fragment shader input, 1 if that input
-    * uses centroid interpolation, 0 otherwise.  Unused inputs are 0.
-    */
-   GLbitfield64 IsCentroid;
-
-   /**
-    * Bitfield indicating, for each fragment shader input, 1 if that input
-    * uses sample interpolation, 0 otherwise.  Unused inputs are 0.
-    */
-   GLbitfield64 IsSample;
-};
-
-
-/** Compute program object */
-struct gl_compute_program
-{
-   struct gl_program Base;   /**< base class */
-
-   /**
-    * Size specified using local_size_{x,y,z}.
-    */
-   unsigned LocalSize[3];
-};
-
-
-/**
- * State common to vertex and fragment programs.
- */
-struct gl_program_state
-{
-   GLint ErrorPos;                       /* GL_PROGRAM_ERROR_POSITION_ARB/NV */
-   const char *ErrorString;              /* GL_PROGRAM_ERROR_STRING_ARB/NV */
-};
-
-
-/**
- * Context state for vertex programs.
- */
-struct gl_vertex_program_state
-{
-   GLboolean Enabled;            /**< User-set GL_VERTEX_PROGRAM_ARB/NV flag */
-   GLboolean _Enabled;           /**< Enabled and _valid_ user program? */
-   GLboolean PointSizeEnabled;   /**< GL_VERTEX_PROGRAM_POINT_SIZE_ARB/NV */
-   GLboolean TwoSideEnabled;     /**< GL_VERTEX_PROGRAM_TWO_SIDE_ARB/NV */
-   /** Computed two sided lighting for fixed function/programs. */
-   GLboolean _TwoSideEnabled;
-   struct gl_vertex_program *Current;  /**< User-bound vertex program */
-
-   /** Currently enabled and valid vertex program (including internal
-    * programs, user-defined vertex programs and GLSL vertex shaders).
-    * This is the program we must use when rendering.
-    */
-   struct gl_vertex_program *_Current;
-
-   GLfloat Parameters[MAX_PROGRAM_ENV_PARAMS][4]; /**< Env params */
-
-   /** Should fixed-function T&L be implemented with a vertex prog? */
-   GLboolean _MaintainTnlProgram;
-
-   /** Program to emulate fixed-function T&L (see above) */
-   struct gl_vertex_program *_TnlProgram;
-
-   /** Cache of fixed-function programs */
-   struct gl_program_cache *Cache;
-
-   GLboolean _Overriden;
-};
-
-
-/**
- * Context state for geometry programs.
- */
-struct gl_geometry_program_state
-{
-   GLboolean Enabled;               /**< GL_ARB_GEOMETRY_SHADER4 */
-   GLboolean _Enabled;              /**< Enabled and valid program? */
-   struct gl_geometry_program *Current;  /**< user-bound geometry program */
-
-   /** Currently enabled and valid program (including internal programs
-    * and compiled shader programs).
-    */
-   struct gl_geometry_program *_Current;
-
-   GLfloat Parameters[MAX_PROGRAM_ENV_PARAMS][4]; /**< Env params */
-
-   /** Cache of fixed-function programs */
-   struct gl_program_cache *Cache;
-};
-
-/**
- * Context state for fragment programs.
- */
-struct gl_fragment_program_state
-{
-   GLboolean Enabled;     /**< User-set fragment program enable flag */
-   GLboolean _Enabled;    /**< Enabled and _valid_ user program? */
-   struct gl_fragment_program *Current;  /**< User-bound fragment program */
-
-   /** Currently enabled and valid fragment program (including internal
-    * programs, user-defined fragment programs and GLSL fragment shaders).
-    * This is the program we must use when rendering.
-    */
-   struct gl_fragment_program *_Current;
-
-   GLfloat Parameters[MAX_PROGRAM_ENV_PARAMS][4]; /**< Env params */
-
-   /** Should fixed-function texturing be implemented with a fragment prog? */
-   GLboolean _MaintainTexEnvProgram;
-
-   /** Program to emulate fixed-function texture env/combine (see above) */
-   struct gl_fragment_program *_TexEnvProgram;
-
-   /** Cache of fixed-function programs */
-   struct gl_program_cache *Cache;
-};
-
-
-/**
- * ATI_fragment_shader runtime state
- */
-#define ATI_FS_INPUT_PRIMARY 0
-#define ATI_FS_INPUT_SECONDARY 1
-
-struct atifs_instruction;
-struct atifs_setupinst;
-
-/**
- * ATI fragment shader
- */
-struct ati_fragment_shader
-{
-   GLuint Id;
-   GLint RefCount;
-   struct atifs_instruction *Instructions[2];
-   struct atifs_setupinst *SetupInst[2];
-   GLfloat Constants[8][4];
-   GLbitfield LocalConstDef;  /**< Indicates which constants have been set */
-   GLubyte numArithInstr[2];
-   GLubyte regsAssigned[2];
-   GLubyte NumPasses;         /**< 1 or 2 */
-   GLubyte cur_pass;
-   GLubyte last_optype;
-   GLboolean interpinp1;
-   GLboolean isValid;
-   GLuint swizzlerq;
-};
-
-/**
- * Context state for GL_ATI_fragment_shader
- */
-struct gl_ati_fragment_shader_state
-{
-   GLboolean Enabled;
-   GLboolean _Enabled;                  /**< enabled and valid shader? */
-   GLboolean Compiling;
-   GLfloat GlobalConstants[8][4];
-   struct ati_fragment_shader *Current;
-};
-
-
->>>>>>> adad8fb2
 /** Set by #pragma directives */
 struct gl_sl_pragmas
 {
@@ -1405,7 +602,7 @@
     * ImageAccess arrays above.
     */
    GLuint NumImages;
-
+	
    /**
     * Compute shader state from ARB_compute_shader layout qualifiers.
     */
@@ -1600,7 +797,7 @@
       GLuint ClipDistanceArraySize; /**< Size of the gl_ClipDistance array, or
                                          0 if not present. */
    } Vert;
-
+	
    /**
     * Compute shader state - copied into gl_compute_program by
     * _mesa_copy_linked_program_data().
@@ -2050,9 +1247,11 @@
    GLboolean ARB_explicit_attrib_location;
    GLboolean ARB_geometry_shader4;
    GLboolean ARB_gpu_shader5;
+   GLboolean ARB_half_float_pixel;
    GLboolean ARB_half_float_vertex;
    GLboolean ARB_instanced_arrays;
    GLboolean ARB_internalformat_query;
+   GLboolean ARB_map_buffer_alignment;
    GLboolean ARB_map_buffer_range;
    GLboolean ARB_occlusion_query;
    GLboolean ARB_occlusion_query2;
@@ -2249,81 +1448,6 @@
    struct gl_shader_compiler_options ShaderCompilerOptions[MESA_SHADER_STAGES];
 
    GLenum ErrorValue;        /**< Last error code */
-<<<<<<< HEAD
-=======
-
-   /**
-    * Recognize and silence repeated error debug messages in buggy apps.
-    */
-   const char *ErrorDebugFmtString;
-   GLuint ErrorDebugCount;
-
-   /* GL_ARB_debug_output/GL_KHR_debug */
-   struct gl_debug_state *Debug;
-
-   GLenum RenderMode;        /**< either GL_RENDER, GL_SELECT, GL_FEEDBACK */
-   GLbitfield NewState;      /**< bitwise-or of _NEW_* flags */
-   GLbitfield NewDriverState;/**< bitwise-or of flags from DriverFlags */
-
-   struct gl_driver_flags DriverFlags;
-
-   GLboolean ViewportInitialized;  /**< has viewport size been initialized? */
-
-   GLbitfield64 varying_vp_inputs;  /**< mask of VERT_BIT_* flags */
-
-   /** \name Derived state */
-   GLbitfield _ImageTransferState;/**< bitwise-or of IMAGE_*_BIT flags */
-   GLfloat _EyeZDir[3];
-   GLfloat _ModelViewInvScale;
-   GLboolean _NeedEyeCoords;
-   GLboolean _ForceEyeCoords; 
-
-   GLuint TextureStateTimestamp; /**< detect changes to shared state */
-
-   struct gl_list_extensions *ListExt; /**< driver dlist extensions */
-
-   /** \name For debugging/development only */
-   /*@{*/
-   GLboolean FirstTimeCurrent;
-   /*@}*/
-
-   /** software compression/decompression supported or not */
-   GLboolean Mesa_DXTn;
-
-   GLboolean TextureFormatSupported[MESA_FORMAT_COUNT];
-
-   GLboolean RasterDiscard;  /**< GL_RASTERIZER_DISCARD */
-
-   /**
-    * \name Hooks for module contexts.  
-    *
-    * These will eventually live in the driver or elsewhere.
-    */
-   /*@{*/
-   void *swrast_context;
-   void *swsetup_context;
-   void *swtnl_context;
-   struct vbo_context *vbo_context;
-   struct st_context *st;
-   void *aelt_context;
-   /*@}*/
-
-   /**
-    * \name NV_vdpau_interop
-    */
-   /*@{*/
-   const void *vdpDevice;
-   const void *vdpGetProcAddress;
-   struct set *vdpSurfaces;
-   /*@}*/
-
-   /**
-    * Has this context observed a GPU reset in any context in the share group?
-    *
-    * Once this field becomes true, it is never reset to false.
-    */
-   GLboolean ShareGroupReset;
->>>>>>> adad8fb2
 };
 
 
