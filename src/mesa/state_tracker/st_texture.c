/**************************************************************************
 * 
 * Copyright 2007 Tungsten Graphics, Inc., Cedar Park, Texas.
 * All Rights Reserved.
 * 
 * Permission is hereby granted, free of charge, to any person obtaining a
 * copy of this software and associated documentation files (the
 * "Software"), to deal in the Software without restriction, including
 * without limitation the rights to use, copy, modify, merge, publish,
 * distribute, sub license, and/or sell copies of the Software, and to
 * permit persons to whom the Software is furnished to do so, subject to
 * the following conditions:
 * 
 * The above copyright notice and this permission notice (including the
 * next paragraph) shall be included in all copies or substantial portions
 * of the Software.
 * 
 * THE SOFTWARE IS PROVIDED "AS IS", WITHOUT WARRANTY OF ANY KIND, EXPRESS
 * OR IMPLIED, INCLUDING BUT NOT LIMITED TO THE WARRANTIES OF
 * MERCHANTABILITY, FITNESS FOR A PARTICULAR PURPOSE AND NON-INFRINGEMENT.
 * IN NO EVENT SHALL TUNGSTEN GRAPHICS AND/OR ITS SUPPLIERS BE LIABLE FOR
 * ANY CLAIM, DAMAGES OR OTHER LIABILITY, WHETHER IN AN ACTION OF CONTRACT,
 * TORT OR OTHERWISE, ARISING FROM, OUT OF OR IN CONNECTION WITH THE
 * SOFTWARE OR THE USE OR OTHER DEALINGS IN THE SOFTWARE.
 * 
 **************************************************************************/

#include "st_context.h"
#include "st_format.h"
#include "st_texture.h"
#include "st_cb_fbo.h"
#include "main/enums.h"

#undef Elements  /* fix re-defined macro warning */

#include "pipe/p_state.h"
#include "pipe/p_context.h"
#include "pipe/p_defines.h"
#include "util/u_inlines.h"
#include "util/u_format.h"
#include "util/u_rect.h"
#include "util/u_math.h"


#define DBG if(0) printf


/**
 * Allocate a new pipe_resource object
 * width0, height0, depth0 are the dimensions of the level 0 image
 * (the highest resolution).  last_level indicates how many mipmap levels
 * to allocate storage for.  For non-mipmapped textures, this will be zero.
 */
struct pipe_resource *
st_texture_create(struct st_context *st,
                  enum pipe_texture_target target,
		  enum pipe_format format,
		  GLuint last_level,
		  GLuint width0,
		  GLuint height0,
		  GLuint depth0,
                  GLuint bind )
{
   struct pipe_resource pt, *newtex;
   struct pipe_screen *screen = st->pipe->screen;

   assert(target <= PIPE_TEXTURE_CUBE);
   assert(width0 > 0);
   assert(height0 > 0);
   assert(depth0 > 0);

   DBG("%s target %s format %s last_level %d\n", __FUNCTION__,
       _mesa_lookup_enum_by_nr(target),
       _mesa_lookup_enum_by_nr(format), last_level);

   assert(format);
   assert(screen->is_format_supported(screen, format, target, 0,
                                      PIPE_BIND_SAMPLER_VIEW, 0));

   memset(&pt, 0, sizeof(pt));
   pt.target = target;
   pt.format = format;
   pt.last_level = last_level;
   pt.width0 = width0;
   pt.height0 = height0;
   pt.depth0 = depth0;
   pt.usage = PIPE_USAGE_DEFAULT;
   pt.bind = bind;
   pt.flags = 0;

   newtex = screen->resource_create(screen, &pt);

   assert(!newtex || pipe_is_referenced(&newtex->reference));

   return newtex;
}


/**
 * Check if a texture image can be pulled into a unified mipmap texture.
 */
GLboolean
st_texture_match_image(const struct pipe_resource *pt,
                       const struct gl_texture_image *image,
                       GLuint face, GLuint level)
{
   /* Images with borders are never pulled into mipmap textures. 
    */
   if (image->Border) 
      return GL_FALSE;

   /* Check if this image's format matches the established texture's format.
    */
   if (st_mesa_format_to_pipe_format(image->TexFormat) != pt->format)
      return GL_FALSE;

   /* Test if this image's size matches what's expected in the
    * established texture.
    */
   if (image->Width != u_minify(pt->width0, level) ||
       image->Height != u_minify(pt->height0, level) ||
       image->Depth != u_minify(pt->depth0, level))
      return GL_FALSE;

   return GL_TRUE;
}


/**
 * Map a texture image and return the address for a particular 2D face/slice/
 * layer.  The stImage indicates the cube face and mipmap level.  The slice
 * of the 3D texture is passed in 'zoffset'.
 * \param usage  one of the PIPE_TRANSFER_x values
 * \param x, y, w, h  the region of interest of the 2D image.
 * \return address of mapping or NULL if any error
 */
GLubyte *
st_texture_image_map(struct st_context *st, struct st_texture_image *stImage,
		     GLuint zoffset, enum pipe_transfer_usage usage,
                     GLuint x, GLuint y, GLuint w, GLuint h)
{
   struct pipe_context *pipe = st->pipe;
   struct pipe_resource *pt = stImage->pt;

   DBG("%s \n", __FUNCTION__);

   stImage->transfer = pipe_get_transfer(st->pipe, pt, stImage->face,
						    stImage->level, zoffset,
						    usage, x, y, w, h);

   if (stImage->transfer)
      return pipe_transfer_map(pipe, stImage->transfer);
   else
      return NULL;
}


void
st_texture_image_unmap(struct st_context *st,
                       struct st_texture_image *stImage)
{
   struct pipe_context *pipe = st->pipe;

   DBG("%s\n", __FUNCTION__);

   pipe_transfer_unmap(pipe, stImage->transfer);

   pipe->transfer_destroy(pipe, stImage->transfer);
}



/**
 * Upload data to a rectangular sub-region.  Lots of choices how to do this:
 *
 * - memcpy by span to current destination
 * - upload data as new buffer and blit
 *
 * Currently always memcpy.
 */
static void
st_surface_data(struct pipe_context *pipe,
		struct pipe_transfer *dst,
		unsigned dstx, unsigned dsty,
		const void *src, unsigned src_stride,
		unsigned srcx, unsigned srcy, unsigned width, unsigned height)
{
   void *map = pipe_transfer_map(pipe, dst);

   assert(dst->resource);
   util_copy_rect(map,
                  dst->resource->format,
                  dst->stride,
                  dstx, dsty, 
                  width, height, 
                  src, src_stride, 
                  srcx, srcy);

   pipe_transfer_unmap(pipe, dst);
}


/* Upload data for a particular image.
 */
void
st_texture_image_data(struct st_context *st,
                      struct pipe_resource *dst,
                      GLuint face,
                      GLuint level,
                      void *src,
                      GLuint src_row_stride, GLuint src_image_stride)
{
   struct pipe_context *pipe = st->pipe;
   GLuint depth = u_minify(dst->depth0, level);
   GLuint i;
   const GLubyte *srcUB = src;
   struct pipe_transfer *dst_transfer;

   DBG("%s\n", __FUNCTION__);

   for (i = 0; i < depth; i++) {
      dst_transfer = pipe_get_transfer(st->pipe, dst, face, level, i,
						  PIPE_TRANSFER_WRITE, 0, 0,
						  u_minify(dst->width0, level),
                                                  u_minify(dst->height0, level));

      st_surface_data(pipe, dst_transfer,
		      0, 0,                             /* dstx, dsty */
		      srcUB,
		      src_row_stride,
		      0, 0,                             /* source x, y */
		      u_minify(dst->width0, level),
                      u_minify(dst->height0, level));      /* width, height */

      pipe->transfer_destroy(pipe, dst_transfer);

      srcUB += src_image_stride;
   }
}


/**
 * For debug only: get/print center pixel in the src resource.
 */
static void
print_center_pixel(struct pipe_context *pipe, struct pipe_resource *src)
{
   struct pipe_subresource rect;
   struct pipe_transfer *xfer;
   struct pipe_box region;
   ubyte *map;

   rect.face = 0;
   rect.level = 0;

   region.x = src->width0 / 2;
   region.y = src->height0 / 2;
   region.z = 0;
   region.width = 1;
   region.height = 1;
   region.depth = 1;

   xfer = pipe->get_transfer(pipe, src, rect, PIPE_TRANSFER_READ, &region);
   map = pipe->transfer_map(pipe, xfer);

   printf("center pixel: %d %d %d %d\n", map[0], map[1], map[2], map[3]);

   pipe->transfer_unmap(pipe, xfer);
   pipe->transfer_destroy(pipe, xfer);
}


/**
 * Copy the image at level=0 in 'src' to the 'dst' resource at 'dstLevel'.
 * This is used to copy mipmap images from one texture buffer to another.
 * This typically happens when our initial guess at the total texture size
 * is incorrect (see the guess_and_alloc_texture() function).
 */
void
st_texture_image_copy(struct pipe_context *pipe,
                      struct pipe_resource *dst, GLuint dstLevel,
                      struct pipe_resource *src, GLuint srcLevel,
                      GLuint face)
{
   GLuint width = u_minify(dst->width0, dstLevel); 
   GLuint height = u_minify(dst->height0, dstLevel); 
   GLuint depth = u_minify(dst->depth0, dstLevel); 
   struct pipe_subresource dstsub, srcsub;
   GLuint i;

   assert(u_minify(src->width0, srcLevel) == width);
   assert(u_minify(src->height0, srcLevel) == height);
   assert(u_minify(src->depth0, srcLevel) == depth);

<<<<<<< HEAD
   /* Loop over 3D image slices */
   for (i = 0; i < depth; i++) {

      if (0)  {
         print_center_pixel(pipe, src);
      }

      dst_surface = screen->get_tex_surface(screen, dst, face, dstLevel, i,
                                            PIPE_BIND_BLIT_DESTINATION);

      src_surface = screen->get_tex_surface(screen, src, face, srcLevel, i,
                                            PIPE_BIND_BLIT_SOURCE);

      pipe->surface_copy(pipe,
                         dst_surface,
                         0, 0, /* destX, Y */
                         src_surface,
                         0, 0, /* srcX, Y */
                         width, height);

      pipe_surface_reference(&src_surface, NULL);
      pipe_surface_reference(&dst_surface, NULL);
=======
   dstsub.face = face;
   dstsub.level = dstLevel;
   srcsub.face = face;

   for (i = 0; i < depth; i++) {
      GLuint srcLevel;

      /* find src texture level of needed size */
      for (srcLevel = 0; srcLevel <= src->last_level; srcLevel++) {
         if (u_minify(src->width0, srcLevel) == width &&
             u_minify(src->height0, srcLevel) == height) {
            break;
         }
      }
      assert(u_minify(src->width0, srcLevel) == width);
      assert(u_minify(src->height0, srcLevel) == height);

#if 0
      {
         struct pipe_screen *screen = pipe->screen;
         src_surface = screen->get_tex_surface(screen, src, face, srcLevel, i,
                                               PIPE_BUFFER_USAGE_CPU_READ);
         ubyte *map = screen->surface_map(screen, src_surface, PIPE_BUFFER_USAGE_CPU_READ);
         map += src_surface->width * src_surface->height * 4 / 2;
         printf("%s center pixel: %d %d %d %d (pt %p[%d] -> %p[%d])\n",
                __FUNCTION__,
                map[0], map[1], map[2], map[3],
                src, srcLevel, dst, dstLevel);

         screen->surface_unmap(screen, src_surface);
         pipe_surface_reference(&src_surface, NULL);
      }
#endif
      srcsub.level = srcLevel;

      pipe->resource_copy_region(pipe,
                                 dst,
                                 dstsub,
                                 0, 0, i,/* destX, Y, Z */
                                 src,
                                 srcsub,
                                 0, 0, i,/* srcX, Y, Z */
                                 width, height);
>>>>>>> ce65caba
   }
}
<|MERGE_RESOLUTION|>--- conflicted
+++ resolved
@@ -292,64 +292,16 @@
    assert(u_minify(src->height0, srcLevel) == height);
    assert(u_minify(src->depth0, srcLevel) == depth);
 
-<<<<<<< HEAD
+   dstsub.face = face;
+   dstsub.level = dstLevel;
+   srcsub.face = face;
+   srcsub.level = srcLevel;
    /* Loop over 3D image slices */
    for (i = 0; i < depth; i++) {
 
       if (0)  {
          print_center_pixel(pipe, src);
       }
-
-      dst_surface = screen->get_tex_surface(screen, dst, face, dstLevel, i,
-                                            PIPE_BIND_BLIT_DESTINATION);
-
-      src_surface = screen->get_tex_surface(screen, src, face, srcLevel, i,
-                                            PIPE_BIND_BLIT_SOURCE);
-
-      pipe->surface_copy(pipe,
-                         dst_surface,
-                         0, 0, /* destX, Y */
-                         src_surface,
-                         0, 0, /* srcX, Y */
-                         width, height);
-
-      pipe_surface_reference(&src_surface, NULL);
-      pipe_surface_reference(&dst_surface, NULL);
-=======
-   dstsub.face = face;
-   dstsub.level = dstLevel;
-   srcsub.face = face;
-
-   for (i = 0; i < depth; i++) {
-      GLuint srcLevel;
-
-      /* find src texture level of needed size */
-      for (srcLevel = 0; srcLevel <= src->last_level; srcLevel++) {
-         if (u_minify(src->width0, srcLevel) == width &&
-             u_minify(src->height0, srcLevel) == height) {
-            break;
-         }
-      }
-      assert(u_minify(src->width0, srcLevel) == width);
-      assert(u_minify(src->height0, srcLevel) == height);
-
-#if 0
-      {
-         struct pipe_screen *screen = pipe->screen;
-         src_surface = screen->get_tex_surface(screen, src, face, srcLevel, i,
-                                               PIPE_BUFFER_USAGE_CPU_READ);
-         ubyte *map = screen->surface_map(screen, src_surface, PIPE_BUFFER_USAGE_CPU_READ);
-         map += src_surface->width * src_surface->height * 4 / 2;
-         printf("%s center pixel: %d %d %d %d (pt %p[%d] -> %p[%d])\n",
-                __FUNCTION__,
-                map[0], map[1], map[2], map[3],
-                src, srcLevel, dst, dstLevel);
-
-         screen->surface_unmap(screen, src_surface);
-         pipe_surface_reference(&src_surface, NULL);
-      }
-#endif
-      srcsub.level = srcLevel;
 
       pipe->resource_copy_region(pipe,
                                  dst,
@@ -359,6 +311,5 @@
                                  srcsub,
                                  0, 0, i,/* srcX, Y, Z */
                                  width, height);
->>>>>>> ce65caba
    }
 }
