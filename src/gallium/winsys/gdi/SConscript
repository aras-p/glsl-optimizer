#######################################################################
# SConscript for gdi winsys

Import('*')

if env['platform'] == 'windows':

    env = env.Clone()

    env.Append(CPPPATH = [
        '#src/gallium/state_trackers/wgl',
    ])

    env.Append(LIBS = [
        'gdi32',
        'user32',
        'kernel32',
        'ws2_32',
    ])

    if 'llvmpipe' in env['drivers']:
        sources = ['gdi_llvmpipe_winsys.c']
        drivers = [llvmpipe]
        env.Tool('llvm')
    elif 'softpipe' in env['drivers']:
        sources = ['gdi_softpipe_winsys.c']
        drivers = [softpipe]
    else:
        print 'warning: softpipe or llvmpipe not selected, gdi winsys disabled'
        Return()
    
    if env['gcc']:
        sources += ['#src/gallium/state_trackers/wgl/opengl32.mingw.def']
    else:
        sources += ['#src/gallium/state_trackers/wgl/opengl32.def']
        
    drivers += [trace]

<<<<<<< HEAD
	env.SharedLibrary(
		target ='opengl32',
		source = sources,
		LIBS = wgl + glapi + mesa + drivers + auxiliaries + glsl + env['LIBS'],
	)
=======
    env.SharedLibrary(
        target ='opengl32',
        source = sources,
        LIBS = wgl + glapi + mesa + drivers + auxiliaries + env['LIBS'],
    )
>>>>>>> 21caa29f
<|MERGE_RESOLUTION|>--- conflicted
+++ resolved
@@ -36,16 +36,8 @@
         
     drivers += [trace]
 
-<<<<<<< HEAD
-	env.SharedLibrary(
-		target ='opengl32',
-		source = sources,
-		LIBS = wgl + glapi + mesa + drivers + auxiliaries + glsl + env['LIBS'],
-	)
-=======
     env.SharedLibrary(
         target ='opengl32',
         source = sources,
-        LIBS = wgl + glapi + mesa + drivers + auxiliaries + env['LIBS'],
-    )
->>>>>>> 21caa29f
+        LIBS = wgl + glapi + mesa + drivers + auxiliaries + glsl + env['LIBS'],
+    )