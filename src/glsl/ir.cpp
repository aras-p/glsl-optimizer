--- conflicted
+++ resolved
@@ -437,10 +437,9 @@
    }
 }
 
-<<<<<<< HEAD
-=======
 ir_expression::ir_expression(int op, ir_rvalue *op0, ir_rvalue *op1,
                              ir_rvalue *op2)
+: ir_rvalue(higher_precision(op0,higher_precision(op1,op2)))
 {
    this->ir_type = ir_type_expression;
 
@@ -470,7 +469,6 @@
       this->type = glsl_type::float_type;
    }
 }
->>>>>>> c6a3fb69
 
 unsigned int
 ir_expression::get_num_operands(ir_expression_operation op)
@@ -651,12 +649,8 @@
    memcpy(& this->value, data, sizeof(this->value));
 }
 
-<<<<<<< HEAD
-ir_constant::ir_constant(float f)
+ir_constant::ir_constant(float f, unsigned vector_elements)
 : ir_rvalue(glsl_precision_undefined)
-=======
-ir_constant::ir_constant(float f, unsigned vector_elements)
->>>>>>> c6a3fb69
 {
    assert(vector_elements <= 4);
    this->ir_type = ir_type_constant;
@@ -669,12 +663,8 @@
    }
 }
 
-<<<<<<< HEAD
-ir_constant::ir_constant(unsigned int u)
+ir_constant::ir_constant(unsigned int u, unsigned vector_elements)
 : ir_rvalue(glsl_precision_undefined)
-=======
-ir_constant::ir_constant(unsigned int u, unsigned vector_elements)
->>>>>>> c6a3fb69
 {
    assert(vector_elements <= 4);
    this->ir_type = ir_type_constant;
@@ -687,12 +677,8 @@
    }
 }
 
-<<<<<<< HEAD
-ir_constant::ir_constant(int i)
+ir_constant::ir_constant(int i, unsigned vector_elements)
 : ir_rvalue(glsl_precision_undefined)
-=======
-ir_constant::ir_constant(int integer, unsigned vector_elements)
->>>>>>> c6a3fb69
 {
    assert(vector_elements <= 4);
    this->ir_type = ir_type_constant;
@@ -705,12 +691,8 @@
    }
 }
 
-<<<<<<< HEAD
-ir_constant::ir_constant(bool b)
+ir_constant::ir_constant(bool b, unsigned vector_elements)
 : ir_rvalue(glsl_precision_undefined)
-=======
-ir_constant::ir_constant(bool b, unsigned vector_elements)
->>>>>>> c6a3fb69
 {
    assert(vector_elements <= 4);
    this->ir_type = ir_type_constant;
@@ -1640,16 +1622,10 @@
 }
 
 ir_variable::ir_variable(const struct glsl_type *type, const char *name,
-<<<<<<< HEAD
 			 ir_variable_mode mode, glsl_precision precision)
-   : max_array_access(0), read_only(false), centroid(false), invariant(false),
-     mode(mode), interpolation(INTERP_QUALIFIER_NONE), precision(precision)
-=======
-			 ir_variable_mode mode)
    : max_array_access(0), max_ifc_array_access(NULL),
      read_only(false), centroid(false), invariant(false),
-        mode(mode), interpolation(INTERP_QUALIFIER_NONE), atomic()
->>>>>>> c6a3fb69
+        mode(mode), interpolation(INTERP_QUALIFIER_NONE), atomic(), precision(precision)
 {
    this->ir_type = ir_type_variable;
    this->type = type;
@@ -1708,15 +1684,10 @@
 }
 
 
-<<<<<<< HEAD
-ir_function_signature::ir_function_signature(const glsl_type *return_type, glsl_precision precision)
-   : return_type(return_type), precision(precision), is_defined(false), _function(NULL)
-=======
 ir_function_signature::ir_function_signature(const glsl_type *return_type,
-                                             builtin_available_predicate b)
-   : return_type(return_type), is_defined(false), is_intrinsic(false),
+                                             builtin_available_predicate b, glsl_precision precision)
+   : return_type(return_type), precision(precision), is_defined(false), is_intrinsic(false),
      builtin_avail(b), _function(NULL)
->>>>>>> c6a3fb69
 {
    this->ir_type = ir_type_function_signature;
    this->origin = NULL;
