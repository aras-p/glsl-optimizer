--- conflicted
+++ resolved
@@ -1620,14 +1620,9 @@
 ir_variable::ir_variable(const struct glsl_type *type, const char *name,
 			 ir_variable_mode mode, glsl_precision precision)
    : max_array_access(0), max_ifc_array_access(NULL),
-<<<<<<< HEAD
-     read_only(false), centroid(false), invariant(false),
-        mode(mode), interpolation(INTERP_QUALIFIER_NONE), atomic(), precision(precision)
-=======
      read_only(false), centroid(false), sample(false), invariant(false),
      how_declared(ir_var_declared_normally), mode(mode),
-     interpolation(INTERP_QUALIFIER_NONE), atomic()
->>>>>>> 00faf828
+     interpolation(INTERP_QUALIFIER_NONE), atomic(), precision(precision)
 {
    this->ir_type = ir_type_variable;
    this->type = type;
