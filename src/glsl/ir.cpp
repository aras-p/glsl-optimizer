/*
 * Copyright © 2010 Intel Corporation
 *
 * Permission is hereby granted, free of charge, to any person obtaining a
 * copy of this software and associated documentation files (the "Software"),
 * to deal in the Software without restriction, including without limitation
 * the rights to use, copy, modify, merge, publish, distribute, sublicense,
 * and/or sell copies of the Software, and to permit persons to whom the
 * Software is furnished to do so, subject to the following conditions:
 *
 * The above copyright notice and this permission notice (including the next
 * paragraph) shall be included in all copies or substantial portions of the
 * Software.
 *
 * THE SOFTWARE IS PROVIDED "AS IS", WITHOUT WARRANTY OF ANY KIND, EXPRESS OR
 * IMPLIED, INCLUDING BUT NOT LIMITED TO THE WARRANTIES OF MERCHANTABILITY,
 * FITNESS FOR A PARTICULAR PURPOSE AND NONINFRINGEMENT.  IN NO EVENT SHALL
 * THE AUTHORS OR COPYRIGHT HOLDERS BE LIABLE FOR ANY CLAIM, DAMAGES OR OTHER
 * LIABILITY, WHETHER IN AN ACTION OF CONTRACT, TORT OR OTHERWISE, ARISING
 * FROM, OUT OF OR IN CONNECTION WITH THE SOFTWARE OR THE USE OR OTHER
 * DEALINGS IN THE SOFTWARE.
 */
#include <string.h>
#include "main/core.h" /* for MAX2 */
#include "ir.h"
#include "ir_visitor.h"
#include "glsl_types.h"

glsl_precision higher_precision (ir_instruction* a, ir_instruction* b)
{
	if (!a && !b)
		return glsl_precision_undefined;
	if (!a)
		return precision_from_ir (b);
	if (!b)
		return precision_from_ir (a);
	return higher_precision (precision_from_ir(a), precision_from_ir(b));
}


ir_rvalue::ir_rvalue(glsl_precision precision)
: precision(precision)
{
   this->type = glsl_type::error_type;
}

bool ir_rvalue::is_zero() const
{
   return false;
}

bool ir_rvalue::is_one() const
{
   return false;
}

bool ir_rvalue::is_negative_one() const
{
   return false;
}

bool ir_rvalue::is_basis() const
{
   return false;
}

/**
 * Modify the swizzle make to move one component to another
 *
 * \param m    IR swizzle to be modified
 * \param from Component in the RHS that is to be swizzled
 * \param to   Desired swizzle location of \c from
 */
static void
update_rhs_swizzle(ir_swizzle_mask &m, unsigned from, unsigned to)
{
   switch (to) {
   case 0: m.x = from; break;
   case 1: m.y = from; break;
   case 2: m.z = from; break;
   case 3: m.w = from; break;
   default: assert(!"Should not get here.");
   }

   m.num_components = MAX2(m.num_components, (to + 1));
}

void
ir_assignment::set_lhs(ir_rvalue *lhs)
{
   void *mem_ctx = this;
   bool swizzled = false;

   while (lhs != NULL) {
      ir_swizzle *swiz = lhs->as_swizzle();

      if (swiz == NULL)
	 break;

      unsigned write_mask = 0;
      ir_swizzle_mask rhs_swiz = { 0, 0, 0, 0, 0, 0 };

      for (unsigned i = 0; i < swiz->mask.num_components; i++) {
	 unsigned c = 0;

	 switch (i) {
	 case 0: c = swiz->mask.x; break;
	 case 1: c = swiz->mask.y; break;
	 case 2: c = swiz->mask.z; break;
	 case 3: c = swiz->mask.w; break;
	 default: assert(!"Should not get here.");
	 }

	 write_mask |= (((this->write_mask >> i) & 1) << c);
	 update_rhs_swizzle(rhs_swiz, i, c);
      }

      this->write_mask = write_mask;
      lhs = swiz->val;

      this->rhs = new(mem_ctx) ir_swizzle(this->rhs, rhs_swiz);
      swizzled = true;
   }

   if (swizzled) {
      /* Now, RHS channels line up with the LHS writemask.  Collapse it
       * to just the channels that will be written.
       */
      ir_swizzle_mask rhs_swiz = { 0, 0, 0, 0, 0, 0 };
      int rhs_chan = 0;
      for (int i = 0; i < 4; i++) {
	 if (write_mask & (1 << i))
	    update_rhs_swizzle(rhs_swiz, i, rhs_chan++);
      }
      this->rhs = new(mem_ctx) ir_swizzle(this->rhs, rhs_swiz);
   }

   assert((lhs == NULL) || lhs->as_dereference());

   this->lhs = (ir_dereference *) lhs;
}

ir_variable *
ir_assignment::whole_variable_written()
{
   ir_variable *v = this->lhs->whole_variable_referenced();

   if (v == NULL)
      return NULL;

   if (v->type->is_scalar())
      return v;

   if (v->type->is_vector()) {
      const unsigned mask = (1U << v->type->vector_elements) - 1;

      if (mask != this->write_mask)
	 return NULL;
   }

   /* Either all the vector components are assigned or the variable is some
    * composite type (and the whole thing is assigned.
    */
   return v;
}

ir_assignment::ir_assignment(ir_dereference *lhs, ir_rvalue *rhs,
			     ir_rvalue *condition, unsigned write_mask)
{
   this->ir_type = ir_type_assignment;
   this->condition = condition;
   this->rhs = rhs;
   this->lhs = lhs;
   this->write_mask = write_mask;

   if (lhs->type->is_scalar() || lhs->type->is_vector()) {
      int lhs_components = 0;
      for (int i = 0; i < 4; i++) {
	 if (write_mask & (1 << i))
	    lhs_components++;
      }

      assert(lhs_components == this->rhs->type->vector_elements);
   }
}

ir_assignment::ir_assignment(ir_rvalue *lhs, ir_rvalue *rhs,
			     ir_rvalue *condition)
{
   this->ir_type = ir_type_assignment;
   this->condition = condition;
   this->rhs = rhs;

   /* If the RHS is a vector type, assume that all components of the vector
    * type are being written to the LHS.  The write mask comes from the RHS
    * because we can have a case where the LHS is a vec4 and the RHS is a
    * vec3.  In that case, the assignment is:
    *
    *     (assign (...) (xyz) (var_ref lhs) (var_ref rhs))
    */
   if (rhs->type->is_vector())
      this->write_mask = (1U << rhs->type->vector_elements) - 1;
   else if (rhs->type->is_scalar())
      this->write_mask = 1;
   else
      this->write_mask = 0;

   this->set_lhs(lhs);
}

ir_expression::ir_expression(int op, const struct glsl_type *type,
			     ir_rvalue *op0, ir_rvalue *op1,
			     ir_rvalue *op2, ir_rvalue *op3)
: ir_rvalue(higher_precision(higher_precision(op0,op1), higher_precision(op2,op3)))
{
   this->ir_type = ir_type_expression;
   this->type = type;
   this->operation = ir_expression_operation(op);
   this->operands[0] = op0;
   this->operands[1] = op1;
   this->operands[2] = op2;
   this->operands[3] = op3;
#ifndef NDEBUG
   int num_operands = get_num_operands(this->operation);
   for (int i = num_operands; i < 4; i++) {
      assert(this->operands[i] == NULL);
   }
#endif
}

ir_expression::ir_expression(int op, ir_rvalue *op0)
: ir_rvalue(precision_from_ir(op0))
{
   this->ir_type = ir_type_expression;

   this->operation = ir_expression_operation(op);
   this->operands[0] = op0;
   this->operands[1] = NULL;
   this->operands[2] = NULL;
   this->operands[3] = NULL;

   assert(op <= ir_last_unop);

   switch (this->operation) {
   case ir_unop_bit_not:
   case ir_unop_logic_not:
   case ir_unop_neg:
   case ir_unop_abs:
   case ir_unop_sign:
   case ir_unop_rcp:
   case ir_unop_rsq:
   case ir_unop_sqrt:
   case ir_unop_normalize:
   case ir_unop_exp:
   case ir_unop_log:
   case ir_unop_exp2:
   case ir_unop_log2:
   case ir_unop_trunc:
   case ir_unop_ceil:
   case ir_unop_floor:
   case ir_unop_fract:
   case ir_unop_round_even:
   case ir_unop_sin:
   case ir_unop_cos:
   case ir_unop_sin_reduced:
   case ir_unop_cos_reduced:
   case ir_unop_dFdx:
   case ir_unop_dFdy:
   case ir_unop_bitfield_reverse:
      this->type = op0->type;
      break;

   case ir_unop_f2i:
   case ir_unop_b2i:
   case ir_unop_u2i:
   case ir_unop_bitcast_f2i:
   case ir_unop_bit_count:
   case ir_unop_find_msb:
   case ir_unop_find_lsb:
      this->type = glsl_type::get_instance(GLSL_TYPE_INT,
					   op0->type->vector_elements, 1);
      break;

   case ir_unop_b2f:
   case ir_unop_i2f:
   case ir_unop_u2f:
   case ir_unop_bitcast_i2f:
   case ir_unop_bitcast_u2f:
      this->type = glsl_type::get_instance(GLSL_TYPE_FLOAT,
					   op0->type->vector_elements, 1);
      break;

   case ir_unop_f2b:
   case ir_unop_i2b:
      this->type = glsl_type::get_instance(GLSL_TYPE_BOOL,
					   op0->type->vector_elements, 1);
      break;

   case ir_unop_i2u:
   case ir_unop_f2u:
   case ir_unop_bitcast_f2u:
      this->type = glsl_type::get_instance(GLSL_TYPE_UINT,
					   op0->type->vector_elements, 1);
      break;

   case ir_unop_noise:
   case ir_unop_unpack_half_2x16_split_x:
   case ir_unop_unpack_half_2x16_split_y:
      this->type = glsl_type::float_type;
      break;

   case ir_unop_any:
      this->type = glsl_type::bool_type;
      break;

   case ir_unop_pack_snorm_2x16:
   case ir_unop_pack_snorm_4x8:
   case ir_unop_pack_unorm_2x16:
   case ir_unop_pack_unorm_4x8:
   case ir_unop_pack_half_2x16:
      this->type = glsl_type::uint_type;
      break;

   case ir_unop_unpack_snorm_2x16:
   case ir_unop_unpack_unorm_2x16:
   case ir_unop_unpack_half_2x16:
      this->type = glsl_type::vec2_type;
      break;

   case ir_unop_unpack_snorm_4x8:
   case ir_unop_unpack_unorm_4x8:
      this->type = glsl_type::vec4_type;
      break;

   default:
      assert(!"not reached: missing automatic type setup for ir_expression");
      this->type = op0->type;
      break;
   }
}

ir_expression::ir_expression(int op, ir_rvalue *op0, ir_rvalue *op1)
: ir_rvalue(higher_precision(op0,op1))
{
   this->ir_type = ir_type_expression;

   this->operation = ir_expression_operation(op);
   this->operands[0] = op0;
   this->operands[1] = op1;
   this->operands[2] = NULL;
   this->operands[3] = NULL;

   assert(op > ir_last_unop);

   switch (this->operation) {
   case ir_binop_all_equal:
   case ir_binop_any_nequal:
      this->type = glsl_type::bool_type;
      break;

   case ir_binop_add:
   case ir_binop_sub:
   case ir_binop_min:
   case ir_binop_max:
   case ir_binop_pow:
   case ir_binop_mul:
   case ir_binop_div:
   case ir_binop_mod:
      if (op0->type->is_scalar()) {
	 this->type = op1->type;
      } else if (op1->type->is_scalar()) {
	 this->type = op0->type;
      } else {
	 /* FINISHME: matrix types */
	 assert(!op0->type->is_matrix() && !op1->type->is_matrix());
	 assert(op0->type == op1->type);
	 this->type = op0->type;
      }
      break;

   case ir_binop_logic_and:
   case ir_binop_logic_xor:
   case ir_binop_logic_or:
   case ir_binop_bit_and:
   case ir_binop_bit_xor:
   case ir_binop_bit_or:
       assert(!op0->type->is_matrix());
       assert(!op1->type->is_matrix());
      if (op0->type->is_scalar()) {
         this->type = op1->type;
      } else if (op1->type->is_scalar()) {
         this->type = op0->type;
      } else {
          assert(op0->type->vector_elements == op1->type->vector_elements);
          this->type = op0->type;
      }
      break;

   case ir_binop_equal:
   case ir_binop_nequal:
   case ir_binop_lequal:
   case ir_binop_gequal:
   case ir_binop_less:
   case ir_binop_greater:
      assert(op0->type == op1->type);
      this->type = glsl_type::get_instance(GLSL_TYPE_BOOL,
					   op0->type->vector_elements, 1);
      break;

   case ir_binop_dot:
      this->type = glsl_type::float_type;
      break;

   case ir_binop_pack_half_2x16_split:
      this->type = glsl_type::uint_type;
      break;

   case ir_binop_imul_high:
   case ir_binop_carry:
   case ir_binop_borrow:
   case ir_binop_lshift:
   case ir_binop_rshift:
   case ir_binop_bfm:
   case ir_binop_ldexp:
      this->type = op0->type;
      this->set_precision(op0->get_precision());
      break;

   case ir_binop_vector_extract:
      this->type = op0->type->get_scalar_type();
      this->set_precision(op0->get_precision());
      break;

   default:
      assert(!"not reached: missing automatic type setup for ir_expression");
      this->type = glsl_type::float_type;
   }
}

ir_expression::ir_expression(int op, ir_rvalue *op0, ir_rvalue *op1,
                             ir_rvalue *op2)
: ir_rvalue(higher_precision(precision_from_ir(op0),higher_precision(op1,op2)))
{
   this->ir_type = ir_type_expression;

   this->operation = ir_expression_operation(op);
   this->operands[0] = op0;
   this->operands[1] = op1;
   this->operands[2] = op2;
   this->operands[3] = NULL;

   assert(op > ir_last_binop && op <= ir_last_triop);

   switch (this->operation) {
   case ir_triop_fma:
   case ir_triop_clamp:
   case ir_triop_lrp:
   case ir_triop_bitfield_extract:
   case ir_triop_vector_insert:
      this->type = op0->type;
      break;

   case ir_triop_bfi:
   case ir_triop_csel:
      this->type = op1->type;
      break;

   default:
      assert(!"not reached: missing automatic type setup for ir_expression");
      this->type = glsl_type::float_type;
   }
}

unsigned int
ir_expression::get_num_operands(ir_expression_operation op)
{
   assert(op <= ir_last_opcode);

   if (op <= ir_last_unop)
      return 1;

   if (op <= ir_last_binop)
      return 2;
	
   if (op <= ir_last_triop)
      return 3;

   if (op <= ir_last_quadop)
      return 4;

   assert(false);
   return 0;
}

static const char *const operator_strs[] = {
   "~",
   "!",
   "neg",
   "abs",
   "sign",
   "rcp",
   "rsq",
   "sqrt",
   "normalize",
   "exp",
   "log",
   "exp2",
   "log2",
   "f2i",
   "f2u",
   "i2f",
   "f2b",
   "b2f",
   "i2b",
   "b2i",
   "u2f",
   "i2u",
   "u2i",
   "bitcast_i2f",
   "bitcast_f2i",
   "bitcast_u2f",
   "bitcast_f2u",
   "any",
   "trunc",
   "ceil",
   "floor",
   "fract",
   "round_even",
   "sin",
   "cos",
   "sin_reduced",
   "cos_reduced",
   "dFdx",
   "dFdy",
   "packSnorm2x16",
   "packSnorm4x8",
   "packUnorm2x16",
   "packUnorm4x8",
   "packHalf2x16",
   "unpackSnorm2x16",
   "unpackSnorm4x8",
   "unpackUnorm2x16",
   "unpackUnorm4x8",
   "unpackHalf2x16",
   "unpackHalf2x16_split_x",
   "unpackHalf2x16_split_y",
   "bitfield_reverse",
   "bit_count",
   "find_msb",
   "find_lsb",
   "noise",
   "+",
   "-",
   "*",
   "imul_high",
   "/",
   "carry",
   "borrow",
   "%",
   "<",
   ">",
   "<=",
   ">=",
   "==",
   "!=",
   "all_equal",
   "any_nequal",
   "<<",
   ">>",
   "&",
   "^",
   "|",
   "&&",
   "^^",
   "||",
   "dot",
   "min",
   "max",
   "pow",
   "packHalf2x16_split",
   "bfm",
   "ubo_load",
   "ldexp",
   "vector_extract",
   "fma",
   "clamp",
   "lrp",
   "csel",
   "bfi",
   "bitfield_extract",
   "vector_insert",
   "bitfield_insert",
   "vector",
};

const char *ir_expression::operator_string(ir_expression_operation op)
{
   assert((unsigned int) op < Elements(operator_strs));
   assert(Elements(operator_strs) == (ir_quadop_vector + 1));
   return operator_strs[op];
}

const char *ir_expression::operator_string()
{
   return operator_string(this->operation);
}

const char*
depth_layout_string(ir_depth_layout layout)
{
   switch(layout) {
   case ir_depth_layout_none:      return "";
   case ir_depth_layout_any:       return "depth_any";
   case ir_depth_layout_greater:   return "depth_greater";
   case ir_depth_layout_less:      return "depth_less";
   case ir_depth_layout_unchanged: return "depth_unchanged";

   default:
      assert(0);
      return "";
   }
}

ir_expression_operation
ir_expression::get_operator(const char *str)
{
   const int operator_count = sizeof(operator_strs) / sizeof(operator_strs[0]);
   for (int op = 0; op < operator_count; op++) {
      if (strcmp(str, operator_strs[op]) == 0)
	 return (ir_expression_operation) op;
   }
   return (ir_expression_operation) -1;
}

ir_constant::ir_constant()
: ir_rvalue(glsl_precision_undefined)
{
   this->ir_type = ir_type_constant;
}

ir_constant::ir_constant(const struct glsl_type *type,
			 const ir_constant_data *data)
: ir_rvalue(glsl_precision_undefined)
{
   assert((type->base_type >= GLSL_TYPE_UINT)
	  && (type->base_type <= GLSL_TYPE_BOOL));

   this->ir_type = ir_type_constant;
   this->type = type;
   memcpy(& this->value, data, sizeof(this->value));
}

ir_constant::ir_constant(float f, unsigned vector_elements)
: ir_rvalue(glsl_precision_undefined)
{
   assert(vector_elements <= 4);
   this->ir_type = ir_type_constant;
   this->type = glsl_type::get_instance(GLSL_TYPE_FLOAT, vector_elements, 1);
   for (unsigned i = 0; i < vector_elements; i++) {
      this->value.f[i] = f;
   }
   for (unsigned i = vector_elements; i < 16; i++)  {
      this->value.f[i] = 0;
   }
}

ir_constant::ir_constant(unsigned int u, unsigned vector_elements)
: ir_rvalue(glsl_precision_undefined)
{
   assert(vector_elements <= 4);
   this->ir_type = ir_type_constant;
   this->type = glsl_type::get_instance(GLSL_TYPE_UINT, vector_elements, 1);
   for (unsigned i = 0; i < vector_elements; i++) {
      this->value.u[i] = u;
   }
   for (unsigned i = vector_elements; i < 16; i++) {
      this->value.u[i] = 0;
   }
}

ir_constant::ir_constant(int integer, unsigned vector_elements)
: ir_rvalue(glsl_precision_undefined)
{
   assert(vector_elements <= 4);
   this->ir_type = ir_type_constant;
   this->type = glsl_type::get_instance(GLSL_TYPE_INT, vector_elements, 1);
   for (unsigned i = 0; i < vector_elements; i++) {
      this->value.i[i] = integer;
   }
   for (unsigned i = vector_elements; i < 16; i++) {
      this->value.i[i] = 0;
   }
}

ir_constant::ir_constant(bool b, unsigned vector_elements)
: ir_rvalue(glsl_precision_undefined)
{
   assert(vector_elements <= 4);
   this->ir_type = ir_type_constant;
   this->type = glsl_type::get_instance(GLSL_TYPE_BOOL, vector_elements, 1);
   for (unsigned i = 0; i < vector_elements; i++) {
      this->value.b[i] = b;
   }
   for (unsigned i = vector_elements; i < 16; i++) {
      this->value.b[i] = false;
   }
}

ir_constant::ir_constant(const ir_constant *c, unsigned i)
: ir_rvalue(c->precision)
{
   this->ir_type = ir_type_constant;
   this->type = c->type->get_base_type();

   switch (this->type->base_type) {
   case GLSL_TYPE_UINT:  this->value.u[0] = c->value.u[i]; break;
   case GLSL_TYPE_INT:   this->value.i[0] = c->value.i[i]; break;
   case GLSL_TYPE_FLOAT: this->value.f[0] = c->value.f[i]; break;
   case GLSL_TYPE_BOOL:  this->value.b[0] = c->value.b[i]; break;
   default:              assert(!"Should not get here."); break;
   }
}

ir_constant::ir_constant(const struct glsl_type *type, exec_list *value_list)
: ir_rvalue(glsl_precision_undefined)
{
   this->ir_type = ir_type_constant;
   this->type = type;

   assert(type->is_scalar() || type->is_vector() || type->is_matrix()
	  || type->is_record() || type->is_array());

   if (type->is_array()) {
      this->array_elements = ralloc_array(this, ir_constant *, type->length);
      unsigned i = 0;
      foreach_list(node, value_list) {
	 ir_constant *value = (ir_constant *) node;
	 assert(value->as_constant() != NULL);

	 this->array_elements[i++] = value;
      }
      return;
   }

   /* If the constant is a record, the types of each of the entries in
    * value_list must be a 1-for-1 match with the structure components.  Each
    * entry must also be a constant.  Just move the nodes from the value_list
    * to the list in the ir_constant.
    */
   /* FINISHME: Should there be some type checking and / or assertions here? */
   /* FINISHME: Should the new constant take ownership of the nodes from
    * FINISHME: value_list, or should it make copies?
    */
   if (type->is_record()) {
      value_list->move_nodes_to(& this->components);
      return;
   }

   for (unsigned i = 0; i < 16; i++) {
      this->value.u[i] = 0;
   }

   ir_constant *value = (ir_constant *) (value_list->head);

   /* Constructors with exactly one scalar argument are special for vectors
    * and matrices.  For vectors, the scalar value is replicated to fill all
    * the components.  For matrices, the scalar fills the components of the
    * diagonal while the rest is filled with 0.
    */
   if (value->type->is_scalar() && value->next->is_tail_sentinel()) {
      if (type->is_matrix()) {
	 /* Matrix - fill diagonal (rest is already set to 0) */
	 assert(type->base_type == GLSL_TYPE_FLOAT);
	 for (unsigned i = 0; i < type->matrix_columns; i++)
	    this->value.f[i * type->vector_elements + i] = value->value.f[0];
      } else {
	 /* Vector or scalar - fill all components */
	 switch (type->base_type) {
	 case GLSL_TYPE_UINT:
	 case GLSL_TYPE_INT:
	    for (unsigned i = 0; i < type->components(); i++)
	       this->value.u[i] = value->value.u[0];
	    break;
	 case GLSL_TYPE_FLOAT:
	    for (unsigned i = 0; i < type->components(); i++)
	       this->value.f[i] = value->value.f[0];
	    break;
	 case GLSL_TYPE_BOOL:
	    for (unsigned i = 0; i < type->components(); i++)
	       this->value.b[i] = value->value.b[0];
	    break;
	 default:
	    assert(!"Should not get here.");
	    break;
	 }
      }
      return;
   }

   if (type->is_matrix() && value->type->is_matrix()) {
      assert(value->next->is_tail_sentinel());

      /* From section 5.4.2 of the GLSL 1.20 spec:
       * "If a matrix is constructed from a matrix, then each component
       *  (column i, row j) in the result that has a corresponding component
       *  (column i, row j) in the argument will be initialized from there."
       */
      unsigned cols = MIN2(type->matrix_columns, value->type->matrix_columns);
      unsigned rows = MIN2(type->vector_elements, value->type->vector_elements);
      for (unsigned i = 0; i < cols; i++) {
	 for (unsigned j = 0; j < rows; j++) {
	    const unsigned src = i * value->type->vector_elements + j;
	    const unsigned dst = i * type->vector_elements + j;
	    this->value.f[dst] = value->value.f[src];
	 }
      }

      /* "All other components will be initialized to the identity matrix." */
      for (unsigned i = cols; i < type->matrix_columns; i++)
	 this->value.f[i * type->vector_elements + i] = 1.0;

      return;
   }

   /* Use each component from each entry in the value_list to initialize one
    * component of the constant being constructed.
    */
   for (unsigned i = 0; i < type->components(); /* empty */) {
      assert(value->as_constant() != NULL);
      assert(!value->is_tail_sentinel());

      for (unsigned j = 0; j < value->type->components(); j++) {
	 switch (type->base_type) {
	 case GLSL_TYPE_UINT:
	    this->value.u[i] = value->get_uint_component(j);
	    break;
	 case GLSL_TYPE_INT:
	    this->value.i[i] = value->get_int_component(j);
	    break;
	 case GLSL_TYPE_FLOAT:
	    this->value.f[i] = value->get_float_component(j);
	    break;
	 case GLSL_TYPE_BOOL:
	    this->value.b[i] = value->get_bool_component(j);
	    break;
	 default:
	    /* FINISHME: What to do?  Exceptions are not the answer.
	     */
	    break;
	 }

	 i++;
	 if (i >= type->components())
	    break;
      }

      value = (ir_constant *) value->next;
   }
}

ir_constant *
ir_constant::zero(void *mem_ctx, const glsl_type *type)
{
   assert(type->is_scalar() || type->is_vector() || type->is_matrix()
	  || type->is_record() || type->is_array());

   ir_constant *c = new(mem_ctx) ir_constant;
   c->type = type;
   memset(&c->value, 0, sizeof(c->value));

   if (type->is_array()) {
      c->array_elements = ralloc_array(c, ir_constant *, type->length);

      for (unsigned i = 0; i < type->length; i++)
	 c->array_elements[i] = ir_constant::zero(c, type->element_type());
   }

   if (type->is_record()) {
      for (unsigned i = 0; i < type->length; i++) {
	 ir_constant *comp = ir_constant::zero(mem_ctx, type->fields.structure[i].type);
	 c->components.push_tail(comp);
      }
   }

   return c;
}

bool
ir_constant::get_bool_component(unsigned i) const
{
   switch (this->type->base_type) {
   case GLSL_TYPE_UINT:  return this->value.u[i] != 0;
   case GLSL_TYPE_INT:   return this->value.i[i] != 0;
   case GLSL_TYPE_FLOAT: return ((int)this->value.f[i]) != 0;
   case GLSL_TYPE_BOOL:  return this->value.b[i];
   default:              assert(!"Should not get here."); break;
   }

   /* Must return something to make the compiler happy.  This is clearly an
    * error case.
    */
   return false;
}

float
ir_constant::get_float_component(unsigned i) const
{
   switch (this->type->base_type) {
   case GLSL_TYPE_UINT:  return (float) this->value.u[i];
   case GLSL_TYPE_INT:   return (float) this->value.i[i];
   case GLSL_TYPE_FLOAT: return this->value.f[i];
   case GLSL_TYPE_BOOL:  return this->value.b[i] ? 1.0f : 0.0f;
   default:              assert(!"Should not get here."); break;
   }

   /* Must return something to make the compiler happy.  This is clearly an
    * error case.
    */
   return 0.0;
}

int
ir_constant::get_int_component(unsigned i) const
{
   switch (this->type->base_type) {
   case GLSL_TYPE_UINT:  return this->value.u[i];
   case GLSL_TYPE_INT:   return this->value.i[i];
   case GLSL_TYPE_FLOAT: return (int) this->value.f[i];
   case GLSL_TYPE_BOOL:  return this->value.b[i] ? 1 : 0;
   default:              assert(!"Should not get here."); break;
   }

   /* Must return something to make the compiler happy.  This is clearly an
    * error case.
    */
   return 0;
}

unsigned
ir_constant::get_uint_component(unsigned i) const
{
   switch (this->type->base_type) {
   case GLSL_TYPE_UINT:  return this->value.u[i];
   case GLSL_TYPE_INT:   return this->value.i[i];
   case GLSL_TYPE_FLOAT: return (unsigned) this->value.f[i];
   case GLSL_TYPE_BOOL:  return this->value.b[i] ? 1 : 0;
   default:              assert(!"Should not get here."); break;
   }

   /* Must return something to make the compiler happy.  This is clearly an
    * error case.
    */
   return 0;
}

ir_constant *
ir_constant::get_array_element(unsigned i) const
{
   assert(this->type->is_array());

   /* From page 35 (page 41 of the PDF) of the GLSL 1.20 spec:
    *
    *     "Behavior is undefined if a shader subscripts an array with an index
    *     less than 0 or greater than or equal to the size the array was
    *     declared with."
    *
    * Most out-of-bounds accesses are removed before things could get this far.
    * There are cases where non-constant array index values can get constant
    * folded.
    */
   if (int(i) < 0)
      i = 0;
   else if (i >= this->type->length)
      i = this->type->length - 1;

   return array_elements[i];
}

ir_constant *
ir_constant::get_record_field(const char *name)
{
   int idx = this->type->field_index(name);

   if (idx < 0)
      return NULL;

   if (this->components.is_empty())
      return NULL;

   exec_node *node = this->components.head;
   for (int i = 0; i < idx; i++) {
      node = node->next;

      /* If the end of the list is encountered before the element matching the
       * requested field is found, return NULL.
       */
      if (node->is_tail_sentinel())
	 return NULL;
   }

   return (ir_constant *) node;
}

void
ir_constant::copy_offset(ir_constant *src, int offset)
{
   switch (this->type->base_type) {
   case GLSL_TYPE_UINT:
   case GLSL_TYPE_INT:
   case GLSL_TYPE_FLOAT:
   case GLSL_TYPE_BOOL: {
      unsigned int size = src->type->components();
      assert (size <= this->type->components() - offset);
      for (unsigned int i=0; i<size; i++) {
	 switch (this->type->base_type) {
	 case GLSL_TYPE_UINT:
	    value.u[i+offset] = src->get_uint_component(i);
	    break;
	 case GLSL_TYPE_INT:
	    value.i[i+offset] = src->get_int_component(i);
	    break;
	 case GLSL_TYPE_FLOAT:
	    value.f[i+offset] = src->get_float_component(i);
	    break;
	 case GLSL_TYPE_BOOL:
	    value.b[i+offset] = src->get_bool_component(i);
	    break;
	 default: // Shut up the compiler
	    break;
	 }
      }
      break;
   }

   case GLSL_TYPE_STRUCT: {
      assert (src->type == this->type);
      this->components.make_empty();
      foreach_list(node, &src->components) {
	 ir_constant *const orig = (ir_constant *) node;

	 this->components.push_tail(orig->clone(this, NULL));
      }
      break;
   }

   case GLSL_TYPE_ARRAY: {
      assert (src->type == this->type);
      for (unsigned i = 0; i < this->type->length; i++) {
	 this->array_elements[i] = src->array_elements[i]->clone(this, NULL);
      }
      break;
   }

   default:
      assert(!"Should not get here.");
      break;
   }
}

void
ir_constant::copy_masked_offset(ir_constant *src, int offset, unsigned int mask)
{
   assert (!type->is_array() && !type->is_record());

   if (!type->is_vector() && !type->is_matrix()) {
      offset = 0;
      mask = 1;
   }

   int id = 0;
   for (int i=0; i<4; i++) {
      if (mask & (1 << i)) {
	 switch (this->type->base_type) {
	 case GLSL_TYPE_UINT:
	    value.u[i+offset] = src->get_uint_component(id++);
	    break;
	 case GLSL_TYPE_INT:
	    value.i[i+offset] = src->get_int_component(id++);
	    break;
	 case GLSL_TYPE_FLOAT:
	    value.f[i+offset] = src->get_float_component(id++);
	    break;
	 case GLSL_TYPE_BOOL:
	    value.b[i+offset] = src->get_bool_component(id++);
	    break;
	 default:
	    assert(!"Should not get here.");
	    return;
	 }
      }
   }
}

bool
ir_constant::has_value(const ir_constant *c) const
{
   if (this->type != c->type)
      return false;

   if (this->type->is_array()) {
      for (unsigned i = 0; i < this->type->length; i++) {
	 if (!this->array_elements[i]->has_value(c->array_elements[i]))
	    return false;
      }
      return true;
   }

   if (this->type->base_type == GLSL_TYPE_STRUCT) {
      const exec_node *a_node = this->components.head;
      const exec_node *b_node = c->components.head;

      while (!a_node->is_tail_sentinel()) {
	 assert(!b_node->is_tail_sentinel());

	 const ir_constant *const a_field = (ir_constant *) a_node;
	 const ir_constant *const b_field = (ir_constant *) b_node;

	 if (!a_field->has_value(b_field))
	    return false;

	 a_node = a_node->next;
	 b_node = b_node->next;
      }

      return true;
   }

   for (unsigned i = 0; i < this->type->components(); i++) {
      switch (this->type->base_type) {
      case GLSL_TYPE_UINT:
	 if (this->value.u[i] != c->value.u[i])
	    return false;
	 break;
      case GLSL_TYPE_INT:
	 if (this->value.i[i] != c->value.i[i])
	    return false;
	 break;
      case GLSL_TYPE_FLOAT:
	 if (this->value.f[i] != c->value.f[i])
	    return false;
	 break;
      case GLSL_TYPE_BOOL:
	 if (this->value.b[i] != c->value.b[i])
	    return false;
	 break;
      default:
	 assert(!"Should not get here.");
	 return false;
      }
   }

   return true;
}

bool
ir_constant::is_value(float f, int i) const
{
   if (!this->type->is_scalar() && !this->type->is_vector())
      return false;

   /* Only accept boolean values for 0/1. */
   if (int(bool(i)) != i && this->type->is_boolean())
      return false;

   for (unsigned c = 0; c < this->type->vector_elements; c++) {
      switch (this->type->base_type) {
      case GLSL_TYPE_FLOAT:
	 if (this->value.f[c] != f)
	    return false;
	 break;
      case GLSL_TYPE_INT:
	 if (this->value.i[c] != i)
	    return false;
	 break;
      case GLSL_TYPE_UINT:
	 if (this->value.u[c] != unsigned(i))
	    return false;
	 break;
      case GLSL_TYPE_BOOL:
	 if (this->value.b[c] != bool(i))
	    return false;
	 break;
      default:
	 /* The only other base types are structures, arrays, and samplers.
	  * Samplers cannot be constants, and the others should have been
	  * filtered out above.
	  */
	 assert(!"Should not get here.");
	 return false;
      }
   }

   return true;
}

bool
ir_constant::is_zero() const
{
   return is_value(0.0, 0);
}

bool
ir_constant::is_one() const
{
   return is_value(1.0, 1);
}

bool
ir_constant::is_negative_one() const
{
   return is_value(-1.0, -1);
}

bool
ir_constant::is_basis() const
{
   if (!this->type->is_scalar() && !this->type->is_vector())
      return false;

   if (this->type->is_boolean())
      return false;

   unsigned ones = 0;
   for (unsigned c = 0; c < this->type->vector_elements; c++) {
      switch (this->type->base_type) {
      case GLSL_TYPE_FLOAT:
	 if (this->value.f[c] == 1.0)
	    ones++;
	 else if (this->value.f[c] != 0.0)
	    return false;
	 break;
      case GLSL_TYPE_INT:
	 if (this->value.i[c] == 1)
	    ones++;
	 else if (this->value.i[c] != 0)
	    return false;
	 break;
      case GLSL_TYPE_UINT:
	 if (int(this->value.u[c]) == 1)
	    ones++;
	 else if (int(this->value.u[c]) != 0)
	    return false;
	 break;
      default:
	 /* The only other base types are structures, arrays, samplers, and
	  * booleans.  Samplers cannot be constants, and the others should
	  * have been filtered out above.
	  */
	 assert(!"Should not get here.");
	 return false;
      }
   }

   return ones == 1;
}

ir_loop::ir_loop()
{
   this->ir_type = ir_type_loop;
}


ir_dereference_variable::ir_dereference_variable(ir_variable *var)
: ir_dereference(precision_from_ir(var))
{
   assert(var != NULL);

   this->ir_type = ir_type_dereference_variable;
   this->var = var;
   this->type = var->type;
}


ir_dereference_array::ir_dereference_array(ir_rvalue *value,
					   ir_rvalue *array_index)
: ir_dereference(precision_from_ir(value))
{
   this->ir_type = ir_type_dereference_array;
   this->array_index = array_index;
   this->set_array(value);
}


ir_dereference_array::ir_dereference_array(ir_variable *var,
					   ir_rvalue *array_index)
: ir_dereference(precision_from_ir(var))
{
   void *ctx = ralloc_parent(var);

   this->ir_type = ir_type_dereference_array;
   this->array_index = array_index;
   this->set_array(new(ctx) ir_dereference_variable(var));
}


void
ir_dereference_array::set_array(ir_rvalue *value)
{
   assert(value != NULL);

   this->array = value;

   const glsl_type *const vt = this->array->type;

   if (vt->is_array()) {
      type = vt->element_type();
   } else if (vt->is_matrix()) {
      type = vt->column_type();
   } else if (vt->is_vector()) {
      type = vt->get_base_type();
   }
}


ir_dereference_record::ir_dereference_record(ir_rvalue *value,
					     const char *field)
: ir_dereference(precision_from_ir(value))
{
   assert(value != NULL);

   this->ir_type = ir_type_dereference_record;
   this->record = value;
   this->field = ralloc_strdup(this, field);
   this->type = this->record->type->field_type(field);
   if (this->record)
      this->precision = this->record->type->field_precision(field);
}


ir_dereference_record::ir_dereference_record(ir_variable *var,
					     const char *field)
: ir_dereference(precision_from_ir(var))
{
   void *ctx = ralloc_parent(var);

   this->ir_type = ir_type_dereference_record;
   this->record = new(ctx) ir_dereference_variable(var);
   this->field = ralloc_strdup(this, field);
   this->type = this->record->type->field_type(field);
   if (this->record)
      this->precision = this->record->type->field_precision(field);
}

bool
ir_dereference::is_lvalue() const
{
   ir_variable *var = this->variable_referenced();

   /* Every l-value derference chain eventually ends in a variable.
    */
   if ((var == NULL) || var->data.read_only)
      return false;

   /* From page 17 (page 23 of the PDF) of the GLSL 1.20 spec:
    *
    *    "Samplers cannot be treated as l-values; hence cannot be used
    *     as out or inout function parameters, nor can they be
    *     assigned into."
    */
   if (this->type->contains_sampler())
      return false;

   return true;
}


static const char *tex_opcode_strs[] = { "tex", "txb", "txl", "txd", "txf", "txf_ms", "txs", "lod", "tg4", "query_levels" };

const char *ir_texture::opcode_string()
{
   assert((unsigned int) op <=
	  sizeof(tex_opcode_strs) / sizeof(tex_opcode_strs[0]));
   return tex_opcode_strs[op];
}

ir_texture_opcode
ir_texture::get_opcode(const char *str)
{
   const int count = sizeof(tex_opcode_strs) / sizeof(tex_opcode_strs[0]);
   for (int op = 0; op < count; op++) {
      if (strcmp(str, tex_opcode_strs[op]) == 0)
	 return (ir_texture_opcode) op;
   }
   return (ir_texture_opcode) -1;
}


void
ir_texture::set_sampler(ir_dereference *sampler, const glsl_type *type)
{
   assert(sampler != NULL);
   assert(type != NULL);
   this->sampler = sampler;
   this->type = type;

   if (this->op == ir_txs || this->op == ir_query_levels) {
      assert(type->base_type == GLSL_TYPE_INT);
   } else if (this->op == ir_lod) {
      assert(type->vector_elements == 2);
      assert(type->base_type == GLSL_TYPE_FLOAT);
   } else {
      assert(sampler->type->sampler_type == (int) type->base_type);
      if (sampler->type->sampler_shadow)
	 assert(type->vector_elements == 4 || type->vector_elements == 1);
      else
	 assert(type->vector_elements == 4);
   }
}


void
ir_swizzle::init_mask(const unsigned *comp, unsigned count)
{
   assert((count >= 1) && (count <= 4));

   memset(&this->mask, 0, sizeof(this->mask));
   this->mask.num_components = count;

   unsigned dup_mask = 0;
   switch (count) {
   case 4:
      assert(comp[3] <= 3);
      dup_mask |= (1U << comp[3])
	 & ((1U << comp[0]) | (1U << comp[1]) | (1U << comp[2]));
      this->mask.w = comp[3];

   case 3:
      assert(comp[2] <= 3);
      dup_mask |= (1U << comp[2])
	 & ((1U << comp[0]) | (1U << comp[1]));
      this->mask.z = comp[2];

   case 2:
      assert(comp[1] <= 3);
      dup_mask |= (1U << comp[1])
	 & ((1U << comp[0]));
      this->mask.y = comp[1];

   case 1:
      assert(comp[0] <= 3);
      this->mask.x = comp[0];
   }

   this->mask.has_duplicates = dup_mask != 0;

   /* Based on the number of elements in the swizzle and the base type
    * (i.e., float, int, unsigned, or bool) of the vector being swizzled,
    * generate the type of the resulting value.
    */
   type = glsl_type::get_instance(val->type->base_type, mask.num_components, 1);
}

ir_swizzle::ir_swizzle(ir_rvalue *val, unsigned x, unsigned y, unsigned z,
		       unsigned w, unsigned count)
   : ir_rvalue(precision_from_ir(val)), val(val)
{
   const unsigned components[4] = { x, y, z, w };
   this->ir_type = ir_type_swizzle;
   this->init_mask(components, count);
}

ir_swizzle::ir_swizzle(ir_rvalue *val, const unsigned *comp,
		       unsigned count)
   : ir_rvalue(precision_from_ir(val)), val(val)
{
   this->ir_type = ir_type_swizzle;
   this->init_mask(comp, count);
}

ir_swizzle::ir_swizzle(ir_rvalue *val, ir_swizzle_mask mask)
: ir_rvalue(precision_from_ir(val))
{
   this->ir_type = ir_type_swizzle;
   this->val = val;
   this->mask = mask;
   this->type = glsl_type::get_instance(val->type->base_type,
					mask.num_components, 1);
}

#define X 1
#define R 5
#define S 9
#define I 13

ir_swizzle *
ir_swizzle::create(ir_rvalue *val, const char *str, unsigned vector_length)
{
   void *ctx = ralloc_parent(val);

   /* For each possible swizzle character, this table encodes the value in
    * \c idx_map that represents the 0th element of the vector.  For invalid
    * swizzle characters (e.g., 'k'), a special value is used that will allow
    * detection of errors.
    */
   static const unsigned char base_idx[26] = {
   /* a  b  c  d  e  f  g  h  i  j  k  l  m */
      R, R, I, I, I, I, R, I, I, I, I, I, I,
   /* n  o  p  q  r  s  t  u  v  w  x  y  z */
      I, I, S, S, R, S, S, I, I, X, X, X, X
   };

   /* Each valid swizzle character has an entry in the previous table.  This
    * table encodes the base index encoded in the previous table plus the actual
    * index of the swizzle character.  When processing swizzles, the first
    * character in the string is indexed in the previous table.  Each character
    * in the string is indexed in this table, and the value found there has the
    * value form the first table subtracted.  The result must be on the range
    * [0,3].
    *
    * For example, the string "wzyx" will get X from the first table.  Each of
    * the charcaters will get X+3, X+2, X+1, and X+0 from this table.  After
    * subtraction, the swizzle values are { 3, 2, 1, 0 }.
    *
    * The string "wzrg" will get X from the first table.  Each of the characters
    * will get X+3, X+2, R+0, and R+1 from this table.  After subtraction, the
    * swizzle values are { 3, 2, 4, 5 }.  Since 4 and 5 are outside the range
    * [0,3], the error is detected.
    */
   static const unsigned char idx_map[26] = {
   /* a    b    c    d    e    f    g    h    i    j    k    l    m */
      R+3, R+2, 0,   0,   0,   0,   R+1, 0,   0,   0,   0,   0,   0,
   /* n    o    p    q    r    s    t    u    v    w    x    y    z */
      0,   0,   S+2, S+3, R+0, S+0, S+1, 0,   0,   X+3, X+0, X+1, X+2
   };

   int swiz_idx[4] = { 0, 0, 0, 0 };
   unsigned i;


   /* Validate the first character in the swizzle string and look up the base
    * index value as described above.
    */
   if ((str[0] < 'a') || (str[0] > 'z'))
      return NULL;

   const unsigned base = base_idx[str[0] - 'a'];


   for (i = 0; (i < 4) && (str[i] != '\0'); i++) {
      /* Validate the next character, and, as described above, convert it to a
       * swizzle index.
       */
      if ((str[i] < 'a') || (str[i] > 'z'))
	 return NULL;

      swiz_idx[i] = idx_map[str[i] - 'a'] - base;
      if ((swiz_idx[i] < 0) || (swiz_idx[i] >= (int) vector_length))
	 return NULL;
   }

   if (str[i] != '\0')
	 return NULL;

   return new(ctx) ir_swizzle(val, swiz_idx[0], swiz_idx[1], swiz_idx[2],
			      swiz_idx[3], i);
}

#undef X
#undef R
#undef S
#undef I

ir_variable *
ir_swizzle::variable_referenced() const
{
   return this->val->variable_referenced();
}

ir_variable::ir_variable(const struct glsl_type *type, const char *name,
<<<<<<< HEAD
			 ir_variable_mode mode, glsl_precision precision)
   : max_array_access(0), max_ifc_array_access(NULL),
     read_only(false), centroid(false), sample(false), invariant(false),
     how_declared(ir_var_declared_normally), mode(mode),
     interpolation(INTERP_QUALIFIER_NONE), atomic(), precision(precision)
=======
			 ir_variable_mode mode)
   : max_ifc_array_access(NULL)
>>>>>>> 99abb87c
{
   this->ir_type = ir_type_variable;
   this->type = type;
   this->name = ralloc_strdup(this, name);
   this->data.explicit_location = false;
   this->data.has_initializer = false;
   this->data.location = -1;
   this->data.location_frac = 0;
   this->warn_extension = NULL;
   this->constant_value = NULL;
   this->constant_initializer = NULL;
   this->data.origin_upper_left = false;
   this->data.pixel_center_integer = false;
   this->data.depth_layout = ir_depth_layout_none;
   this->data.used = false;
   this->data.read_only = false;
   this->data.centroid = false;
   this->data.sample = false;
   this->data.invariant = false;
   this->data.how_declared = ir_var_declared_normally;
   this->data.mode = mode;
   this->data.interpolation = INTERP_QUALIFIER_NONE;
   this->data.max_array_access = 0;
   this->data.atomic.buffer_index = 0;
   this->data.atomic.offset = 0;

   if (type != NULL) {
      if (type->base_type == GLSL_TYPE_SAMPLER)
         this->data.read_only = true;

      if (type->is_interface())
         this->init_interface_type(type);
      else if (type->is_array() && type->fields.array->is_interface())
         this->init_interface_type(type->fields.array);
   }
}


const char *
interpolation_string(unsigned interpolation)
{
   switch (interpolation) {
   case INTERP_QUALIFIER_NONE:          return "no";
   case INTERP_QUALIFIER_SMOOTH:        return "smooth";
   case INTERP_QUALIFIER_FLAT:          return "flat";
   case INTERP_QUALIFIER_NOPERSPECTIVE: return "noperspective";
   }

   assert(!"Should not get here.");
   return "";
}


glsl_interp_qualifier
ir_variable::determine_interpolation_mode(bool flat_shade)
{
   if (this->data.interpolation != INTERP_QUALIFIER_NONE)
      return (glsl_interp_qualifier) this->data.interpolation;
   int location = this->data.location;
   bool is_gl_Color =
      location == VARYING_SLOT_COL0 || location == VARYING_SLOT_COL1;
   if (flat_shade && is_gl_Color)
      return INTERP_QUALIFIER_FLAT;
   else
      return INTERP_QUALIFIER_SMOOTH;
}


ir_function_signature::ir_function_signature(const glsl_type *return_type,
                                             glsl_precision precision, builtin_available_predicate b)
   : return_type(return_type), precision(precision), is_defined(false), is_intrinsic(false),
     builtin_avail(b), _function(NULL)
{
   this->ir_type = ir_type_function_signature;
   this->origin = NULL;
}


bool
ir_function_signature::is_builtin() const
{
   return builtin_avail != NULL;
}


bool
ir_function_signature::is_builtin_available(const _mesa_glsl_parse_state *state) const
{
   /* We can't call the predicate without a state pointer, so just say that
    * the signature is available.  At compile time, we need the filtering,
    * but also receive a valid state pointer.  At link time, we're resolving
    * imported built-in prototypes to their definitions, which will always
    * be an exact match.  So we can skip the filtering.
    */
   if (state == NULL)
      return true;

   assert(builtin_avail != NULL);
   return builtin_avail(state);
}


static bool
modes_match(unsigned a, unsigned b)
{
   if (a == b)
      return true;

   /* Accept "in" vs. "const in" */
   if ((a == ir_var_const_in && b == ir_var_function_in) ||
       (b == ir_var_const_in && a == ir_var_function_in))
      return true;

   return false;
}


const char *
ir_function_signature::qualifiers_match(exec_list *params)
{
   exec_list_iterator iter_a = parameters.iterator();
   exec_list_iterator iter_b = params->iterator();

   /* check that the qualifiers match. */
   while (iter_a.has_next()) {
      ir_variable *a = (ir_variable *)iter_a.get();
      ir_variable *b = (ir_variable *)iter_b.get();

<<<<<<< HEAD
      /* NOTE: precision does not affect qualifier matching */
      if (a->read_only != b->read_only ||
	  !modes_match(a->mode, b->mode) ||
	  a->interpolation != b->interpolation ||
	  a->centroid != b->centroid ||
         a->sample != b->sample) {
=======
      if (a->data.read_only != b->data.read_only ||
	  !modes_match(a->data.mode, b->data.mode) ||
	  a->data.interpolation != b->data.interpolation ||
	  a->data.centroid != b->data.centroid ||
         a->data.sample != b->data.sample) {
>>>>>>> 99abb87c

	 /* parameter a's qualifiers don't match */
	 return a->name;
      }

      iter_a.next();
      iter_b.next();
   }
   return NULL;
}


void
ir_function_signature::replace_parameters(exec_list *new_params)
{
   /* Destroy all of the previous parameter information.  If the previous
    * parameter information comes from the function prototype, it may either
    * specify incorrect parameter names or not have names at all.
    */
   new_params->move_nodes_to(&parameters);
}


ir_function::ir_function(const char *name)
{
   this->ir_type = ir_type_function;
   this->name = ralloc_strdup(this, name);
}


bool
ir_function::has_user_signature()
{
   foreach_list(n, &this->signatures) {
      ir_function_signature *const sig = (ir_function_signature *) n;
      if (!sig->is_builtin())
	 return true;
   }
   return false;
}


ir_rvalue *
ir_rvalue::error_value(void *mem_ctx)
{
   ir_rvalue *v = new(mem_ctx) ir_rvalue(glsl_precision_undefined);

   v->type = glsl_type::error_type;
   return v;
}


void
visit_exec_list(exec_list *list, ir_visitor *visitor)
{
   foreach_iter(exec_list_iterator, iter, *list) {
      ((ir_instruction *)iter.get())->accept(visitor);
   }
}


static void
steal_memory(ir_instruction *ir, void *new_ctx)
{
   ir_variable *var = ir->as_variable();
   ir_constant *constant = ir->as_constant();
   if (var != NULL && var->constant_value != NULL)
      steal_memory(var->constant_value, ir);

   if (var != NULL && var->constant_initializer != NULL)
      steal_memory(var->constant_initializer, ir);

   /* The components of aggregate constants are not visited by the normal
    * visitor, so steal their values by hand.
    */
   if (constant != NULL) {
      if (constant->type->is_record()) {
	 foreach_iter(exec_list_iterator, iter, constant->components) {
	    ir_constant *field = (ir_constant *)iter.get();
	    steal_memory(field, ir);
	 }
      } else if (constant->type->is_array()) {
	 for (unsigned int i = 0; i < constant->type->length; i++) {
	    steal_memory(constant->array_elements[i], ir);
	 }
      }
   }

   ralloc_steal(new_ctx, ir);
}


void
reparent_ir(exec_list *list, void *mem_ctx)
{
   foreach_list(node, list) {
      visit_tree((ir_instruction *) node, steal_memory, mem_ctx);
   }
}


glsl_precision
precision_from_ir (ir_instruction* ir)
{
	if (!ir)
		return glsl_precision_undefined;
	ir_variable* var = ir->as_variable();
	if (var)
		return (glsl_precision)var->precision;
	ir_rvalue* rv = ir->as_rvalue();
	if (rv)
		return rv->get_precision();
	ir_call* fcall = ir->as_call();
	if (fcall && fcall->return_deref)
		return fcall->return_deref->get_precision();
	if (ir->ir_type == ir_type_function_signature)
	{
		ir_function_signature* sig = (ir_function_signature*)ir;
		return sig->precision;
	}
	return glsl_precision_high;
}

static ir_rvalue *
try_min_one(ir_rvalue *ir)
{
   ir_expression *expr = ir->as_expression();

   if (!expr || expr->operation != ir_binop_min)
      return NULL;

   if (expr->operands[0]->is_one())
      return expr->operands[1];

   if (expr->operands[1]->is_one())
      return expr->operands[0];

   return NULL;
}

static ir_rvalue *
try_max_zero(ir_rvalue *ir)
{
   ir_expression *expr = ir->as_expression();

   if (!expr || expr->operation != ir_binop_max)
      return NULL;

   if (expr->operands[0]->is_zero())
      return expr->operands[1];

   if (expr->operands[1]->is_zero())
      return expr->operands[0];

   return NULL;
}

ir_rvalue *
ir_rvalue::as_rvalue_to_saturate()
{
   ir_expression *expr = this->as_expression();

   if (!expr)
      return NULL;

   ir_rvalue *max_zero = try_max_zero(expr);
   if (max_zero) {
      return try_min_one(max_zero);
   } else {
      ir_rvalue *min_one = try_min_one(expr);
      if (min_one) {
	 return try_max_zero(min_one);
      }
   }

   return NULL;
}


unsigned
vertices_per_prim(GLenum prim)
{
   switch (prim) {
   case GL_POINTS:
      return 1;
   case GL_LINES:
      return 2;
   case GL_TRIANGLES:
      return 3;
   case GL_LINES_ADJACENCY:
      return 4;
   case GL_TRIANGLES_ADJACENCY:
      return 6;
   default:
      assert(!"Bad primitive");
      return 3;
   }
}

/**
 * Generate a string describing the mode of a variable
 */
const char *
mode_string(const ir_variable *var)
{
   switch (var->data.mode) {
   case ir_var_auto:
      return (var->data.read_only) ? "global constant" : "global variable";

   case ir_var_uniform:
      return "uniform";

   case ir_var_shader_in:
      return "shader input";

   case ir_var_shader_out:
      return "shader output";

   case ir_var_function_in:
   case ir_var_const_in:
      return "function input";

   case ir_var_function_out:
      return "function output";

   case ir_var_function_inout:
      return "function inout";

   case ir_var_system_value:
      return "shader input";

   case ir_var_temporary:
      return "compiler temporary";

   case ir_var_mode_count:
      break;
   }

   assert(!"Should not get here.");
   return "invalid variable";
}<|MERGE_RESOLUTION|>--- conflicted
+++ resolved
@@ -1567,16 +1567,8 @@
 }
 
 ir_variable::ir_variable(const struct glsl_type *type, const char *name,
-<<<<<<< HEAD
 			 ir_variable_mode mode, glsl_precision precision)
-   : max_array_access(0), max_ifc_array_access(NULL),
-     read_only(false), centroid(false), sample(false), invariant(false),
-     how_declared(ir_var_declared_normally), mode(mode),
-     interpolation(INTERP_QUALIFIER_NONE), atomic(), precision(precision)
-=======
-			 ir_variable_mode mode)
-   : max_ifc_array_access(NULL)
->>>>>>> 99abb87c
+   : max_ifc_array_access(NULL), precision(precision)
 {
    this->ir_type = ir_type_variable;
    this->type = type;
@@ -1705,20 +1697,12 @@
       ir_variable *a = (ir_variable *)iter_a.get();
       ir_variable *b = (ir_variable *)iter_b.get();
 
-<<<<<<< HEAD
       /* NOTE: precision does not affect qualifier matching */
-      if (a->read_only != b->read_only ||
-	  !modes_match(a->mode, b->mode) ||
-	  a->interpolation != b->interpolation ||
-	  a->centroid != b->centroid ||
-         a->sample != b->sample) {
-=======
       if (a->data.read_only != b->data.read_only ||
 	  !modes_match(a->data.mode, b->data.mode) ||
 	  a->data.interpolation != b->data.interpolation ||
 	  a->data.centroid != b->data.centroid ||
          a->data.sample != b->data.sample) {
->>>>>>> 99abb87c
 
 	 /* parameter a's qualifiers don't match */
 	 return a->name;
