--- conflicted
+++ resolved
@@ -449,14 +449,10 @@
                                          enum ir_variable_mode mode, int slot, glsl_precision prec)
 
 {
-<<<<<<< HEAD
    if (!this->state->es_shader)
       prec = glsl_precision_undefined;
    ir_variable *var = new(symtab) ir_variable(type, name, mode, prec);
-=======
-   ir_variable *var = new(symtab) ir_variable(type, name, mode);
    var->how_declared = ir_var_declared_implicitly;
->>>>>>> 00faf828
 
    switch (var->mode) {
    case ir_var_auto:
