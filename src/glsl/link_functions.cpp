/*
 * Copyright © 2010 Intel Corporation
 *
 * Permission is hereby granted, free of charge, to any person obtaining a
 * copy of this software and associated documentation files (the "Software"),
 * to deal in the Software without restriction, including without limitation
 * the rights to use, copy, modify, merge, publish, distribute, sublicense,
 * and/or sell copies of the Software, and to permit persons to whom the
 * Software is furnished to do so, subject to the following conditions:
 *
 * The above copyright notice and this permission notice (including the next
 * paragraph) shall be included in all copies or substantial portions of the
 * Software.
 *
 * THE SOFTWARE IS PROVIDED "AS IS", WITHOUT WARRANTY OF ANY KIND, EXPRESS OR
 * IMPLIED, INCLUDING BUT NOT LIMITED TO THE WARRANTIES OF MERCHANTABILITY,
 * FITNESS FOR A PARTICULAR PURPOSE AND NONINFRINGEMENT.  IN NO EVENT SHALL
 * THE AUTHORS OR COPYRIGHT HOLDERS BE LIABLE FOR ANY CLAIM, DAMAGES OR OTHER
 * LIABILITY, WHETHER IN AN ACTION OF CONTRACT, TORT OR OTHERWISE, ARISING
 * FROM, OUT OF OR IN CONNECTION WITH THE SOFTWARE OR THE USE OR OTHER
 * DEALINGS IN THE SOFTWARE.
 */

#include "main/core.h"
#include "glsl_symbol_table.h"
#include "glsl_parser_extras.h"
#include "ir.h"
#include "program.h"
#include "program/hash_table.h"
#include "linker.h"

static ir_function_signature *
find_matching_signature(const char *name, const exec_list *actual_parameters,
			gl_shader **shader_list, unsigned num_shaders,
			bool use_builtin);

namespace {

class call_link_visitor : public ir_hierarchical_visitor {
public:
   call_link_visitor(gl_shader_program *prog, gl_shader *linked,
		     gl_shader **shader_list, unsigned num_shaders)
   {
      this->prog = prog;
      this->shader_list = shader_list;
      this->num_shaders = num_shaders;
      this->success = true;
      this->linked = linked;

      this->locals = hash_table_ctor(0, hash_table_pointer_hash,
				     hash_table_pointer_compare);
   }

   ~call_link_visitor()
   {
      hash_table_dtor(this->locals);
   }

   virtual ir_visitor_status visit(ir_variable *ir)
   {
      hash_table_insert(locals, ir, ir);
      return visit_continue;
   }

   virtual ir_visitor_status visit_enter(ir_call *ir)
   {
      /* If ir is an ir_call from a function that was imported from another
       * shader callee will point to an ir_function_signature in the original
       * shader.  In this case the function signature MUST NOT BE MODIFIED.
       * Doing so will modify the original shader.  This may prevent that
       * shader from being linkable in other programs.
       */
      const ir_function_signature *const callee = ir->callee;
      assert(callee != NULL);
      const char *const name = callee->function_name();

      /* Determine if the requested function signature already exists in the
       * final linked shader.  If it does, use it as the target of the call.
       */
      ir_function_signature *sig =
	 find_matching_signature(name, &callee->parameters, &linked, 1,
				 ir->use_builtin);
      if (sig != NULL) {
	 ir->callee = sig;
	 return visit_continue;
      }

      /* Try to find the signature in one of the other shaders that is being
       * linked.  If it's not found there, return an error.
       */
      sig = find_matching_signature(name, &ir->actual_parameters, shader_list,
				    num_shaders, ir->use_builtin);
      if (sig == NULL) {
	 /* FINISHME: Log the full signature of unresolved function.
	  */
	 linker_error(this->prog, "unresolved reference to function `%s'\n",
		      name);
	 this->success = false;
	 return visit_stop;
      }

      /* Find the prototype information in the linked shader.  Generate any
       * details that may be missing.
       */
      ir_function *f = linked->symbols->get_function(name);
      if (f == NULL) {
	 f = new(linked) ir_function(name);

	 /* Add the new function to the linked IR.  Put it at the end
          * so that it comes after any global variable declarations
          * that it refers to.
	  */
	 linked->symbols->add_function(f);
	 linked->ir->push_tail(f);
      }

      ir_function_signature *linked_sig =
	 f->exact_matching_signature(NULL, &callee->parameters);
      if ((linked_sig == NULL)
	  || ((linked_sig != NULL)
<<<<<<< HEAD
	      && (linked_sig->is_builtin != ir->use_builtin))) {
	 linked_sig = new(linked) ir_function_signature(callee->return_type, callee->precision);
=======
	      && (linked_sig->is_builtin() != ir->use_builtin))) {
	 linked_sig = new(linked) ir_function_signature(callee->return_type);
>>>>>>> c6a3fb69
	 f->add_signature(linked_sig);
      }

      /* At this point linked_sig and called may be the same.  If ir is an
       * ir_call from linked then linked_sig and callee will be
       * ir_function_signatures that have no definitions (is_defined is false).
       */
      assert(!linked_sig->is_defined);
      assert(linked_sig->body.is_empty());

      /* Create an in-place clone of the function definition.  This multistep
       * process introduces some complexity here, but it has some advantages.
       * The parameter list and the and function body are cloned separately.
       * The clone of the parameter list is used to prime the hashtable used
       * to replace variable references in the cloned body.
       *
       * The big advantage is that the ir_function_signature does not change.
       * This means that we don't have to process the rest of the IR tree to
       * patch ir_call nodes.  In addition, there is no way to remove or
       * replace signature stored in a function.  One could easily be added,
       * but this avoids the need.
       */
      struct hash_table *ht = hash_table_ctor(0, hash_table_pointer_hash,
					      hash_table_pointer_compare);
      exec_list formal_parameters;
      foreach_list_const(node, &sig->parameters) {
	 const ir_instruction *const original = (ir_instruction *) node;
	 assert(const_cast<ir_instruction *>(original)->as_variable());

	 ir_instruction *copy = original->clone(linked, ht);
	 formal_parameters.push_tail(copy);
      }

      linked_sig->replace_parameters(&formal_parameters);

      if (sig->is_defined) {
         foreach_list_const(node, &sig->body) {
            const ir_instruction *const original = (ir_instruction *) node;

            ir_instruction *copy = original->clone(linked, ht);
            linked_sig->body.push_tail(copy);
         }

         linked_sig->is_defined = true;
      }

      hash_table_dtor(ht);

      /* Patch references inside the function to things outside the function
       * (i.e., function calls and global variables).
       */
      linked_sig->accept(this);

      ir->callee = linked_sig;

      return visit_continue;
   }

   virtual ir_visitor_status visit_leave(ir_call *ir)
   {
      /* Traverse list of function parameters, and for array parameters
       * propagate max_array_access. Otherwise arrays that are only referenced
       * from inside functions via function parameters will be incorrectly
       * optimized. This will lead to incorrect code being generated (or worse).
       * Do it when leaving the node so the children would propagate their
       * array accesses first.
       */

      const exec_node *formal_param_node = ir->callee->parameters.get_head();
      if (formal_param_node) {
         const exec_node *actual_param_node = ir->actual_parameters.get_head();
         while (!actual_param_node->is_tail_sentinel()) {
            ir_variable *formal_param = (ir_variable *) formal_param_node;
            ir_rvalue *actual_param = (ir_rvalue *) actual_param_node;

            formal_param_node = formal_param_node->get_next();
            actual_param_node = actual_param_node->get_next();

            if (formal_param->type->is_array()) {
               ir_dereference_variable *deref = actual_param->as_dereference_variable();
               if (deref && deref->var && deref->var->type->is_array()) {
                  deref->var->max_array_access =
                     MAX2(formal_param->max_array_access, deref->var->max_array_access);
               }
            }
         }
      }
      return visit_continue;
   }

   virtual ir_visitor_status visit(ir_dereference_variable *ir)
   {
      if (hash_table_find(locals, ir->var) == NULL) {
	 /* The non-function variable must be a global, so try to find the
	  * variable in the shader's symbol table.  If the variable is not
	  * found, then it's a global that *MUST* be defined in the original
	  * shader.
	  */
	 ir_variable *var = linked->symbols->get_variable(ir->var->name);
	 if (var == NULL) {
	    /* Clone the ir_variable that the dereference already has and add
	     * it to the linked shader.
	     */
	    var = ir->var->clone(linked, NULL);
	    linked->symbols->add_variable(var);
	    linked->ir->push_head(var);
	 } else {
            if (var->type->is_array()) {
               /* It is possible to have a global array declared in multiple
                * shaders without a size.  The array is implicitly sized by
                * the maximal access to it in *any* shader.  Because of this,
                * we need to track the maximal access to the array as linking
                * pulls more functions in that access the array.
                */
               var->max_array_access =
                  MAX2(var->max_array_access, ir->var->max_array_access);

               if (var->type->length == 0 && ir->var->type->length != 0)
                  var->type = ir->var->type;
            }
            if (var->is_interface_instance()) {
               /* Similarly, we need implicit sizes of arrays within interface
                * blocks to be sized by the maximal access in *any* shader.
                */
               for (unsigned i = 0; i < var->get_interface_type()->length;
                    i++) {
                  var->max_ifc_array_access[i] =
                     MAX2(var->max_ifc_array_access[i],
                          ir->var->max_ifc_array_access[i]);
               }
            }
	 }

	 ir->var = var;
      }

      return visit_continue;
   }

   /** Was function linking successful? */
   bool success;

private:
   /**
    * Shader program being linked
    *
    * This is only used for logging error messages.
    */
   gl_shader_program *prog;

   /** List of shaders available for linking. */
   gl_shader **shader_list;

   /** Number of shaders available for linking. */
   unsigned num_shaders;

   /**
    * Final linked shader
    *
    * This is used two ways.  It is used to find global variables in the
    * linked shader that are accessed by the function.  It is also used to add
    * global variables from the shader where the function originated.
    */
   gl_shader *linked;

   /**
    * Table of variables local to the function.
    */
   hash_table *locals;
};

} /* anonymous namespace */

/**
 * Searches a list of shaders for a particular function definition
 */
ir_function_signature *
find_matching_signature(const char *name, const exec_list *actual_parameters,
			gl_shader **shader_list, unsigned num_shaders,
			bool use_builtin)
{
   for (unsigned i = 0; i < num_shaders; i++) {
      ir_function *const f = shader_list[i]->symbols->get_function(name);

      if (f == NULL)
	 continue;

      ir_function_signature *sig =
         f->matching_signature(NULL, actual_parameters);

      if ((sig == NULL) ||
          (!sig->is_defined && !sig->is_intrinsic))
	 continue;

      /* If this function expects to bind to a built-in function and the
       * signature that we found isn't a built-in, keep looking.  Also keep
       * looking if we expect a non-built-in but found a built-in.
       */
      if (use_builtin != sig->is_builtin())
	    continue;

      return sig;
   }

   return NULL;
}


bool
link_function_calls(gl_shader_program *prog, gl_shader *main,
		    gl_shader **shader_list, unsigned num_shaders)
{
   call_link_visitor v(prog, main, shader_list, num_shaders);

   v.run(main->ir);
   return v.success;
}<|MERGE_RESOLUTION|>--- conflicted
+++ resolved
@@ -118,13 +118,8 @@
 	 f->exact_matching_signature(NULL, &callee->parameters);
       if ((linked_sig == NULL)
 	  || ((linked_sig != NULL)
-<<<<<<< HEAD
-	      && (linked_sig->is_builtin != ir->use_builtin))) {
+	      && (linked_sig->is_builtin() != ir->use_builtin))) {
 	 linked_sig = new(linked) ir_function_signature(callee->return_type, callee->precision);
-=======
-	      && (linked_sig->is_builtin() != ir->use_builtin))) {
-	 linked_sig = new(linked) ir_function_signature(callee->return_type);
->>>>>>> c6a3fb69
 	 f->add_signature(linked_sig);
       }
 
