--- conflicted
+++ resolved
@@ -93,11 +93,7 @@
     * large.  For simplicity sake, just clamp the index to [0, size-1].
     */
    const int i = MIN2(MAX2(ir_constant->value.i[0], 0),
-<<<<<<< HEAD
-		      ((int)deref->array->type->vector_elements - 1));
-=======
 		      ((int) deref->array->type->vector_elements - 1));
->>>>>>> 1658efc4
 
    return new(ctx) ir_swizzle(deref->array, i, 0, 0, 0, 1);
 }
