--- conflicted
+++ resolved
@@ -54,125 +54,64 @@
       &glsl_type::_struct_##NAME##_type;
 
 static const struct glsl_struct_field gl_DepthRangeParameters_fields[] = {
-<<<<<<< HEAD
-   { glsl_type::float_type, "near", false, glsl_precision_high, -1 },
-   { glsl_type::float_type, "far",  false, glsl_precision_high, -1 },
-   { glsl_type::float_type, "diff", false, glsl_precision_high, -1 },
+   { glsl_type::float_type, "near", glsl_precision_high, -1, 0, 0, 0, GLSL_MATRIX_LAYOUT_INHERITED, 0 },
+   { glsl_type::float_type, "far",  glsl_precision_high, -1, 0, 0, 0, GLSL_MATRIX_LAYOUT_INHERITED, 0 },
+   { glsl_type::float_type, "diff", glsl_precision_high, -1, 0, 0, 0, GLSL_MATRIX_LAYOUT_INHERITED, 0 },
 };
 
 static const struct glsl_struct_field gl_PointParameters_fields[] = {
-   { glsl_type::float_type, "size", false, glsl_precision_undefined, -1 },
-   { glsl_type::float_type, "sizeMin", false, glsl_precision_undefined, -1 },
-   { glsl_type::float_type, "sizeMax", false, glsl_precision_undefined, -1 },
-   { glsl_type::float_type, "fadeThresholdSize", false, glsl_precision_undefined, -1 },
-   { glsl_type::float_type, "distanceConstantAttenuation", false, glsl_precision_undefined, -1 },
-   { glsl_type::float_type, "distanceLinearAttenuation", false, glsl_precision_undefined, -1 },
-   { glsl_type::float_type, "distanceQuadraticAttenuation", false, glsl_precision_undefined, -1 },
+   { glsl_type::float_type, "size", glsl_precision_undefined, -1, 0, 0, 0, GLSL_MATRIX_LAYOUT_INHERITED, 0 },
+   { glsl_type::float_type, "sizeMin", glsl_precision_undefined, -1, 0, 0, 0, GLSL_MATRIX_LAYOUT_INHERITED, 0 },
+   { glsl_type::float_type, "sizeMax", glsl_precision_undefined, -1, 0, 0, 0, GLSL_MATRIX_LAYOUT_INHERITED, 0 },
+   { glsl_type::float_type, "fadeThresholdSize", glsl_precision_undefined, -1, 0, 0, 0, GLSL_MATRIX_LAYOUT_INHERITED, 0 },
+   { glsl_type::float_type, "distanceConstantAttenuation", glsl_precision_undefined, -1, 0, 0, 0, GLSL_MATRIX_LAYOUT_INHERITED, 0 },
+   { glsl_type::float_type, "distanceLinearAttenuation", glsl_precision_undefined, -1, 0, 0, 0, GLSL_MATRIX_LAYOUT_INHERITED, 0 },
+   { glsl_type::float_type, "distanceQuadraticAttenuation", glsl_precision_undefined, -1, 0, 0, 0, GLSL_MATRIX_LAYOUT_INHERITED, 0 },
 };
 
 static const struct glsl_struct_field gl_MaterialParameters_fields[] = {
-   { glsl_type::vec4_type, "emission", false, glsl_precision_undefined, -1 },
-   { glsl_type::vec4_type, "ambient", false, glsl_precision_undefined, -1 },
-   { glsl_type::vec4_type, "diffuse", false, glsl_precision_undefined, -1 },
-   { glsl_type::vec4_type, "specular", false, glsl_precision_undefined, -1 },
-   { glsl_type::float_type, "shininess", false, glsl_precision_undefined, -1 },
+   { glsl_type::vec4_type, "emission", glsl_precision_undefined, -1, 0, 0, 0, GLSL_MATRIX_LAYOUT_INHERITED, 0 },
+   { glsl_type::vec4_type, "ambient", glsl_precision_undefined, -1, 0, 0, 0, GLSL_MATRIX_LAYOUT_INHERITED, 0 },
+   { glsl_type::vec4_type, "diffuse", glsl_precision_undefined, -1, 0, 0, 0, GLSL_MATRIX_LAYOUT_INHERITED, 0 },
+   { glsl_type::vec4_type, "specular", glsl_precision_undefined, -1, 0, 0, 0, GLSL_MATRIX_LAYOUT_INHERITED, 0 },
+   { glsl_type::float_type, "shininess", glsl_precision_undefined, -1, 0, 0, 0, GLSL_MATRIX_LAYOUT_INHERITED, 0 },
 };
 
 static const struct glsl_struct_field gl_LightSourceParameters_fields[] = {
-   { glsl_type::vec4_type, "ambient", false, glsl_precision_undefined, -1 },
-   { glsl_type::vec4_type, "diffuse", false, glsl_precision_undefined, -1 },
-   { glsl_type::vec4_type, "specular", false, glsl_precision_undefined, -1 },
-   { glsl_type::vec4_type, "position", false, glsl_precision_undefined, -1 },
-   { glsl_type::vec4_type, "halfVector", false, glsl_precision_undefined, -1 },
-   { glsl_type::vec3_type, "spotDirection", false, glsl_precision_undefined, -1 },
-   { glsl_type::float_type, "spotExponent", false, glsl_precision_undefined, -1 },
-   { glsl_type::float_type, "spotCutoff", false, glsl_precision_undefined, -1 },
-   { glsl_type::float_type, "spotCosCutoff", false, glsl_precision_undefined, -1 },
-   { glsl_type::float_type, "constantAttenuation", false, glsl_precision_undefined, -1 },
-   { glsl_type::float_type, "linearAttenuation", false, glsl_precision_undefined, -1 },
-   { glsl_type::float_type, "quadraticAttenuation", false, glsl_precision_undefined, -1 },
+   { glsl_type::vec4_type, "ambient", glsl_precision_undefined, -1, 0, 0, 0, GLSL_MATRIX_LAYOUT_INHERITED, 0 },
+   { glsl_type::vec4_type, "diffuse", glsl_precision_undefined, -1, 0, 0, 0, GLSL_MATRIX_LAYOUT_INHERITED, 0 },
+   { glsl_type::vec4_type, "specular", glsl_precision_undefined, -1, 0, 0, 0, GLSL_MATRIX_LAYOUT_INHERITED, 0 },
+   { glsl_type::vec4_type, "position", glsl_precision_undefined, -1, 0, 0, 0, GLSL_MATRIX_LAYOUT_INHERITED, 0 },
+   { glsl_type::vec4_type, "halfVector", glsl_precision_undefined, -1, 0, 0, 0, GLSL_MATRIX_LAYOUT_INHERITED, 0 },
+   { glsl_type::vec3_type, "spotDirection", glsl_precision_undefined, -1, 0, 0, 0, GLSL_MATRIX_LAYOUT_INHERITED, 0 },
+   { glsl_type::float_type, "spotExponent", glsl_precision_undefined, -1, 0, 0, 0, GLSL_MATRIX_LAYOUT_INHERITED, 0 },
+   { glsl_type::float_type, "spotCutoff", glsl_precision_undefined, -1, 0, 0, 0, GLSL_MATRIX_LAYOUT_INHERITED, 0 },
+   { glsl_type::float_type, "spotCosCutoff", glsl_precision_undefined, -1, 0, 0, 0, GLSL_MATRIX_LAYOUT_INHERITED, 0 },
+   { glsl_type::float_type, "constantAttenuation", glsl_precision_undefined, -1, 0, 0, 0, GLSL_MATRIX_LAYOUT_INHERITED, 0 },
+   { glsl_type::float_type, "linearAttenuation", glsl_precision_undefined, -1, 0, 0, 0, GLSL_MATRIX_LAYOUT_INHERITED, 0 },
+   { glsl_type::float_type, "quadraticAttenuation", glsl_precision_undefined, -1, 0, 0, 0, GLSL_MATRIX_LAYOUT_INHERITED, 0 },
 };
 
 static const struct glsl_struct_field gl_LightModelParameters_fields[] = {
-   { glsl_type::vec4_type, "ambient", false, glsl_precision_undefined, -1 },
+   { glsl_type::vec4_type, "ambient", glsl_precision_undefined, -1, 0, 0, 0, GLSL_MATRIX_LAYOUT_INHERITED, 0 },
 };
 
 static const struct glsl_struct_field gl_LightModelProducts_fields[] = {
-   { glsl_type::vec4_type, "sceneColor", false, glsl_precision_undefined, -1 },
+   { glsl_type::vec4_type, "sceneColor", glsl_precision_undefined, -1, 0, 0, 0, GLSL_MATRIX_LAYOUT_INHERITED, 0 },
 };
 
 static const struct glsl_struct_field gl_LightProducts_fields[] = {
-   { glsl_type::vec4_type, "ambient", false, glsl_precision_undefined, -1 },
-   { glsl_type::vec4_type, "diffuse", false, glsl_precision_undefined, -1 },
-   { glsl_type::vec4_type, "specular", false, glsl_precision_undefined, -1 },
+   { glsl_type::vec4_type, "ambient", glsl_precision_undefined, -1, 0, 0, 0, GLSL_MATRIX_LAYOUT_INHERITED, 0 },
+   { glsl_type::vec4_type, "diffuse", glsl_precision_undefined, -1, 0, 0, 0, GLSL_MATRIX_LAYOUT_INHERITED, 0 },
+   { glsl_type::vec4_type, "specular", glsl_precision_undefined, -1, 0, 0, 0, GLSL_MATRIX_LAYOUT_INHERITED, 0 },
 };
 
 static const struct glsl_struct_field gl_FogParameters_fields[] = {
-   { glsl_type::vec4_type, "color", false, glsl_precision_undefined, -1 },
-   { glsl_type::float_type, "density", false, glsl_precision_undefined, -1 },
-   { glsl_type::float_type, "start", false, glsl_precision_undefined, -1 },
-   { glsl_type::float_type, "end", false, glsl_precision_undefined, -1 },
-   { glsl_type::float_type, "scale", false, glsl_precision_undefined, -1 },
-=======
-   { glsl_type::float_type, "near", -1, 0, 0, 0, GLSL_MATRIX_LAYOUT_INHERITED, 0 },
-   { glsl_type::float_type, "far",  -1, 0, 0, 0, GLSL_MATRIX_LAYOUT_INHERITED, 0 },
-   { glsl_type::float_type, "diff", -1, 0, 0, 0, GLSL_MATRIX_LAYOUT_INHERITED, 0 },
-};
-
-static const struct glsl_struct_field gl_PointParameters_fields[] = {
-   { glsl_type::float_type, "size", -1, 0, 0, 0, GLSL_MATRIX_LAYOUT_INHERITED, 0 },
-   { glsl_type::float_type, "sizeMin", -1, 0, 0, 0, GLSL_MATRIX_LAYOUT_INHERITED, 0 },
-   { glsl_type::float_type, "sizeMax", -1, 0, 0, 0, GLSL_MATRIX_LAYOUT_INHERITED, 0 },
-   { glsl_type::float_type, "fadeThresholdSize", -1, 0, 0, 0, GLSL_MATRIX_LAYOUT_INHERITED, 0 },
-   { glsl_type::float_type, "distanceConstantAttenuation", -1, 0, 0, 0, GLSL_MATRIX_LAYOUT_INHERITED, 0 },
-   { glsl_type::float_type, "distanceLinearAttenuation", -1, 0, 0, 0, GLSL_MATRIX_LAYOUT_INHERITED, 0 },
-   { glsl_type::float_type, "distanceQuadraticAttenuation", -1, 0, 0, 0, GLSL_MATRIX_LAYOUT_INHERITED, 0 },
-};
-
-static const struct glsl_struct_field gl_MaterialParameters_fields[] = {
-   { glsl_type::vec4_type, "emission", -1, 0, 0, 0, GLSL_MATRIX_LAYOUT_INHERITED, 0 },
-   { glsl_type::vec4_type, "ambient", -1, 0, 0, 0, GLSL_MATRIX_LAYOUT_INHERITED, 0 },
-   { glsl_type::vec4_type, "diffuse", -1, 0, 0, 0, GLSL_MATRIX_LAYOUT_INHERITED, 0 },
-   { glsl_type::vec4_type, "specular", -1, 0, 0, 0, GLSL_MATRIX_LAYOUT_INHERITED, 0 },
-   { glsl_type::float_type, "shininess", -1, 0, 0, 0, GLSL_MATRIX_LAYOUT_INHERITED, 0 },
-};
-
-static const struct glsl_struct_field gl_LightSourceParameters_fields[] = {
-   { glsl_type::vec4_type, "ambient", -1, 0, 0, 0, GLSL_MATRIX_LAYOUT_INHERITED, 0 },
-   { glsl_type::vec4_type, "diffuse", -1, 0, 0, 0, GLSL_MATRIX_LAYOUT_INHERITED, 0 },
-   { glsl_type::vec4_type, "specular", -1, 0, 0, 0, GLSL_MATRIX_LAYOUT_INHERITED, 0 },
-   { glsl_type::vec4_type, "position", -1, 0, 0, 0, GLSL_MATRIX_LAYOUT_INHERITED, 0 },
-   { glsl_type::vec4_type, "halfVector", -1, 0, 0, 0, GLSL_MATRIX_LAYOUT_INHERITED, 0 },
-   { glsl_type::vec3_type, "spotDirection", -1, 0, 0, 0, GLSL_MATRIX_LAYOUT_INHERITED, 0 },
-   { glsl_type::float_type, "spotExponent", -1, 0, 0, 0, GLSL_MATRIX_LAYOUT_INHERITED, 0 },
-   { glsl_type::float_type, "spotCutoff", -1, 0, 0, 0, GLSL_MATRIX_LAYOUT_INHERITED, 0 },
-   { glsl_type::float_type, "spotCosCutoff", -1, 0, 0, 0, GLSL_MATRIX_LAYOUT_INHERITED, 0 },
-   { glsl_type::float_type, "constantAttenuation", -1, 0, 0, 0, GLSL_MATRIX_LAYOUT_INHERITED, 0 },
-   { glsl_type::float_type, "linearAttenuation", -1, 0, 0, 0, GLSL_MATRIX_LAYOUT_INHERITED, 0 },
-   { glsl_type::float_type, "quadraticAttenuation", -1, 0, 0, 0, GLSL_MATRIX_LAYOUT_INHERITED, 0 },
-};
-
-static const struct glsl_struct_field gl_LightModelParameters_fields[] = {
-   { glsl_type::vec4_type, "ambient", -1, 0, 0, 0, GLSL_MATRIX_LAYOUT_INHERITED, 0 },
-};
-
-static const struct glsl_struct_field gl_LightModelProducts_fields[] = {
-   { glsl_type::vec4_type, "sceneColor", -1, 0, 0, 0, GLSL_MATRIX_LAYOUT_INHERITED, 0 },
-};
-
-static const struct glsl_struct_field gl_LightProducts_fields[] = {
-   { glsl_type::vec4_type, "ambient", -1, 0, 0, 0, GLSL_MATRIX_LAYOUT_INHERITED, 0 },
-   { glsl_type::vec4_type, "diffuse", -1, 0, 0, 0, GLSL_MATRIX_LAYOUT_INHERITED, 0 },
-   { glsl_type::vec4_type, "specular", -1, 0, 0, 0, GLSL_MATRIX_LAYOUT_INHERITED, 0 },
-};
-
-static const struct glsl_struct_field gl_FogParameters_fields[] = {
-   { glsl_type::vec4_type, "color", -1, 0, 0, 0, GLSL_MATRIX_LAYOUT_INHERITED, 0 },
-   { glsl_type::float_type, "density", -1, 0, 0, 0, GLSL_MATRIX_LAYOUT_INHERITED, 0 },
-   { glsl_type::float_type, "start", -1, 0, 0, 0, GLSL_MATRIX_LAYOUT_INHERITED, 0 },
-   { glsl_type::float_type, "end", -1, 0, 0, 0, GLSL_MATRIX_LAYOUT_INHERITED, 0 },
-   { glsl_type::float_type, "scale", -1, 0, 0, 0, GLSL_MATRIX_LAYOUT_INHERITED, 0 },
->>>>>>> 5480d6b1
+   { glsl_type::vec4_type, "color", glsl_precision_undefined, -1, 0, 0, 0, GLSL_MATRIX_LAYOUT_INHERITED, 0 },
+   { glsl_type::float_type, "density", glsl_precision_undefined, -1, 0, 0, 0, GLSL_MATRIX_LAYOUT_INHERITED, 0 },
+   { glsl_type::float_type, "start", glsl_precision_undefined, -1, 0, 0, 0, GLSL_MATRIX_LAYOUT_INHERITED, 0 },
+   { glsl_type::float_type, "end", glsl_precision_undefined, -1, 0, 0, 0, GLSL_MATRIX_LAYOUT_INHERITED, 0 },
+   { glsl_type::float_type, "scale", glsl_precision_undefined, -1, 0, 0, 0, GLSL_MATRIX_LAYOUT_INHERITED, 0 },
 };
 
 #include "builtin_type_macros.h"
