%{
/*
 * Copyright © 2008, 2009 Intel Corporation
 *
 * Permission is hereby granted, free of charge, to any person obtaining a
 * copy of this software and associated documentation files (the "Software"),
 * to deal in the Software without restriction, including without limitation
 * the rights to use, copy, modify, merge, publish, distribute, sublicense,
 * and/or sell copies of the Software, and to permit persons to whom the
 * Software is furnished to do so, subject to the following conditions:
 *
 * The above copyright notice and this permission notice (including the next
 * paragraph) shall be included in all copies or substantial portions of the
 * Software.
 *
 * THE SOFTWARE IS PROVIDED "AS IS", WITHOUT WARRANTY OF ANY KIND, EXPRESS OR
 * IMPLIED, INCLUDING BUT NOT LIMITED TO THE WARRANTIES OF MERCHANTABILITY,
 * FITNESS FOR A PARTICULAR PURPOSE AND NONINFRINGEMENT.  IN NO EVENT SHALL
 * THE AUTHORS OR COPYRIGHT HOLDERS BE LIABLE FOR ANY CLAIM, DAMAGES OR OTHER
 * LIABILITY, WHETHER IN AN ACTION OF CONTRACT, TORT OR OTHERWISE, ARISING
 * FROM, OUT OF OR IN CONNECTION WITH THE SOFTWARE OR THE USE OR OTHER
 * DEALINGS IN THE SOFTWARE.
 */
#include <stdio.h>
#include <stdlib.h>
#include <string.h>
#include <assert.h>
    
#include "ast.h"
#include "glsl_parser_extras.h"
#include "glsl_types.h"
#include "main/context.h"

#if defined(_MSC_VER)
#	pragma warning(disable: 4065) // warning C4065: switch statement contains 'default' but no 'case' labels
#	pragma warning(disable: 4244) // warning C4244: '=' : conversion from 'double' to 'float', possible loss of data
#endif // defined(_MSC_VER)

#define YYLEX_PARAM state->scanner

#undef yyerror

static void yyerror(YYLTYPE *loc, _mesa_glsl_parse_state *st, const char *msg)
{
   _mesa_glsl_error(loc, st, "%s", msg);
}
%}

%pure-parser
%error-verbose

%locations
%initial-action {
   @$.first_line = 1;
   @$.first_column = 1;
   @$.last_line = 1;
   @$.last_column = 1;
   @$.source = 0;
}

%lex-param   {void *scanner}
%parse-param {struct _mesa_glsl_parse_state *state}

%union {
   int n;
   float real;
   const char *identifier;

   struct ast_type_qualifier type_qualifier;

   ast_node *node;
   ast_type_specifier *type_specifier;
   ast_fully_specified_type *fully_specified_type;
   ast_function *function;
   ast_parameter_declarator *parameter_declarator;
   ast_function_definition *function_definition;
   ast_compound_statement *compound_statement;
   ast_expression *expression;
   ast_declarator_list *declarator_list;
   ast_struct_specifier *struct_specifier;
   ast_declaration *declaration;
   ast_switch_body *switch_body;
   ast_case_label *case_label;
   ast_case_label_list *case_label_list;
   ast_case_statement *case_statement;
   ast_case_statement_list *case_statement_list;
   ast_uniform_block *uniform_block;

   struct {
      ast_node *cond;
      ast_expression *rest;
   } for_rest_statement;

   struct {
      ast_node *then_statement;
      ast_node *else_statement;
   } selection_rest_statement;
}

%token ATTRIBUTE CONST_TOK BOOL_TOK FLOAT_TOK INT_TOK UINT_TOK
%token BREAK CONTINUE DO ELSE FOR IF DISCARD RETURN SWITCH CASE DEFAULT
%token BVEC2 BVEC3 BVEC4 IVEC2 IVEC3 IVEC4 UVEC2 UVEC3 UVEC4 VEC2 VEC3 VEC4
%token CENTROID IN_TOK OUT_TOK INOUT_TOK UNIFORM VARYING
%token NOPERSPECTIVE FLAT SMOOTH
%token MAT2X2 MAT2X3 MAT2X4
%token MAT3X2 MAT3X3 MAT3X4
%token MAT4X2 MAT4X3 MAT4X4
%token SAMPLER1D SAMPLER2D SAMPLER3D SAMPLERCUBE SAMPLER1DSHADOW SAMPLER2DSHADOW
%token SAMPLERCUBESHADOW SAMPLER1DARRAY SAMPLER2DARRAY SAMPLER1DARRAYSHADOW
%token SAMPLER2DARRAYSHADOW SAMPLERCUBEARRAY SAMPLERCUBEARRAYSHADOW
%token ISAMPLER1D ISAMPLER2D ISAMPLER3D ISAMPLERCUBE
%token ISAMPLER1DARRAY ISAMPLER2DARRAY ISAMPLERCUBEARRAY
%token USAMPLER1D USAMPLER2D USAMPLER3D USAMPLERCUBE USAMPLER1DARRAY
%token USAMPLER2DARRAY USAMPLERCUBEARRAY
%token SAMPLER2DRECT ISAMPLER2DRECT USAMPLER2DRECT SAMPLER2DRECTSHADOW
%token SAMPLERBUFFER ISAMPLERBUFFER USAMPLERBUFFER
%token SAMPLER2DMS ISAMPLER2DMS USAMPLER2DMS
%token SAMPLER2DMSARRAY ISAMPLER2DMSARRAY USAMPLER2DMSARRAY
%token SAMPLEREXTERNALOES
%token STRUCT VOID_TOK WHILE
%token <identifier> IDENTIFIER TYPE_IDENTIFIER NEW_IDENTIFIER
%type <identifier> any_identifier
%type <uniform_block> instance_name_opt
%token <real> FLOATCONSTANT
%token <n> INTCONSTANT UINTCONSTANT BOOLCONSTANT
%token <identifier> FIELD_SELECTION
%token LEFT_OP RIGHT_OP
%token INC_OP DEC_OP LE_OP GE_OP EQ_OP NE_OP
%token AND_OP OR_OP XOR_OP MUL_ASSIGN DIV_ASSIGN ADD_ASSIGN
%token MOD_ASSIGN LEFT_ASSIGN RIGHT_ASSIGN AND_ASSIGN XOR_ASSIGN OR_ASSIGN
%token SUB_ASSIGN
%token INVARIANT
%token LOWP MEDIUMP HIGHP SUPERP PRECISION

%token VERSION_TOK EXTENSION LINE COLON EOL INTERFACE OUTPUT
%token PRAGMA_DEBUG_ON PRAGMA_DEBUG_OFF
%token PRAGMA_OPTIMIZE_ON PRAGMA_OPTIMIZE_OFF
%token PRAGMA_INVARIANT_ALL
%token LAYOUT_TOK

   /* Reserved words that are not actually used in the grammar.
    */
%token ASM CLASS UNION ENUM TYPEDEF TEMPLATE THIS PACKED_TOK GOTO
%token INLINE_TOK NOINLINE VOLATILE PUBLIC_TOK STATIC EXTERN EXTERNAL
%token LONG_TOK SHORT_TOK DOUBLE_TOK HALF FIXED_TOK UNSIGNED INPUT_TOK OUPTUT
%token HVEC2 HVEC3 HVEC4 DVEC2 DVEC3 DVEC4 FVEC2 FVEC3 FVEC4
%token SAMPLER3DRECT
%token SIZEOF CAST NAMESPACE USING
%token COHERENT RESTRICT READONLY WRITEONLY RESOURCE ATOMIC_UINT PATCH SAMPLE
%token SUBROUTINE

%token ERROR_TOK

%token COMMON PARTITION ACTIVE FILTER
%token  IMAGE1D  IMAGE2D  IMAGE3D  IMAGECUBE  IMAGE1DARRAY  IMAGE2DARRAY
%token IIMAGE1D IIMAGE2D IIMAGE3D IIMAGECUBE IIMAGE1DARRAY IIMAGE2DARRAY
%token UIMAGE1D UIMAGE2D UIMAGE3D UIMAGECUBE UIMAGE1DARRAY UIMAGE2DARRAY
%token IMAGE1DSHADOW IMAGE2DSHADOW IMAGEBUFFER IIMAGEBUFFER UIMAGEBUFFER
%token IMAGE1DARRAYSHADOW IMAGE2DARRAYSHADOW
%token ROW_MAJOR

%type <identifier> variable_identifier
%type <node> statement
%type <node> statement_list
%type <node> simple_statement
%type <n> precision_qualifier
%type <type_qualifier> type_qualifier
%type <type_qualifier> storage_qualifier
%type <type_qualifier> interpolation_qualifier
%type <type_qualifier> layout_qualifier
%type <type_qualifier> layout_qualifier_id_list layout_qualifier_id
%type <type_qualifier> uniform_block_layout_qualifier
%type <type_specifier> type_specifier
%type <type_specifier> type_specifier_no_prec
%type <type_specifier> type_specifier_nonarray
%type <identifier> basic_type_specifier_nonarray
%type <fully_specified_type> fully_specified_type
%type <function> function_prototype
%type <function> function_header
%type <function> function_header_with_parameters
%type <function> function_declarator
%type <parameter_declarator> parameter_declarator
%type <parameter_declarator> parameter_declaration
%type <type_qualifier> parameter_qualifier
%type <type_qualifier> parameter_type_qualifier
%type <type_specifier> parameter_type_specifier
%type <function_definition> function_definition
%type <compound_statement> compound_statement_no_new_scope
%type <compound_statement> compound_statement
%type <node> statement_no_new_scope
%type <node> expression_statement
%type <expression> expression
%type <expression> primary_expression
%type <expression> assignment_expression
%type <expression> conditional_expression
%type <expression> logical_or_expression
%type <expression> logical_xor_expression
%type <expression> logical_and_expression
%type <expression> inclusive_or_expression
%type <expression> exclusive_or_expression
%type <expression> and_expression
%type <expression> equality_expression
%type <expression> relational_expression
%type <expression> shift_expression
%type <expression> additive_expression
%type <expression> multiplicative_expression
%type <expression> unary_expression
%type <expression> constant_expression
%type <expression> integer_expression
%type <expression> postfix_expression
%type <expression> function_call_header_with_parameters
%type <expression> function_call_header_no_parameters
%type <expression> function_call_header
%type <expression> function_call_generic
%type <expression> function_call_or_method
%type <expression> function_call
%type <expression> method_call_generic
%type <expression> method_call_header_with_parameters
%type <expression> method_call_header_no_parameters
%type <expression> method_call_header
%type <n> assignment_operator
%type <n> unary_operator
%type <expression> function_identifier
%type <node> external_declaration
%type <declarator_list> init_declarator_list
%type <declarator_list> single_declaration
%type <expression> initializer
%type <node> declaration
%type <node> declaration_statement
%type <node> jump_statement
%type <node> uniform_block
%type <uniform_block> basic_uniform_block
%type <struct_specifier> struct_specifier
%type <declarator_list> struct_declaration_list
%type <declarator_list> struct_declaration
%type <declaration> struct_declarator
%type <declaration> struct_declarator_list
%type <declarator_list> member_list
%type <declarator_list> member_declaration
%type <node> selection_statement
%type <selection_rest_statement> selection_rest_statement
%type <node> switch_statement
%type <switch_body> switch_body
%type <case_label_list> case_label_list
%type <case_label> case_label
%type <case_statement> case_statement
%type <case_statement_list> case_statement_list
%type <node> iteration_statement
%type <node> condition
%type <node> conditionopt
%type <node> for_init_statement
%type <for_rest_statement> for_rest_statement
%type <n> integer_constant
%%

translation_unit: 
	version_statement extension_statement_list
	{
	   _mesa_glsl_initialize_types(state);
	}
	external_declaration_list
	{
	   delete state->symbols;
	   state->symbols = new(ralloc_parent(state)) glsl_symbol_table;
	   _mesa_glsl_initialize_types(state);
	}
	;

version_statement:
	/* blank - no #version specified: defaults are already set */
	| VERSION_TOK INTCONSTANT EOL
	{
           state->process_version_directive(&@2, $2, NULL);
	}
        | VERSION_TOK INTCONSTANT any_identifier EOL
        {
           state->process_version_directive(&@2, $2, $3);
        }
	;

pragma_statement:
	PRAGMA_DEBUG_ON EOL
	| PRAGMA_DEBUG_OFF EOL
	| PRAGMA_OPTIMIZE_ON EOL
	| PRAGMA_OPTIMIZE_OFF EOL
	| PRAGMA_INVARIANT_ALL EOL
	{
	   if (!state->is_version(120, 100)) {
	      _mesa_glsl_warning(& @1, state,
				 "pragma `invariant(all)' not supported in %s "
                                 "(GLSL ES 1.00 or GLSL 1.20 required).",
				 state->get_version_string());
	   } else {
	      state->all_invariant = true;
	   }
	}
	;

extension_statement_list:

	| extension_statement_list extension_statement
	;

any_identifier:
	IDENTIFIER
	| TYPE_IDENTIFIER
	| NEW_IDENTIFIER
	;

extension_statement:
	EXTENSION any_identifier COLON any_identifier EOL
	{
	   if (!_mesa_glsl_process_extension($2, & @2, $4, & @4, state)) {
	      YYERROR;
	   }
	}
	;

external_declaration_list:
	external_declaration
	{
	   /* FINISHME: The NULL test is required because pragmas are set to
	    * FINISHME: NULL. (See production rule for external_declaration.)
	    */
	   if ($1 != NULL)
	      state->translation_unit.push_tail(& $1->link);
	}
	| external_declaration_list external_declaration
	{
	   /* FINISHME: The NULL test is required because pragmas are set to
	    * FINISHME: NULL. (See production rule for external_declaration.)
	    */
	   if ($2 != NULL)
	      state->translation_unit.push_tail(& $2->link);
	}
	;

variable_identifier:
	IDENTIFIER
	| NEW_IDENTIFIER
	;

primary_expression:
	variable_identifier
	{
	   void *ctx = state;
	   $$ = new(ctx) ast_expression(ast_identifier, NULL, NULL, NULL);
	   $$->set_location(yylloc);
	   $$->primary_expression.identifier = $1;
	}
	| INTCONSTANT
	{
	   void *ctx = state;
	   $$ = new(ctx) ast_expression(ast_int_constant, NULL, NULL, NULL);
	   $$->set_location(yylloc);
	   $$->primary_expression.int_constant = $1;
	}
	| UINTCONSTANT
	{
	   void *ctx = state;
	   $$ = new(ctx) ast_expression(ast_uint_constant, NULL, NULL, NULL);
	   $$->set_location(yylloc);
	   $$->primary_expression.uint_constant = $1;
	}
	| FLOATCONSTANT
	{
	   void *ctx = state;
	   $$ = new(ctx) ast_expression(ast_float_constant, NULL, NULL, NULL);
	   $$->set_location(yylloc);
	   $$->primary_expression.float_constant = $1;
	}
	| BOOLCONSTANT
	{
	   void *ctx = state;
	   $$ = new(ctx) ast_expression(ast_bool_constant, NULL, NULL, NULL);
	   $$->set_location(yylloc);
	   $$->primary_expression.bool_constant = $1;
	}
	| '(' expression ')'
	{
	   $$ = $2;
	}
	;

postfix_expression:
	primary_expression
	| postfix_expression '[' integer_expression ']'
	{
	   void *ctx = state;
	   $$ = new(ctx) ast_expression(ast_array_index, $1, $3, NULL);
	   $$->set_location(yylloc);
	}
	| function_call
	{
	   $$ = $1;
	}
	| postfix_expression '.' any_identifier
	{
	   void *ctx = state;
	   $$ = new(ctx) ast_expression(ast_field_selection, $1, NULL, NULL);
	   $$->set_location(yylloc);
	   $$->primary_expression.identifier = $3;
	}
	| postfix_expression INC_OP
	{
	   void *ctx = state;
	   $$ = new(ctx) ast_expression(ast_post_inc, $1, NULL, NULL);
	   $$->set_location(yylloc);
	}
	| postfix_expression DEC_OP
	{
	   void *ctx = state;
	   $$ = new(ctx) ast_expression(ast_post_dec, $1, NULL, NULL);
	   $$->set_location(yylloc);
	}
	;

integer_expression:
	expression
	;

function_call:
	function_call_or_method
	;

function_call_or_method:
	function_call_generic
	| postfix_expression '.' method_call_generic
	{
	   void *ctx = state;
	   $$ = new(ctx) ast_expression(ast_field_selection, $1, $3, NULL);
	   $$->set_location(yylloc);
	}
	;

function_call_generic:
	function_call_header_with_parameters ')'
	| function_call_header_no_parameters ')'
	;

function_call_header_no_parameters:
	function_call_header VOID_TOK
	| function_call_header
	;

function_call_header_with_parameters:
	function_call_header assignment_expression
	{
	   $$ = $1;
	   $$->set_location(yylloc);
	   $$->expressions.push_tail(& $2->link);
	}
	| function_call_header_with_parameters ',' assignment_expression
	{
	   $$ = $1;
	   $$->set_location(yylloc);
	   $$->expressions.push_tail(& $3->link);
	}
	;

	// Grammar Note: Constructors look like functions, but lexical 
	// analysis recognized most of them as keywords. They are now
	// recognized through "type_specifier".
function_call_header:
	function_identifier '('
	;

function_identifier:
	type_specifier
	{
	   void *ctx = state;
	   $$ = new(ctx) ast_function_expression($1);
	   $$->set_location(yylloc);
   	}
	| variable_identifier
	{
	   void *ctx = state;
	   ast_expression *callee = new(ctx) ast_expression($1);
	   $$ = new(ctx) ast_function_expression(callee);
	   $$->set_location(yylloc);
   	}
	| FIELD_SELECTION
	{
	   void *ctx = state;
	   ast_expression *callee = new(ctx) ast_expression($1);
	   $$ = new(ctx) ast_function_expression(callee);
	   $$->set_location(yylloc);
   	}
	;

method_call_generic:
	method_call_header_with_parameters ')'
	| method_call_header_no_parameters ')'
	;

method_call_header_no_parameters:
	method_call_header VOID_TOK
	| method_call_header
	;

method_call_header_with_parameters:
	method_call_header assignment_expression
	{
	   $$ = $1;
	   $$->set_location(yylloc);
	   $$->expressions.push_tail(& $2->link);
	}
	| method_call_header_with_parameters ',' assignment_expression
	{
	   $$ = $1;
	   $$->set_location(yylloc);
	   $$->expressions.push_tail(& $3->link);
	}
	;

	// Grammar Note: Constructors look like methods, but lexical 
	// analysis recognized most of them as keywords. They are now
	// recognized through "type_specifier".
method_call_header:
	variable_identifier '('
	{
	   void *ctx = state;
	   ast_expression *callee = new(ctx) ast_expression($1);
	   $$ = new(ctx) ast_function_expression(callee);
	   $$->set_location(yylloc);
   	}
	;

	// Grammar Note: No traditional style type casts.
unary_expression:
	postfix_expression
	| INC_OP unary_expression
	{
	   void *ctx = state;
	   $$ = new(ctx) ast_expression(ast_pre_inc, $2, NULL, NULL);
	   $$->set_location(yylloc);
	}
	| DEC_OP unary_expression
	{
	   void *ctx = state;
	   $$ = new(ctx) ast_expression(ast_pre_dec, $2, NULL, NULL);
	   $$->set_location(yylloc);
	}
	| unary_operator unary_expression
	{
	   void *ctx = state;
	   $$ = new(ctx) ast_expression($1, $2, NULL, NULL);
	   $$->set_location(yylloc);
	}
	;

	// Grammar Note: No '*' or '&' unary ops. Pointers are not supported.
unary_operator:
	'+'	{ $$ = ast_plus; }
	| '-'	{ $$ = ast_neg; }
	| '!'	{ $$ = ast_logic_not; }
	| '~'	{ $$ = ast_bit_not; }
	;

multiplicative_expression:
	unary_expression
	| multiplicative_expression '*' unary_expression
	{
	   void *ctx = state;
	   $$ = new(ctx) ast_expression_bin(ast_mul, $1, $3);
	   $$->set_location(yylloc);
	}
	| multiplicative_expression '/' unary_expression
	{
	   void *ctx = state;
	   $$ = new(ctx) ast_expression_bin(ast_div, $1, $3);
	   $$->set_location(yylloc);
	}
	| multiplicative_expression '%' unary_expression
	{
	   void *ctx = state;
	   $$ = new(ctx) ast_expression_bin(ast_mod, $1, $3);
	   $$->set_location(yylloc);
	}
	;

additive_expression:
	multiplicative_expression
	| additive_expression '+' multiplicative_expression
	{
	   void *ctx = state;
	   $$ = new(ctx) ast_expression_bin(ast_add, $1, $3);
	   $$->set_location(yylloc);
	}
	| additive_expression '-' multiplicative_expression
	{
	   void *ctx = state;
	   $$ = new(ctx) ast_expression_bin(ast_sub, $1, $3);
	   $$->set_location(yylloc);
	}
	;

shift_expression:
	additive_expression
	| shift_expression LEFT_OP additive_expression
	{
	   void *ctx = state;
	   $$ = new(ctx) ast_expression_bin(ast_lshift, $1, $3);
	   $$->set_location(yylloc);
	}
	| shift_expression RIGHT_OP additive_expression
	{
	   void *ctx = state;
	   $$ = new(ctx) ast_expression_bin(ast_rshift, $1, $3);
	   $$->set_location(yylloc);
	}
	;

relational_expression:
	shift_expression
	| relational_expression '<' shift_expression
	{
	   void *ctx = state;
	   $$ = new(ctx) ast_expression_bin(ast_less, $1, $3);
	   $$->set_location(yylloc);
	}
	| relational_expression '>' shift_expression
	{
	   void *ctx = state;
	   $$ = new(ctx) ast_expression_bin(ast_greater, $1, $3);
	   $$->set_location(yylloc);
	}
	| relational_expression LE_OP shift_expression
	{
	   void *ctx = state;
	   $$ = new(ctx) ast_expression_bin(ast_lequal, $1, $3);
	   $$->set_location(yylloc);
	}
	| relational_expression GE_OP shift_expression
	{
	   void *ctx = state;
	   $$ = new(ctx) ast_expression_bin(ast_gequal, $1, $3);
	   $$->set_location(yylloc);
	}
	;

equality_expression:
	relational_expression
	| equality_expression EQ_OP relational_expression
	{
	   void *ctx = state;
	   $$ = new(ctx) ast_expression_bin(ast_equal, $1, $3);
	   $$->set_location(yylloc);
	}
	| equality_expression NE_OP relational_expression
	{
	   void *ctx = state;
	   $$ = new(ctx) ast_expression_bin(ast_nequal, $1, $3);
	   $$->set_location(yylloc);
	}
	;

and_expression:
	equality_expression
	| and_expression '&' equality_expression
	{
	   void *ctx = state;
	   $$ = new(ctx) ast_expression_bin(ast_bit_and, $1, $3);
	   $$->set_location(yylloc);
	}
	;

exclusive_or_expression:
	and_expression
	| exclusive_or_expression '^' and_expression
	{
	   void *ctx = state;
	   $$ = new(ctx) ast_expression_bin(ast_bit_xor, $1, $3);
	   $$->set_location(yylloc);
	}
	;

inclusive_or_expression:
	exclusive_or_expression
	| inclusive_or_expression '|' exclusive_or_expression
	{
	   void *ctx = state;
	   $$ = new(ctx) ast_expression_bin(ast_bit_or, $1, $3);
	   $$->set_location(yylloc);
	}
	;

logical_and_expression:
	inclusive_or_expression
	| logical_and_expression AND_OP inclusive_or_expression
	{
	   void *ctx = state;
	   $$ = new(ctx) ast_expression_bin(ast_logic_and, $1, $3);
	   $$->set_location(yylloc);
	}
	;

logical_xor_expression:
	logical_and_expression
	| logical_xor_expression XOR_OP logical_and_expression
	{
	   void *ctx = state;
	   $$ = new(ctx) ast_expression_bin(ast_logic_xor, $1, $3);
	   $$->set_location(yylloc);
	}
	;

logical_or_expression:
	logical_xor_expression
	| logical_or_expression OR_OP logical_xor_expression
	{
	   void *ctx = state;
	   $$ = new(ctx) ast_expression_bin(ast_logic_or, $1, $3);
	   $$->set_location(yylloc);
	}
	;

conditional_expression:
	logical_or_expression
	| logical_or_expression '?' expression ':' assignment_expression
	{
	   void *ctx = state;
	   $$ = new(ctx) ast_expression(ast_conditional, $1, $3, $5);
	   $$->set_location(yylloc);
	}
	;

assignment_expression:
	conditional_expression
	| unary_expression assignment_operator assignment_expression
	{
	   void *ctx = state;
	   $$ = new(ctx) ast_expression($2, $1, $3, NULL);
	   $$->set_location(yylloc);
	}
	;

assignment_operator:
	'='		{ $$ = ast_assign; }
	| MUL_ASSIGN	{ $$ = ast_mul_assign; }
	| DIV_ASSIGN	{ $$ = ast_div_assign; }
	| MOD_ASSIGN	{ $$ = ast_mod_assign; }
	| ADD_ASSIGN	{ $$ = ast_add_assign; }
	| SUB_ASSIGN	{ $$ = ast_sub_assign; }
	| LEFT_ASSIGN	{ $$ = ast_ls_assign; }
	| RIGHT_ASSIGN	{ $$ = ast_rs_assign; }
	| AND_ASSIGN	{ $$ = ast_and_assign; }
	| XOR_ASSIGN	{ $$ = ast_xor_assign; }
	| OR_ASSIGN	{ $$ = ast_or_assign; }
	;

expression:
	assignment_expression
	{
	   $$ = $1;
	}
	| expression ',' assignment_expression
	{
	   void *ctx = state;
	   if ($1->oper != ast_sequence) {
	      $$ = new(ctx) ast_expression(ast_sequence, NULL, NULL, NULL);
	      $$->set_location(yylloc);
	      $$->expressions.push_tail(& $1->link);
	   } else {
	      $$ = $1;
	   }

	   $$->expressions.push_tail(& $3->link);
	}
	;

constant_expression:
	conditional_expression
	;

declaration:
	function_prototype ';'
	{
	   state->symbols->pop_scope();
	   $$ = $1;
	}
	| init_declarator_list ';'
	{
	   $$ = $1;
	}
	| PRECISION precision_qualifier type_specifier_no_prec ';'
	{
	   $3->precision = $2;
	   $3->is_precision_statement = true;
	   $$ = $3;
	}
	| uniform_block
	{
	   $$ = $1;
	}
	;

function_prototype:
	function_declarator ')'
	;

function_declarator:
	function_header
	| function_header_with_parameters
	;

function_header_with_parameters:
	function_header parameter_declaration
	{
	   $$ = $1;
	   $$->parameters.push_tail(& $2->link);
	}
	| function_header_with_parameters ',' parameter_declaration
	{
	   $$ = $1;
	   $$->parameters.push_tail(& $3->link);
	}
	;

function_header:
	fully_specified_type variable_identifier '('
	{
	   void *ctx = state;
	   $$ = new(ctx) ast_function();
	   $$->set_location(yylloc);
	   $$->return_type = $1;
	   $$->identifier = $2;

	   state->symbols->add_function(new(state) ir_function($2));
	   state->symbols->push_scope();
	}
	;

parameter_declarator:
	type_specifier any_identifier
	{
	   void *ctx = state;
	   $$ = new(ctx) ast_parameter_declarator();
	   $$->set_location(yylloc);
	   $$->type = new(ctx) ast_fully_specified_type();
	   $$->type->set_location(yylloc);
	   $$->type->specifier = $1;
	   $$->identifier = $2;
	}
	| type_specifier any_identifier '[' constant_expression ']'
	{
	   void *ctx = state;
	   $$ = new(ctx) ast_parameter_declarator();
	   $$->set_location(yylloc);
	   $$->type = new(ctx) ast_fully_specified_type();
	   $$->type->set_location(yylloc);
	   $$->type->specifier = $1;
	   $$->identifier = $2;
	   $$->is_array = true;
	   $$->array_size = $4;
	}
	;

parameter_declaration:
	parameter_type_qualifier parameter_qualifier parameter_declarator
	{
	   $1.flags.i |= $2.flags.i;

	   $$ = $3;
	   $$->type->qualifier = $1;
	}
	| parameter_qualifier parameter_declarator
	{
	   $$ = $2;
	   $$->type->qualifier = $1;
	}
	| parameter_type_qualifier parameter_qualifier parameter_type_specifier
	{
	   void *ctx = state;
	   $1.flags.i |= $2.flags.i;

	   $$ = new(ctx) ast_parameter_declarator();
	   $$->set_location(yylloc);
	   $$->type = new(ctx) ast_fully_specified_type();
	   $$->type->qualifier = $1;
	   $$->type->specifier = $3;
	}
	| parameter_qualifier parameter_type_specifier
	{
	   void *ctx = state;
	   $$ = new(ctx) ast_parameter_declarator();
	   $$->set_location(yylloc);
	   $$->type = new(ctx) ast_fully_specified_type();
	   $$->type->qualifier = $1;
	   $$->type->specifier = $2;
	}
	;

parameter_qualifier:
	/* empty */
	{
	   memset(& $$, 0, sizeof($$));
	}
	| IN_TOK
	{
	   memset(& $$, 0, sizeof($$));
	   $$.flags.q.in = 1;
	}
	| OUT_TOK
	{
	   memset(& $$, 0, sizeof($$));
	   $$.flags.q.out = 1;
	}
	| INOUT_TOK
	{
	   memset(& $$, 0, sizeof($$));
	   $$.flags.q.in = 1;
	   $$.flags.q.out = 1;
	}
	;

parameter_type_specifier:
	type_specifier
	;

init_declarator_list:
	single_declaration
	| init_declarator_list ',' any_identifier
	{
	   void *ctx = state;
	   ast_declaration *decl = new(ctx) ast_declaration($3, false, NULL, NULL);
	   decl->set_location(yylloc);

	   $$ = $1;
	   $$->declarations.push_tail(&decl->link);
	   state->symbols->add_variable(new(state) ir_variable(NULL, $3, ir_var_auto, glsl_precision_undefined));
	}
	| init_declarator_list ',' any_identifier '[' ']'
	{
	   void *ctx = state;
	   ast_declaration *decl = new(ctx) ast_declaration($3, true, NULL, NULL);
	   decl->set_location(yylloc);

	   $$ = $1;
	   $$->declarations.push_tail(&decl->link);
	   state->symbols->add_variable(new(state) ir_variable(NULL, $3, ir_var_auto, glsl_precision_undefined));
	}
	| init_declarator_list ',' any_identifier '[' constant_expression ']'
	{
	   void *ctx = state;
	   ast_declaration *decl = new(ctx) ast_declaration($3, true, $5, NULL);
	   decl->set_location(yylloc);

	   $$ = $1;
	   $$->declarations.push_tail(&decl->link);
	   state->symbols->add_variable(new(state) ir_variable(NULL, $3, ir_var_auto, glsl_precision_undefined));
	}
	| init_declarator_list ',' any_identifier '[' ']' '=' initializer
	{
	   void *ctx = state;
	   ast_declaration *decl = new(ctx) ast_declaration($3, true, NULL, $7);
	   decl->set_location(yylloc);

	   $$ = $1;
	   $$->declarations.push_tail(&decl->link);
	   state->symbols->add_variable(new(state) ir_variable(NULL, $3, ir_var_auto, glsl_precision_undefined));
	}
	| init_declarator_list ',' any_identifier '[' constant_expression ']' '=' initializer
	{
	   void *ctx = state;
	   ast_declaration *decl = new(ctx) ast_declaration($3, true, $5, $8);
	   decl->set_location(yylloc);

	   $$ = $1;
	   $$->declarations.push_tail(&decl->link);
	   state->symbols->add_variable(new(state) ir_variable(NULL, $3, ir_var_auto, glsl_precision_undefined));
	}
	| init_declarator_list ',' any_identifier '=' initializer
	{
	   void *ctx = state;
	   ast_declaration *decl = new(ctx) ast_declaration($3, false, NULL, $5);
	   decl->set_location(yylloc);

	   $$ = $1;
	   $$->declarations.push_tail(&decl->link);
	   state->symbols->add_variable(new(state) ir_variable(NULL, $3, ir_var_auto, glsl_precision_undefined));
	}
	;

	// Grammar Note: No 'enum', or 'typedef'.
single_declaration:
	fully_specified_type
	{
	   void *ctx = state;
	   /* Empty declaration list is valid. */
	   $$ = new(ctx) ast_declarator_list($1);
	   $$->set_location(yylloc);
	}
	| fully_specified_type any_identifier
	{
	   void *ctx = state;
	   ast_declaration *decl = new(ctx) ast_declaration($2, false, NULL, NULL);

	   $$ = new(ctx) ast_declarator_list($1);
	   $$->set_location(yylloc);
	   $$->declarations.push_tail(&decl->link);
	}
	| fully_specified_type any_identifier '[' ']'
	{
	   void *ctx = state;
	   ast_declaration *decl = new(ctx) ast_declaration($2, true, NULL, NULL);

	   $$ = new(ctx) ast_declarator_list($1);
	   $$->set_location(yylloc);
	   $$->declarations.push_tail(&decl->link);
	}
	| fully_specified_type any_identifier '[' constant_expression ']'
	{
	   void *ctx = state;
	   ast_declaration *decl = new(ctx) ast_declaration($2, true, $4, NULL);

	   $$ = new(ctx) ast_declarator_list($1);
	   $$->set_location(yylloc);
	   $$->declarations.push_tail(&decl->link);
	}
	| fully_specified_type any_identifier '[' ']' '=' initializer
	{
	   void *ctx = state;
	   ast_declaration *decl = new(ctx) ast_declaration($2, true, NULL, $6);

	   $$ = new(ctx) ast_declarator_list($1);
	   $$->set_location(yylloc);
	   $$->declarations.push_tail(&decl->link);
	}
	| fully_specified_type any_identifier '[' constant_expression ']' '=' initializer
	{
	   void *ctx = state;
	   ast_declaration *decl = new(ctx) ast_declaration($2, true, $4, $7);

	   $$ = new(ctx) ast_declarator_list($1);
	   $$->set_location(yylloc);
	   $$->declarations.push_tail(&decl->link);
	}
	| fully_specified_type any_identifier '=' initializer
	{
	   void *ctx = state;
	   ast_declaration *decl = new(ctx) ast_declaration($2, false, NULL, $4);

	   $$ = new(ctx) ast_declarator_list($1);
	   $$->set_location(yylloc);
	   $$->declarations.push_tail(&decl->link);
	}
	| INVARIANT variable_identifier // Vertex only.
	{
	   void *ctx = state;
	   ast_declaration *decl = new(ctx) ast_declaration($2, false, NULL, NULL);

	   $$ = new(ctx) ast_declarator_list(NULL);
	   $$->set_location(yylloc);
	   $$->invariant = true;

	   $$->declarations.push_tail(&decl->link);
	}
	;

fully_specified_type:
	type_specifier
	{
	   void *ctx = state;
	   $$ = new(ctx) ast_fully_specified_type();
	   $$->set_location(yylloc);
	   $$->specifier = $1;
	}
	| type_qualifier type_specifier
	{
	   void *ctx = state;
	   $$ = new(ctx) ast_fully_specified_type();
	   $$->set_location(yylloc);
	   $$->qualifier = $1;
	   $$->specifier = $2;
	}
	;

layout_qualifier:
	LAYOUT_TOK '(' layout_qualifier_id_list ')'
	{
	  $$ = $3;
	}
	;

layout_qualifier_id_list:
	layout_qualifier_id
	| layout_qualifier_id_list ',' layout_qualifier_id
	{
	   $$ = $1;
	   if (!$$.merge_qualifier(& @3, state, $3)) {
	      YYERROR;
	   }
	}
	;

integer_constant:
	INTCONSTANT { $$ = $1; }
	| UINTCONSTANT { $$ = $1; }
	;

layout_qualifier_id:
	any_identifier
	{
	   memset(& $$, 0, sizeof($$));

	   /* Layout qualifiers for ARB_fragment_coord_conventions. */
	   if (!$$.flags.i && state->ARB_fragment_coord_conventions_enable) {
	      if (strcmp($1, "origin_upper_left") == 0) {
		 $$.flags.q.origin_upper_left = 1;
	      } else if (strcmp($1, "pixel_center_integer") == 0) {
		 $$.flags.q.pixel_center_integer = 1;
	      }

	      if ($$.flags.i && state->ARB_fragment_coord_conventions_warn) {
		 _mesa_glsl_warning(& @1, state,
				    "GL_ARB_fragment_coord_conventions layout "
				    "identifier `%s' used\n", $1);
	      }
	   }

	   /* Layout qualifiers for AMD/ARB_conservative_depth. */
	   if (!$$.flags.i &&
	       (state->AMD_conservative_depth_enable ||
	        state->ARB_conservative_depth_enable)) {
	      if (strcmp($1, "depth_any") == 0) {
	         $$.flags.q.depth_any = 1;
	      } else if (strcmp($1, "depth_greater") == 0) {
	         $$.flags.q.depth_greater = 1;
	      } else if (strcmp($1, "depth_less") == 0) {
	         $$.flags.q.depth_less = 1;
	      } else if (strcmp($1, "depth_unchanged") == 0) {
	         $$.flags.q.depth_unchanged = 1;
	      }
	
	      if ($$.flags.i && state->AMD_conservative_depth_warn) {
	         _mesa_glsl_warning(& @1, state,
	                            "GL_AMD_conservative_depth "
	                            "layout qualifier `%s' is used\n", $1);
	      }
	      if ($$.flags.i && state->ARB_conservative_depth_warn) {
	         _mesa_glsl_warning(& @1, state,
	                            "GL_ARB_conservative_depth "
	                            "layout qualifier `%s' is used\n", $1);
	      }
	   }

	   /* See also uniform_block_layout_qualifier. */
	   if (!$$.flags.i && state->ARB_uniform_buffer_object_enable) {
	      if (strcmp($1, "std140") == 0) {
	         $$.flags.q.std140 = 1;
	      } else if (strcmp($1, "shared") == 0) {
	         $$.flags.q.shared = 1;
	      } else if (strcmp($1, "column_major") == 0) {
	         $$.flags.q.column_major = 1;
	      } else if (strcmp($1, "row_major") == 0) {
	         $$.flags.q.row_major = 1;
	      }

	      if ($$.flags.i && state->ARB_uniform_buffer_object_warn) {
	         _mesa_glsl_warning(& @1, state,
	                            "#version 140 / GL_ARB_uniform_buffer_object "
	                            "layout qualifier `%s' is used\n", $1);
	      }
	   }

	   if (!$$.flags.i) {
	      _mesa_glsl_error(& @1, state, "unrecognized layout identifier "
			       "`%s'\n", $1);
	      YYERROR;
	   }
	}
	| any_identifier '=' integer_constant
	{
	   memset(& $$, 0, sizeof($$));

	   if (state->ARB_explicit_attrib_location_enable) {
	      /* FINISHME: Handle 'index' once GL_ARB_blend_func_exteneded and
	       * FINISHME: GLSL 1.30 (or later) are supported.
	       */
	      if (strcmp("location", $1) == 0) {
		 $$.flags.q.explicit_location = 1;

		 if ($3 >= 0) {
		    $$.location = $3;
		 } else {
		    _mesa_glsl_error(& @3, state,
				     "invalid location %d specified\n", $3);
		    YYERROR;
		 }
	      }

	      if (strcmp("index", $1) == 0) {
		 $$.flags.q.explicit_index = 1;

		 if ($3 >= 0) {
		    $$.index = $3;
		 } else {
		    _mesa_glsl_error(& @3, state,
		                     "invalid index %d specified\n", $3);
                    YYERROR;
                 }
              }
	   }

	   /* If the identifier didn't match any known layout identifiers,
	    * emit an error.
	    */
	   if (!$$.flags.i) {
	      _mesa_glsl_error(& @1, state, "unrecognized layout identifier "
			       "`%s'\n", $1);
	      YYERROR;
	   } else if (state->ARB_explicit_attrib_location_warn) {
	      _mesa_glsl_warning(& @1, state,
				 "GL_ARB_explicit_attrib_location layout "
				 "identifier `%s' used\n", $1);
	   }
	}
	| uniform_block_layout_qualifier
	{
	   $$ = $1;
	   /* Layout qualifiers for ARB_uniform_buffer_object. */
	   if (!state->ARB_uniform_buffer_object_enable) {
	      _mesa_glsl_error(& @1, state,
			       "#version 140 / GL_ARB_uniform_buffer_object "
			       "layout qualifier `%s' is used\n", $1);
	   } else if (state->ARB_uniform_buffer_object_warn) {
	      _mesa_glsl_warning(& @1, state,
				 "#version 140 / GL_ARB_uniform_buffer_object "
				 "layout qualifier `%s' is used\n", $1);
	   }
	}
	;

/* This is a separate language rule because we parse these as tokens
 * (due to them being reserved keywords) instead of identifiers like
 * most qualifiers.  See the any_identifier path of
 * layout_qualifier_id for the others.
 */
uniform_block_layout_qualifier:
	ROW_MAJOR
	{
	   memset(& $$, 0, sizeof($$));
	   $$.flags.q.row_major = 1;
	}
	| PACKED_TOK
	{
	   memset(& $$, 0, sizeof($$));
	   $$.flags.q.packed = 1;
	}
	;

interpolation_qualifier:
	SMOOTH
	{
	   memset(& $$, 0, sizeof($$));
	   $$.flags.q.smooth = 1;
	}
	| FLAT
	{
	   memset(& $$, 0, sizeof($$));
	   $$.flags.q.flat = 1;
	}
	| NOPERSPECTIVE
	{
	   memset(& $$, 0, sizeof($$));
	   $$.flags.q.noperspective = 1;
	}
	;

parameter_type_qualifier:
	CONST_TOK
	{
	   memset(& $$, 0, sizeof($$));
	   $$.flags.q.constant = 1;
	}
	;

type_qualifier:
	storage_qualifier
	| layout_qualifier
	| layout_qualifier storage_qualifier
	{
	   $$ = $1;
	   $$.flags.i |= $2.flags.i;
	}
	| interpolation_qualifier
	| interpolation_qualifier storage_qualifier
	{
	   $$ = $1;
	   $$.flags.i |= $2.flags.i;
	}
	| INVARIANT storage_qualifier
	{
	   $$ = $2;
	   $$.flags.q.invariant = 1;
	}
	| INVARIANT interpolation_qualifier storage_qualifier
	{
	   $$ = $2;
	   $$.flags.i |= $3.flags.i;
	   $$.flags.q.invariant = 1;
	}
	| INVARIANT
	{
	   memset(& $$, 0, sizeof($$));
	   $$.flags.q.invariant = 1;
	}
	;

storage_qualifier:
	CONST_TOK
	{
	   memset(& $$, 0, sizeof($$));
	   $$.flags.q.constant = 1;
	}
	| ATTRIBUTE
	{
	   memset(& $$, 0, sizeof($$));
	   $$.flags.q.attribute = 1;
	}
	| VARYING
	{
	   memset(& $$, 0, sizeof($$));
	   $$.flags.q.varying = 1;
	}
	| CENTROID VARYING
	{
	   memset(& $$, 0, sizeof($$));
	   $$.flags.q.centroid = 1;
	   $$.flags.q.varying = 1;
	}
	| IN_TOK
	{
	   memset(& $$, 0, sizeof($$));
	   $$.flags.q.in = 1;
	}
	| OUT_TOK
	{
	   memset(& $$, 0, sizeof($$));
	   $$.flags.q.out = 1;
	}
	| CENTROID IN_TOK
	{
	   memset(& $$, 0, sizeof($$));
	   $$.flags.q.centroid = 1; $$.flags.q.in = 1;
	}
	| CENTROID OUT_TOK
	{
	   memset(& $$, 0, sizeof($$));
	   $$.flags.q.centroid = 1; $$.flags.q.out = 1;
	}
	| UNIFORM
	{
	   memset(& $$, 0, sizeof($$));
	   $$.flags.q.uniform = 1;
	}
	;

type_specifier:
	type_specifier_no_prec
	{
	   $$ = $1;
	}
	| precision_qualifier type_specifier_no_prec
	{
	   $$ = $2;
	   $$->precision = $1;
	}
	;

type_specifier_no_prec:
	type_specifier_nonarray
	| type_specifier_nonarray '[' ']'
	{
	   $$ = $1;
	   $$->is_array = true;
	   $$->array_size = NULL;
	}
	| type_specifier_nonarray '[' constant_expression ']'
	{
	   $$ = $1;
	   $$->is_array = true;
	   $$->array_size = $3;
	}
	;

type_specifier_nonarray:
	basic_type_specifier_nonarray
	{
	   void *ctx = state;
	   $$ = new(ctx) ast_type_specifier($1);
	   $$->set_location(yylloc);
	}
	| struct_specifier
	{
	   void *ctx = state;
	   $$ = new(ctx) ast_type_specifier($1);
	   $$->set_location(yylloc);
	}
	| TYPE_IDENTIFIER
	{
	   void *ctx = state;
	   $$ = new(ctx) ast_type_specifier($1);
	   $$->set_location(yylloc);
	}
	;

basic_type_specifier_nonarray:
	VOID_TOK		{ $$ = "void"; }
	| FLOAT_TOK		{ $$ = "float"; }
	| INT_TOK		{ $$ = "int"; }
	| UINT_TOK		{ $$ = "uint"; }
	| BOOL_TOK		{ $$ = "bool"; }
	| VEC2			{ $$ = "vec2"; }
	| VEC3			{ $$ = "vec3"; }
	| VEC4			{ $$ = "vec4"; }
	| BVEC2			{ $$ = "bvec2"; }
	| BVEC3			{ $$ = "bvec3"; }
	| BVEC4			{ $$ = "bvec4"; }
	| IVEC2			{ $$ = "ivec2"; }
	| IVEC3			{ $$ = "ivec3"; }
	| IVEC4			{ $$ = "ivec4"; }
	| UVEC2			{ $$ = "uvec2"; }
	| UVEC3			{ $$ = "uvec3"; }
	| UVEC4			{ $$ = "uvec4"; }
	| MAT2X2		{ $$ = "mat2"; }
	| MAT2X3		{ $$ = "mat2x3"; }
	| MAT2X4		{ $$ = "mat2x4"; }
	| MAT3X2		{ $$ = "mat3x2"; }
	| MAT3X3		{ $$ = "mat3"; }
	| MAT3X4		{ $$ = "mat3x4"; }
	| MAT4X2		{ $$ = "mat4x2"; }
	| MAT4X3		{ $$ = "mat4x3"; }
	| MAT4X4		{ $$ = "mat4"; }
	| SAMPLER1D		{ $$ = "sampler1D"; }
	| SAMPLER2D		{ $$ = "sampler2D"; }
	| SAMPLER2DRECT		{ $$ = "sampler2DRect"; }
	| SAMPLER3D		{ $$ = "sampler3D"; }
	| SAMPLERCUBE		{ $$ = "samplerCube"; }
	| SAMPLEREXTERNALOES	{ $$ = "samplerExternalOES"; }
	| SAMPLER1DSHADOW	{ $$ = "sampler1DShadow"; }
	| SAMPLER2DSHADOW	{ $$ = "sampler2DShadow"; }
	| SAMPLER2DRECTSHADOW	{ $$ = "sampler2DRectShadow"; }
	| SAMPLERCUBESHADOW	{ $$ = "samplerCubeShadow"; }
	| SAMPLER1DARRAY	{ $$ = "sampler1DArray"; }
	| SAMPLER2DARRAY	{ $$ = "sampler2DArray"; }
	| SAMPLER1DARRAYSHADOW	{ $$ = "sampler1DArrayShadow"; }
	| SAMPLER2DARRAYSHADOW	{ $$ = "sampler2DArrayShadow"; }
	| SAMPLERBUFFER		{ $$ = "samplerBuffer"; }
	| SAMPLERCUBEARRAY	{ $$ = "samplerCubeArray"; }
	| SAMPLERCUBEARRAYSHADOW { $$ = "samplerCubeArrayShadow"; }
	| ISAMPLER1D		{ $$ = "isampler1D"; }
	| ISAMPLER2D		{ $$ = "isampler2D"; }
	| ISAMPLER2DRECT	{ $$ = "isampler2DRect"; }
	| ISAMPLER3D		{ $$ = "isampler3D"; }
	| ISAMPLERCUBE		{ $$ = "isamplerCube"; }
	| ISAMPLER1DARRAY	{ $$ = "isampler1DArray"; }
	| ISAMPLER2DARRAY	{ $$ = "isampler2DArray"; }
	| ISAMPLERBUFFER	{ $$ = "isamplerBuffer"; }
	| ISAMPLERCUBEARRAY	{ $$ = "isamplerCubeArray"; }
	| USAMPLER1D		{ $$ = "usampler1D"; }
	| USAMPLER2D		{ $$ = "usampler2D"; }
	| USAMPLER2DRECT	{ $$ = "usampler2DRect"; }
	| USAMPLER3D		{ $$ = "usampler3D"; }
	| USAMPLERCUBE		{ $$ = "usamplerCube"; }
	| USAMPLER1DARRAY	{ $$ = "usampler1DArray"; }
	| USAMPLER2DARRAY	{ $$ = "usampler2DArray"; }
	| USAMPLERBUFFER	{ $$ = "usamplerBuffer"; }
	| USAMPLERCUBEARRAY	{ $$ = "usamplerCubeArray"; }
	| SAMPLER2DMS		{ $$ = "sampler2DMS"; }
	| ISAMPLER2DMS		{ $$ = "isampler2DMS"; }
	| USAMPLER2DMS		{ $$ = "usampler2DMS"; }
	| SAMPLER2DMSARRAY	{ $$ = "sampler2DMSArray"; }
	| ISAMPLER2DMSARRAY	{ $$ = "isampler2DMSArray"; }
	| USAMPLER2DMSARRAY	{ $$ = "usampler2DMSArray"; }
	;

precision_qualifier:
	HIGHP	  {
                     state->check_precision_qualifiers_allowed(&@1);

		     $$ = ast_precision_high;
		  }
	| MEDIUMP {
                     state->check_precision_qualifiers_allowed(&@1);

		     $$ = ast_precision_medium;
		  }
	| LOWP	  {
                     state->check_precision_qualifiers_allowed(&@1);

		     $$ = ast_precision_low;
		  }
	;

struct_specifier:
	STRUCT any_identifier '{' struct_declaration_list '}'
	{
	   void *ctx = state;
	   $$ = new(ctx) ast_struct_specifier($2, $4);
	   $$->set_location(yylloc);
	   state->symbols->add_type($2, glsl_type::void_type);
	}
	| STRUCT '{' struct_declaration_list '}'
	{
	   void *ctx = state;
	   $$ = new(ctx) ast_struct_specifier(NULL, $3);
	   $$->set_location(yylloc);
	}
	;

struct_declaration_list:
	struct_declaration
	{
	   $$ = $1;
	   $1->link.self_link();
	}
	| struct_declaration_list struct_declaration
	{
	   $$ = $1;
	   $$->link.insert_before(& $2->link);
	}
	;

struct_declaration:
	type_specifier struct_declarator_list ';'
	{
	   void *ctx = state;
	   ast_fully_specified_type *type = new(ctx) ast_fully_specified_type();
	   type->set_location(yylloc);

	   type->specifier = $1;
	   $$ = new(ctx) ast_declarator_list(type);
	   $$->set_location(yylloc);

	   $$->declarations.push_degenerate_list_at_head(& $2->link);
	}
	;

struct_declarator_list:
	struct_declarator
	{
	   $$ = $1;
	   $1->link.self_link();
	}
	| struct_declarator_list ',' struct_declarator
	{
	   $$ = $1;
	   $$->link.insert_before(& $3->link);
	}
	;

struct_declarator:
	any_identifier
	{
	   void *ctx = state;
	   $$ = new(ctx) ast_declaration($1, false, NULL, NULL);
	   $$->set_location(yylloc);
<<<<<<< HEAD
	   state->symbols->add_variable(new(state) ir_variable(NULL, $1, ir_var_auto, glsl_precision_undefined));
=======
>>>>>>> 1658efc4
	}
	| any_identifier '[' constant_expression ']'
	{
	   void *ctx = state;
	   $$ = new(ctx) ast_declaration($1, true, $3, NULL);
	   $$->set_location(yylloc);
	}
	;

initializer:
	assignment_expression
	;

declaration_statement:
	declaration
	;

	// Grammar Note: labeled statements for SWITCH only; 'goto' is not
	// supported.
statement:
	compound_statement	{ $$ = (ast_node *) $1; }
	| simple_statement
	;

simple_statement:
	declaration_statement
	| expression_statement
	| selection_statement
	| switch_statement
	| iteration_statement
	| jump_statement
	;

compound_statement:
	'{' '}'
	{
	   void *ctx = state;
	   $$ = new(ctx) ast_compound_statement(true, NULL);
	   $$->set_location(yylloc);
	}
	| '{'
	{
	   state->symbols->push_scope();
	}
	statement_list '}'
	{
	   void *ctx = state;
	   $$ = new(ctx) ast_compound_statement(true, $3);
	   $$->set_location(yylloc);
	   state->symbols->pop_scope();
	}
	;

statement_no_new_scope:
	compound_statement_no_new_scope { $$ = (ast_node *) $1; }
	| simple_statement
	;

compound_statement_no_new_scope:
	'{' '}'
	{
	   void *ctx = state;
	   $$ = new(ctx) ast_compound_statement(false, NULL);
	   $$->set_location(yylloc);
	}
	| '{' statement_list '}'
	{
	   void *ctx = state;
	   $$ = new(ctx) ast_compound_statement(false, $2);
	   $$->set_location(yylloc);
	}
	;

statement_list:
	statement
	{
	   if ($1 == NULL) {
	      _mesa_glsl_error(& @1, state, "<nil> statement\n");
	      assert($1 != NULL);
	   }

	   $$ = $1;
	   $$->link.self_link();
	}
	| statement_list statement
	{
	   if ($2 == NULL) {
	      _mesa_glsl_error(& @2, state, "<nil> statement\n");
	      assert($2 != NULL);
	   }
	   $$ = $1;
	   $$->link.insert_before(& $2->link);
	}
	;

expression_statement:
	';'
	{
	   void *ctx = state;
	   $$ = new(ctx) ast_expression_statement(NULL);
	   $$->set_location(yylloc);
	}
	| expression ';'
	{
	   void *ctx = state;
	   $$ = new(ctx) ast_expression_statement($1);
	   $$->set_location(yylloc);
	}
	;

selection_statement:
	IF '(' expression ')' selection_rest_statement
	{
	   $$ = new(state) ast_selection_statement($3, $5.then_statement,
						   $5.else_statement);
	   $$->set_location(yylloc);
	}
	;

selection_rest_statement:
	statement ELSE statement
	{
	   $$.then_statement = $1;
	   $$.else_statement = $3;
	}
	| statement
	{
	   $$.then_statement = $1;
	   $$.else_statement = NULL;
	}
	;

condition:
	expression
	{
	   $$ = (ast_node *) $1;
	}
	| fully_specified_type any_identifier '=' initializer
	{
	   void *ctx = state;
	   ast_declaration *decl = new(ctx) ast_declaration($2, false, NULL, $4);
	   ast_declarator_list *declarator = new(ctx) ast_declarator_list($1);
	   decl->set_location(yylloc);
	   declarator->set_location(yylloc);

	   declarator->declarations.push_tail(&decl->link);
	   $$ = declarator;
	}
	;

/*
 * siwtch_statement grammar is based on the syntax described in the body
 * of the GLSL spec, not in it's appendix!!!
 */
switch_statement:
	SWITCH '(' expression ')' switch_body
	{
	   $$ = new(state) ast_switch_statement($3, $5);
	   $$->set_location(yylloc);
	}
	;

switch_body:
	'{' '}'
	{
	   $$ = new(state) ast_switch_body(NULL);
	   $$->set_location(yylloc);
	}
	| '{' case_statement_list '}'
	{
	   $$ = new(state) ast_switch_body($2);
	   $$->set_location(yylloc);
	}
	;

case_label:
	CASE expression ':'
	{
	   $$ = new(state) ast_case_label($2);
	   $$->set_location(yylloc);
	}
	| DEFAULT ':'
	{
	   $$ = new(state) ast_case_label(NULL);
	   $$->set_location(yylloc);
	}
	;

case_label_list:
	case_label
	{
	   ast_case_label_list *labels = new(state) ast_case_label_list();

	   labels->labels.push_tail(& $1->link);
	   $$ = labels;
	   $$->set_location(yylloc);
	}
	| case_label_list case_label
	{
	   $$ = $1;
	   $$->labels.push_tail(& $2->link);
	}
	;

case_statement:
	case_label_list statement
	{
	   ast_case_statement *stmts = new(state) ast_case_statement($1);
	   stmts->set_location(yylloc);

	   stmts->stmts.push_tail(& $2->link);
	   $$ = stmts;
	}
	| case_statement statement
	{
	   $$ = $1;
	   $$->stmts.push_tail(& $2->link);
	}
	;

case_statement_list:
	case_statement
	{
	   ast_case_statement_list *cases= new(state) ast_case_statement_list();
	   cases->set_location(yylloc);

	   cases->cases.push_tail(& $1->link);
	   $$ = cases;
	}
	| case_statement_list case_statement
	{
	   $$ = $1;
	   $$->cases.push_tail(& $2->link);
	}
	;

iteration_statement:
	WHILE '(' condition ')' statement_no_new_scope
	{
	   void *ctx = state;
	   $$ = new(ctx) ast_iteration_statement(ast_iteration_statement::ast_while,
	   					    NULL, $3, NULL, $5);
	   $$->set_location(yylloc);
	}
	| DO statement WHILE '(' expression ')' ';'
	{
	   void *ctx = state;
	   $$ = new(ctx) ast_iteration_statement(ast_iteration_statement::ast_do_while,
						    NULL, $5, NULL, $2);
	   $$->set_location(yylloc);
	}
	| FOR '(' for_init_statement for_rest_statement ')' statement_no_new_scope
	{
	   void *ctx = state;
	   $$ = new(ctx) ast_iteration_statement(ast_iteration_statement::ast_for,
						    $3, $4.cond, $4.rest, $6);
	   $$->set_location(yylloc);
	}
	;

for_init_statement:
	expression_statement
	| declaration_statement
	;

conditionopt:
	condition
	| /* empty */
	{
	   $$ = NULL;
	}
	;

for_rest_statement:
	conditionopt ';'
	{
	   $$.cond = $1;
	   $$.rest = NULL;
	}
	| conditionopt ';' expression
	{
	   $$.cond = $1;
	   $$.rest = $3;
	}
	;

	// Grammar Note: No 'goto'. Gotos are not supported.
jump_statement:
	CONTINUE ';' 
	{
	   void *ctx = state;
	   $$ = new(ctx) ast_jump_statement(ast_jump_statement::ast_continue, NULL);
	   $$->set_location(yylloc);
	}
	| BREAK ';'
	{
	   void *ctx = state;
	   $$ = new(ctx) ast_jump_statement(ast_jump_statement::ast_break, NULL);
	   $$->set_location(yylloc);
	}
	| RETURN ';'
	{
	   void *ctx = state;
	   $$ = new(ctx) ast_jump_statement(ast_jump_statement::ast_return, NULL);
	   $$->set_location(yylloc);
	}
	| RETURN expression ';'
	{
	   void *ctx = state;
	   $$ = new(ctx) ast_jump_statement(ast_jump_statement::ast_return, $2);
	   $$->set_location(yylloc);
	}
	| DISCARD ';' // Fragment shader only.
	{
	   void *ctx = state;
	   $$ = new(ctx) ast_jump_statement(ast_jump_statement::ast_discard, NULL);
	   $$->set_location(yylloc);
	}
	;

external_declaration:
	function_definition	{ $$ = $1; }
	| declaration		{ $$ = $1; }
	| pragma_statement	{ $$ = NULL; }
	| layout_defaults	{ $$ = NULL; }
	;

function_definition:
	function_prototype compound_statement_no_new_scope
	{
	   void *ctx = state;
	   $$ = new(ctx) ast_function_definition();
	   $$->set_location(yylloc);
	   $$->prototype = $1;
	   $$->body = $2;

	   state->symbols->pop_scope();
	}
	;

/* layout_qualifieropt is packed into this rule */
uniform_block:
	basic_uniform_block
	{
	   $$ = $1;
	}
	| layout_qualifier basic_uniform_block
	{
	   ast_uniform_block *block = $2;
	   if (!block->layout.merge_qualifier(& @1, state, $1)) {
	      YYERROR;
	   }
	   $$ = block;
	}
	;

basic_uniform_block:
	UNIFORM NEW_IDENTIFIER '{' member_list '}' instance_name_opt ';'
	{
	   ast_uniform_block *const block = $6;

	   block->block_name = $2;
	   block->declarations.push_degenerate_list_at_head(& $4->link);

	   if (!state->ARB_uniform_buffer_object_enable) {
	      _mesa_glsl_error(& @1, state,
			       "#version 140 / GL_ARB_uniform_buffer_object "
			       "required for defining uniform blocks\n");
	   } else if (state->ARB_uniform_buffer_object_warn) {
	      _mesa_glsl_warning(& @1, state,
				 "#version 140 / GL_ARB_uniform_buffer_object "
				 "required for defining uniform blocks\n");
	   }

	   /* Since block arrays require names, and both features are added in
	    * the same language versions, we don't have to explicitly
	    * version-check both things.
	    */
	   if (block->instance_name != NULL
	       && !(state->language_version == 300 && state->es_shader)) {
	      _mesa_glsl_error(& @1, state,
			       "#version 300 es required for using uniform "
			       "blocks with an instance name\n");
	   }

	   $$ = block;
	}
	;

instance_name_opt:
	/* empty */
	{
	   $$ = new(state) ast_uniform_block(*state->default_uniform_qualifier,
					     NULL,
					     NULL);
	}
	| NEW_IDENTIFIER
	{
	   $$ = new(state) ast_uniform_block(*state->default_uniform_qualifier,
					     $1,
					     NULL);
	}
	| NEW_IDENTIFIER '[' constant_expression ']'
	{
	   $$ = new(state) ast_uniform_block(*state->default_uniform_qualifier,
					     $1,
					     $3);
	}
	| NEW_IDENTIFIER '[' ']'
	{
	   _mesa_glsl_error(& @1, state,
			    "instance block arrays must be explicitly sized\n");

	   $$ = new(state) ast_uniform_block(*state->default_uniform_qualifier,
					     $1,
					     NULL);
	}
	;

member_list:
	member_declaration
	{
	   $$ = $1;
	   $1->link.self_link();
	}
	| member_declaration member_list
	{
	   $$ = $1;
	   $2->link.insert_before(& $$->link);
	}
	;

/* Specifying "uniform" inside of a uniform block is redundant. */
uniformopt:
	/* nothing */
	| UNIFORM
	;

member_declaration:
	layout_qualifier uniformopt type_specifier struct_declarator_list ';'
	{
	   void *ctx = state;
	   ast_fully_specified_type *type = new(ctx) ast_fully_specified_type();
	   type->set_location(yylloc);

	   type->qualifier = $1;
	   type->qualifier.flags.q.uniform = true;
	   type->specifier = $3;
	   $$ = new(ctx) ast_declarator_list(type);
	   $$->set_location(yylloc);
	   $$->ubo_qualifiers_valid = true;

	   $$->declarations.push_degenerate_list_at_head(& $4->link);
	}
	| uniformopt type_specifier struct_declarator_list ';'
	{
	   void *ctx = state;
	   ast_fully_specified_type *type = new(ctx) ast_fully_specified_type();
	   type->set_location(yylloc);

	   type->qualifier.flags.q.uniform = true;
	   type->specifier = $2;
	   $$ = new(ctx) ast_declarator_list(type);
	   $$->set_location(yylloc);
	   $$->ubo_qualifiers_valid = true;

	   $$->declarations.push_degenerate_list_at_head(& $3->link);
	}
	;

layout_defaults:
	layout_qualifier UNIFORM ';'
	{
	   if (!state->default_uniform_qualifier->merge_qualifier(& @1, state,
								  $1)) {
	      YYERROR;
	   }
	}<|MERGE_RESOLUTION|>--- conflicted
+++ resolved
@@ -1557,10 +1557,6 @@
 	   void *ctx = state;
 	   $$ = new(ctx) ast_declaration($1, false, NULL, NULL);
 	   $$->set_location(yylloc);
-<<<<<<< HEAD
-	   state->symbols->add_variable(new(state) ir_variable(NULL, $1, ir_var_auto, glsl_precision_undefined));
-=======
->>>>>>> 1658efc4
 	}
 	| any_identifier '[' constant_expression ']'
 	{
