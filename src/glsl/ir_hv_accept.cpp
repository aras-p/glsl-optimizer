/*
 * Copyright © 2010 Intel Corporation
 *
 * Permission is hereby granted, free of charge, to any person obtaining a
 * copy of this software and associated documentation files (the "Software"),
 * to deal in the Software without restriction, including without limitation
 * the rights to use, copy, modify, merge, publish, distribute, sublicense,
 * and/or sell copies of the Software, and to permit persons to whom the
 * Software is furnished to do so, subject to the following conditions:
 *
 * The above copyright notice and this permission notice (including the next
 * paragraph) shall be included in all copies or substantial portions of the
 * Software.
 *
 * THE SOFTWARE IS PROVIDED "AS IS", WITHOUT WARRANTY OF ANY KIND, EXPRESS OR
 * IMPLIED, INCLUDING BUT NOT LIMITED TO THE WARRANTIES OF MERCHANTABILITY,
 * FITNESS FOR A PARTICULAR PURPOSE AND NONINFRINGEMENT.  IN NO EVENT SHALL
 * THE AUTHORS OR COPYRIGHT HOLDERS BE LIABLE FOR ANY CLAIM, DAMAGES OR OTHER
 * LIABILITY, WHETHER IN AN ACTION OF CONTRACT, TORT OR OTHERWISE, ARISING
 * FROM, OUT OF OR IN CONNECTION WITH THE SOFTWARE OR THE USE OR OTHER
 * DEALINGS IN THE SOFTWARE.
 */

#include "ir.h"

/**
 * \file ir_hv_accept.cpp
 * Implementations of all hierarchical visitor accept methods for IR
 * instructions.
 */

/**
 * Process a list of nodes using a hierarchical vistor.
 *
 * If statement_list is true (the default), this is a list of statements, so
 * v->base_ir will be set to point to each statement just before iterating
 * over it, and restored after iteration is complete.  If statement_list is
 * false, this is a list that appears inside a statement (e.g. a parameter
 * list), so v->base_ir will be left alone.
 *
 * \warning
 * This function will operate correctly if a node being processed is removed
 * from the list.  However, if nodes are added to the list after the node being
 * processed, some of the added nodes may not be processed.
 */
ir_visitor_status
visit_list_elements(ir_hierarchical_visitor *v, exec_list *l,
                    bool statement_list)
{
   ir_instruction *prev_base_ir = v->base_ir;

   foreach_list_safe(n, l) {
      ir_instruction *const ir = (ir_instruction *) n;
      if (statement_list)
         v->base_ir = ir;
      ir_visitor_status s = ir->accept(v);

      if (s != visit_continue)
	 return s;
   }
   if (statement_list)
      v->base_ir = prev_base_ir;

   return visit_continue;
}


ir_visitor_status
ir_rvalue::accept(ir_hierarchical_visitor *v)
{
   return v->visit(this);
}


ir_visitor_status
ir_variable::accept(ir_hierarchical_visitor *v)
{
   return v->visit(this);
}


ir_visitor_status
ir_loop::accept(ir_hierarchical_visitor *v)
{
   ir_visitor_status s = v->visit_enter(this);

   if (s != visit_continue)
      return (s == visit_continue_with_parent) ? visit_continue : s;

   s = visit_list_elements(v, &this->body_instructions);
   if (s == visit_stop)
      return s;

   if (s != visit_continue_with_parent) {
      if (this->from) {
	 s = this->from->accept(v);
	 if (s != visit_continue)
	    return (s == visit_continue_with_parent) ? visit_continue : s;
      }

      if (this->to) {
	 s = this->to->accept(v);
	 if (s != visit_continue)
	    return (s == visit_continue_with_parent) ? visit_continue : s;
      }

      if (this->increment) {
	 s = this->increment->accept(v);
	 if (s != visit_continue)
	    return (s == visit_continue_with_parent) ? visit_continue : s;
      }
   }

   return v->visit_leave(this);
}


ir_visitor_status
ir_loop_jump::accept(ir_hierarchical_visitor *v)
{
   return v->visit(this);
}


ir_visitor_status
ir_function_signature::accept(ir_hierarchical_visitor *v)
{
   ir_visitor_status s = v->visit_enter(this);
   if (s != visit_continue)
      return (s == visit_continue_with_parent) ? visit_continue : s;

   s = visit_list_elements(v, &this->parameters);
   if (s == visit_stop)
      return s;

   s = visit_list_elements(v, &this->body);
   return (s == visit_stop) ? s : v->visit_leave(this);
}


ir_visitor_status
ir_function::accept(ir_hierarchical_visitor *v)
{
   ir_visitor_status s = v->visit_enter(this);
   if (s != visit_continue)
      return (s == visit_continue_with_parent) ? visit_continue : s;

   s = visit_list_elements(v, &this->signatures, false);
   return (s == visit_stop) ? s : v->visit_leave(this);
}


ir_visitor_status
ir_expression::accept(ir_hierarchical_visitor *v)
{
   ir_visitor_status s = v->visit_enter(this);

   if (s != visit_continue)
      return (s == visit_continue_with_parent) ? visit_continue : s;

   for (unsigned i = 0; i < this->get_num_operands(); i++) {
      switch (this->operands[i]->accept(v)) {
      case visit_continue:
	 break;

      case visit_continue_with_parent:
	 // I wish for Java's labeled break-statement here.
	 goto done;

      case visit_stop:
	 return s;
      }
   }

done:
   return v->visit_leave(this);
}

ir_visitor_status
ir_texture::accept(ir_hierarchical_visitor *v)
{
   ir_visitor_status s = v->visit_enter(this);
   if (s != visit_continue)
      return (s == visit_continue_with_parent) ? visit_continue : s;

   s = this->sampler->accept(v);
   if (s != visit_continue)
      return (s == visit_continue_with_parent) ? visit_continue : s;

   if (this->coordinate) {
      s = this->coordinate->accept(v);
      if (s != visit_continue)
	 return (s == visit_continue_with_parent) ? visit_continue : s;
   }

   if (this->offset) {
      s = this->offset->accept(v);
      if (s != visit_continue)
	 return (s == visit_continue_with_parent) ? visit_continue : s;
   }

   switch (this->op) {
   case ir_tex:
   case ir_lod:
      break;
   case ir_txb:
      s = this->lod_info.bias->accept(v);
      if (s != visit_continue)
	 return (s == visit_continue_with_parent) ? visit_continue : s;
      break;
   case ir_txl:
   case ir_txf:
   case ir_txs:
      s = this->lod_info.lod->accept(v);
      if (s != visit_continue)
	 return (s == visit_continue_with_parent) ? visit_continue : s;
      break;
   case ir_txf_ms:
      s = this->lod_info.sample_index->accept(v);
      if (s != visit_continue)
         return (s == visit_continue_with_parent) ? visit_continue : s;
      break;
   case ir_txd:
      s = this->lod_info.grad.dPdx->accept(v);
      if (s != visit_continue)
	 return (s == visit_continue_with_parent) ? visit_continue : s;

      s = this->lod_info.grad.dPdy->accept(v);
      if (s != visit_continue)
	 return (s == visit_continue_with_parent) ? visit_continue : s;
      break;
   }

   return (s == visit_stop) ? s : v->visit_leave(this);
}


ir_visitor_status
ir_swizzle::accept(ir_hierarchical_visitor *v)
{
   ir_visitor_status s = v->visit_enter(this);
   if (s != visit_continue)
      return (s == visit_continue_with_parent) ? visit_continue : s;

   s = this->val->accept(v);
   return (s == visit_stop) ? s : v->visit_leave(this);
}


ir_visitor_status
ir_dereference_variable::accept(ir_hierarchical_visitor *v)
{
   return v->visit(this);
}


ir_visitor_status
ir_dereference_array::accept(ir_hierarchical_visitor *v)
{
   ir_visitor_status s = v->visit_enter(this);
   if (s != visit_continue)
      return (s == visit_continue_with_parent) ? visit_continue : s;

   /* The array index is not the target of the assignment, so clear the
    * 'in_assignee' flag.  Restore it after returning from the array index.
    */
   const bool was_in_assignee = v->in_assignee;
   v->in_assignee = false;
   s = this->array_index->accept(v);
   v->in_assignee = was_in_assignee;

   if (s != visit_continue)
      return (s == visit_continue_with_parent) ? visit_continue : s;

   s = this->array->accept(v);
   return (s == visit_stop) ? s : v->visit_leave(this);
}


ir_visitor_status
ir_dereference_record::accept(ir_hierarchical_visitor *v)
{
   ir_visitor_status s = v->visit_enter(this);
   if (s != visit_continue)
      return (s == visit_continue_with_parent) ? visit_continue : s;

   s = this->record->accept(v);
   return (s == visit_stop) ? s : v->visit_leave(this);
}


ir_visitor_status
ir_assignment::accept(ir_hierarchical_visitor *v)
{
   ir_visitor_status s = v->visit_enter(this);
   if (s != visit_continue)
      return (s == visit_continue_with_parent) ? visit_continue : s;

   v->in_assignee = true;
   s = this->lhs->accept(v);
   v->in_assignee = false;
   if (s != visit_continue)
      return (s == visit_continue_with_parent) ? visit_continue : s;

   s = this->rhs->accept(v);
   if (s != visit_continue)
      return (s == visit_continue_with_parent) ? visit_continue : s;

   if (this->condition)
      s = this->condition->accept(v);

   return (s == visit_stop) ? s : v->visit_leave(this);
}


ir_visitor_status
ir_constant::accept(ir_hierarchical_visitor *v)
{
   return v->visit(this);
}


ir_visitor_status
ir_call::accept(ir_hierarchical_visitor *v)
{
   ir_visitor_status s = v->visit_enter(this);
   if (s != visit_continue)
      return (s == visit_continue_with_parent) ? visit_continue : s;

   if (this->return_deref != NULL) {
      v->in_assignee = true;
      s = this->return_deref->accept(v);
      v->in_assignee = false;
      if (s != visit_continue)
	 return (s == visit_continue_with_parent) ? visit_continue : s;
   }

   s = visit_list_elements(v, &this->actual_parameters, false);
   if (s == visit_stop)
      return s;

   return v->visit_leave(this);
}


ir_visitor_status
ir_return::accept(ir_hierarchical_visitor *v)
{
   ir_visitor_status s = v->visit_enter(this);
   if (s != visit_continue)
      return (s == visit_continue_with_parent) ? visit_continue : s;

   ir_rvalue *val = this->get_value();
   if (val) {
      s = val->accept(v);
      if (s != visit_continue)
	 return (s == visit_continue_with_parent) ? visit_continue : s;
   }

   return v->visit_leave(this);
}


ir_visitor_status
ir_discard::accept(ir_hierarchical_visitor *v)
{
   ir_visitor_status s = v->visit_enter(this);
   if (s != visit_continue)
      return (s == visit_continue_with_parent) ? visit_continue : s;

   if (this->condition != NULL) {
      s = this->condition->accept(v);
      if (s != visit_continue)
	 return (s == visit_continue_with_parent) ? visit_continue : s;
   }

   return v->visit_leave(this);
}


ir_visitor_status
ir_if::accept(ir_hierarchical_visitor *v)
{
   ir_visitor_status s = v->visit_enter(this);
   if (s != visit_continue)
      return (s == visit_continue_with_parent) ? visit_continue : s;

   s = this->condition->accept(v);
   if (s != visit_continue)
      return (s == visit_continue_with_parent) ? visit_continue : s;

   if (s != visit_continue_with_parent) {
      s = visit_list_elements(v, &this->then_instructions);
      if (s == visit_stop)
	 return s;
   }

   if (s != visit_continue_with_parent) {
      s = visit_list_elements(v, &this->else_instructions);
      if (s == visit_stop)
	 return s;
   }

   return v->visit_leave(this);
}

ir_visitor_status
<<<<<<< HEAD
ir_precision_statement::accept(ir_hierarchical_visitor *v)
=======
ir_emit_vertex::accept(ir_hierarchical_visitor *v)
>>>>>>> 74be77a9
{
   return v->visit(this);
}

<<<<<<< HEAD
ir_visitor_status
ir_typedecl_statement::accept(ir_hierarchical_visitor *v)
=======

ir_visitor_status
ir_end_primitive::accept(ir_hierarchical_visitor *v)
>>>>>>> 74be77a9
{
   return v->visit(this);
}<|MERGE_RESOLUTION|>--- conflicted
+++ resolved
@@ -405,23 +405,25 @@
 }
 
 ir_visitor_status
-<<<<<<< HEAD
 ir_precision_statement::accept(ir_hierarchical_visitor *v)
-=======
+{
+   return v->visit(this);
+}
+
+ir_visitor_status
+ir_typedecl_statement::accept(ir_hierarchical_visitor *v)
+{
+   return v->visit(this);
+}
+
+ir_visitor_status
 ir_emit_vertex::accept(ir_hierarchical_visitor *v)
->>>>>>> 74be77a9
-{
-   return v->visit(this);
-}
-
-<<<<<<< HEAD
-ir_visitor_status
-ir_typedecl_statement::accept(ir_hierarchical_visitor *v)
-=======
+{
+   return v->visit(this);
+}
 
 ir_visitor_status
 ir_end_primitive::accept(ir_hierarchical_visitor *v)
->>>>>>> 74be77a9
 {
    return v->visit(this);
 }