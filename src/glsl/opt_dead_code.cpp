/*
 * Copyright © 2010 Intel Corporation
 *
 * Permission is hereby granted, free of charge, to any person obtaining a
 * copy of this software and associated documentation files (the "Software"),
 * to deal in the Software without restriction, including without limitation
 * the rights to use, copy, modify, merge, publish, distribute, sublicense,
 * and/or sell copies of the Software, and to permit persons to whom the
 * Software is furnished to do so, subject to the following conditions:
 *
 * The above copyright notice and this permission notice (including the next
 * paragraph) shall be included in all copies or substantial portions of the
 * Software.
 *
 * THE SOFTWARE IS PROVIDED "AS IS", WITHOUT WARRANTY OF ANY KIND, EXPRESS OR
 * IMPLIED, INCLUDING BUT NOT LIMITED TO THE WARRANTIES OF MERCHANTABILITY,
 * FITNESS FOR A PARTICULAR PURPOSE AND NONINFRINGEMENT.  IN NO EVENT SHALL
 * THE AUTHORS OR COPYRIGHT HOLDERS BE LIABLE FOR ANY CLAIM, DAMAGES OR OTHER
 * LIABILITY, WHETHER IN AN ACTION OF CONTRACT, TORT OR OTHERWISE, ARISING
 * FROM, OUT OF OR IN CONNECTION WITH THE SOFTWARE OR THE USE OR OTHER
 * DEALINGS IN THE SOFTWARE.
 */

/**
 * \file opt_dead_code.cpp
 *
 * Eliminates dead assignments and variable declarations from the code.
 */

#include "ir.h"
#include "ir_visitor.h"
#include "ir_variable_refcount.h"
#include "glsl_types.h"

static bool debug = false;

/**
 * Do a dead code pass over instructions and everything that instructions
 * references.
 *
 * Note that this will remove assignments to globals, so it is not suitable
 * for usage on an unlinked instruction stream.
 */
bool
do_dead_code(exec_list *instructions, bool uniform_locations_assigned)
{
   ir_variable_refcount_visitor v;
   bool progress = false;

   v.run(instructions);

   foreach_iter(exec_list_iterator, iter, v.variable_list) {
      ir_variable_refcount_entry *entry = (ir_variable_refcount_entry *)iter.get();

      /* Since each assignment is a reference, the refereneced count must be
       * greater than or equal to the assignment count.  If they are equal,
       * then all of the references are assignments, and the variable is
       * dead.
       *
       * Note that if the variable is neither assigned nor referenced, both
       * counts will be zero and will be caught by the equality test.
       */
      assert(entry->referenced_count >= entry->assigned_count);

      if (debug) {
	 printf("%s@%p: %d refs, %d assigns, %sdeclared in our scope\n",
		entry->var->name, (void *) entry->var,
		entry->referenced_count, entry->assigned_count,
		entry->declaration ? "" : "not ");
      }

      if ((entry->referenced_count > entry->assigned_count)
	  || !entry->declaration)
	 continue;

      if (entry->assign) {
	 /* Remove a single dead assignment to the variable we found.
	  * Don't do so if it's a shader output, though.
	  */
	 if (entry->var->mode != ir_var_out &&
<<<<<<< HEAD
	     entry->var->mode != ir_var_inout &&
	     !ir_has_call_skip_builtins(entry->assign)) {
=======
	     entry->var->mode != ir_var_inout) {
>>>>>>> 043f6620
	    entry->assign->remove();
	    progress = true;

	    if (debug) {
	       printf("Removed assignment to %s@%p\n",
		      entry->var->name, (void *) entry->var);
	    }
	 }
      } else {
	 /* If there are no assignments or references to the variable left,
	  * then we can remove its declaration.
	  */

	 /* uniform initializers are precious, and could get used by another
	  * stage.  Also, once uniform locations have been assigned, the
	  * declaration cannot be deleted.
	  *
	  * Also, GL_ARB_uniform_buffer_object says that std140
	  * uniforms will not be eliminated.  Since we always do
	  * std140, just don't eliminate uniforms in UBOs.
	  */
	 if (entry->var->mode == ir_var_uniform &&
	     (uniform_locations_assigned ||
	      entry->var->constant_value ||
	      entry->var->uniform_block != -1))
	    continue;

	 entry->var->remove();
	 progress = true;

	 if (debug) {
	    printf("Removed declaration of %s@%p\n",
		   entry->var->name, (void *) entry->var);
	 }
      }
   }

   return progress;
}

/**
 * Does a dead code pass on the functions present in the instruction stream.
 *
 * This is suitable for use while the program is not linked, as it will
 * ignore variable declarations (and the assignments to them) for variables
 * with global scope.
 */
bool
do_dead_code_unlinked(exec_list *instructions)
{
   bool progress = false;

   foreach_iter(exec_list_iterator, iter, *instructions) {
      ir_instruction *ir = (ir_instruction *)iter.get();
      ir_function *f = ir->as_function();
      if (f) {
	 foreach_iter(exec_list_iterator, sigiter, *f) {
	    ir_function_signature *sig =
	       (ir_function_signature *) sigiter.get();
	    /* The setting of the uniform_locations_assigned flag here is
	     * irrelevent.  If there is a uniform declaration encountered
	     * inside the body of the function, something has already gone
	     * terribly, terribly wrong.
	     */
	    if (do_dead_code(&sig->body, false))
	       progress = true;
	 }
      }
   }

   return progress;
}<|MERGE_RESOLUTION|>--- conflicted
+++ resolved
@@ -78,12 +78,8 @@
 	  * Don't do so if it's a shader output, though.
 	  */
 	 if (entry->var->mode != ir_var_out &&
-<<<<<<< HEAD
 	     entry->var->mode != ir_var_inout &&
 	     !ir_has_call_skip_builtins(entry->assign)) {
-=======
-	     entry->var->mode != ir_var_inout) {
->>>>>>> 043f6620
 	    entry->assign->remove();
 	    progress = true;
 
