--- conflicted
+++ resolved
@@ -311,30 +311,6 @@
 }
 
 void
-<<<<<<< HEAD
-lower_instructions_visitor::lrp_to_arith(ir_expression *ir)
-{
-   /* (lrp x y a) -> x*(1-a) + y*a */
-
-   /* Save op2 */
-   ir_variable *temp = new(ir) ir_variable(ir->operands[2]->type, "lrp_factor",
-					   ir_var_temporary, precision_from_ir(ir->operands[2]));
-   this->base_ir->insert_before(temp);
-   this->base_ir->insert_before(assign(temp, ir->operands[2]));
-
-   ir_constant *one = new(ir) ir_constant(1.0f);
-
-   ir->operation = ir_binop_add;
-   ir->operands[0] = mul(ir->operands[0], sub(one, temp));
-   ir->operands[1] = mul(ir->operands[1], temp);
-   ir->operands[2] = NULL;
-
-   this->progress = true;
-}
-
-void
-=======
->>>>>>> 5480d6b1
 lower_instructions_visitor::bitfield_insert_to_bfm_bfi(ir_expression *ir)
 {
    /* Translates
