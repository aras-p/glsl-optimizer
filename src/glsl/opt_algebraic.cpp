--- conflicted
+++ resolved
@@ -197,12 +197,7 @@
    ir_expression *temp;
    unsigned int i;
 
-<<<<<<< HEAD
-   if (ir->get_num_operands() > 2)
-      return ir;
-=======
    assert(ir->get_num_operands() <= 3);
->>>>>>> 1658efc4
    for (i = 0; i < ir->get_num_operands(); i++) {
       if (ir->operands[i]->type->is_matrix())
 	 return ir;
