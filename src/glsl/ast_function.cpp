/*
 * Copyright © 2010 Intel Corporation
 *
 * Permission is hereby granted, free of charge, to any person obtaining a
 * copy of this software and associated documentation files (the "Software"),
 * to deal in the Software without restriction, including without limitation
 * the rights to use, copy, modify, merge, publish, distribute, sublicense,
 * and/or sell copies of the Software, and to permit persons to whom the
 * Software is furnished to do so, subject to the following conditions:
 *
 * The above copyright notice and this permission notice (including the next
 * paragraph) shall be included in all copies or substantial portions of the
 * Software.
 *
 * THE SOFTWARE IS PROVIDED "AS IS", WITHOUT WARRANTY OF ANY KIND, EXPRESS OR
 * IMPLIED, INCLUDING BUT NOT LIMITED TO THE WARRANTIES OF MERCHANTABILITY,
 * FITNESS FOR A PARTICULAR PURPOSE AND NONINFRINGEMENT.  IN NO EVENT SHALL
 * THE AUTHORS OR COPYRIGHT HOLDERS BE LIABLE FOR ANY CLAIM, DAMAGES OR OTHER
 * LIABILITY, WHETHER IN AN ACTION OF CONTRACT, TORT OR OTHERWISE, ARISING
 * FROM, OUT OF OR IN CONNECTION WITH THE SOFTWARE OR THE USE OR OTHER
 * DEALINGS IN THE SOFTWARE.
 */

#include "glsl_symbol_table.h"
#include "ast.h"
#include "glsl_types.h"
#include "ir.h"
#include "main/core.h" /* for MIN2 */

static ir_rvalue *
convert_component(ir_rvalue *src, const glsl_type *desired_type);

bool
apply_implicit_conversion(const glsl_type *to, ir_rvalue * &from,
                          struct _mesa_glsl_parse_state *state);

static unsigned
process_parameters(exec_list *instructions, exec_list *actual_parameters,
		   exec_list *parameters,
		   struct _mesa_glsl_parse_state *state)
{
   unsigned count = 0;

   foreach_list (n, parameters) {
      ast_node *const ast = exec_node_data(ast_node, n, link);
      ir_rvalue *result = ast->hir(instructions, state);

      ir_constant *const constant = result->constant_expression_value();
      if (constant != NULL)
	 result = constant;

      actual_parameters->push_tail(result);
      count++;
   }

   return count;
}


/**
 * Generate a source prototype for a function signature
 *
 * \param return_type Return type of the function.  May be \c NULL.
 * \param name        Name of the function.
 * \param parameters  List of \c ir_instruction nodes representing the
 *                    parameter list for the function.  This may be either a
 *                    formal (\c ir_variable) or actual (\c ir_rvalue)
 *                    parameter list.  Only the type is used.
 *
 * \return
 * A ralloced string representing the prototype of the function.
 */
char *
prototype_string(const glsl_type *return_type, const char *name,
		 exec_list *parameters)
{
   char *str = NULL;

   if (return_type != NULL)
      str = ralloc_asprintf(NULL, "%s ", return_type->name);

   ralloc_asprintf_append(&str, "%s(", name);

   const char *comma = "";
   foreach_list(node, parameters) {
      const ir_variable *const param = (ir_variable *) node;

      ralloc_asprintf_append(&str, "%s%s", comma, param->type->name);
      comma = ", ";
   }

   ralloc_strcat(&str, ")");
   return str;
}

<<<<<<< HEAD

static glsl_precision precision_for_call (const ir_function_signature* sig, glsl_precision max_prec, glsl_precision first_prec)
{
	if (sig->precision != glsl_precision_undefined)
		return sig->precision;
	
	// if return type is boolean, treat as lowp
	if (sig->return_type->base_type == GLSL_TYPE_BOOL)
		return glsl_precision_low;
	
	// if it's a built-in texture function, precision comes from sampler (1st param) precision
	if (sig->is_builtin())
	{
		if (strncmp (sig->function_name(), "texture", 7) == 0)
			return first_prec;
		if (strncmp (sig->function_name(), "shadow", 6) == 0)
			return first_prec;
	}
	
	// other built-in: max precision of parameters
	if (sig->is_builtin())
		return max_prec;
	
	// otherwise: undefined
	return glsl_precision_undefined;	
}


static glsl_precision precision_for_call (const ir_function_signature* sig, exec_list *actual_parameters)
{
	glsl_precision prec_params_max = glsl_precision_undefined;
	glsl_precision prec_params_first = glsl_precision_undefined;
	int params_counter = 0;
	
	foreach_two_lists(formal_node, &sig->parameters,
					  actual_node, actual_parameters) {
		ir_rvalue *actual = (ir_rvalue *) actual_node;
		ir_variable *formal = (ir_variable *) formal_node;
		assert(actual != NULL);
		assert(formal != NULL);
		glsl_precision param_prec = (glsl_precision)formal->data.precision;
		if (param_prec == glsl_precision_undefined)
			param_prec = actual->get_precision();
		prec_params_max = higher_precision (prec_params_max, param_prec);
		if (params_counter == 0)
			prec_params_first = param_prec;
		
		++params_counter;
	}
	
	return precision_for_call (sig, prec_params_max, prec_params_first);
}

=======
static bool
verify_image_parameter(YYLTYPE *loc, _mesa_glsl_parse_state *state,
                       const ir_variable *formal, const ir_variable *actual)
{
   /**
    * From the ARB_shader_image_load_store specification:
    *
    * "The values of image variables qualified with coherent,
    *  volatile, restrict, readonly, or writeonly may not be passed
    *  to functions whose formal parameters lack such
    *  qualifiers. [...] It is legal to have additional qualifiers
    *  on a formal parameter, but not to have fewer."
    */
   if (actual->data.image.coherent && !formal->data.image.coherent) {
      _mesa_glsl_error(loc, state,
                       "function call parameter `%s' drops "
                       "`coherent' qualifier", formal->name);
      return false;
   }

   if (actual->data.image._volatile && !formal->data.image._volatile) {
      _mesa_glsl_error(loc, state,
                       "function call parameter `%s' drops "
                       "`volatile' qualifier", formal->name);
      return false;
   }

   if (actual->data.image.restrict_flag && !formal->data.image.restrict_flag) {
      _mesa_glsl_error(loc, state,
                       "function call parameter `%s' drops "
                       "`restrict' qualifier", formal->name);
      return false;
   }

   if (actual->data.image.read_only && !formal->data.image.read_only) {
      _mesa_glsl_error(loc, state,
                       "function call parameter `%s' drops "
                       "`readonly' qualifier", formal->name);
      return false;
   }

   if (actual->data.image.write_only && !formal->data.image.write_only) {
      _mesa_glsl_error(loc, state,
                       "function call parameter `%s' drops "
                       "`writeonly' qualifier", formal->name);
      return false;
   }

   return true;
}
>>>>>>> adad8fb2

/**
 * Verify that 'out' and 'inout' actual parameters are lvalues.  Also, verify
 * that 'const_in' formal parameters (an extension in our IR) correspond to
 * ir_constant actual parameters.
 */
static bool
verify_parameter_modes(_mesa_glsl_parse_state *state,
		       ir_function_signature *sig,
		       exec_list &actual_ir_parameters,
		       exec_list &actual_ast_parameters)
{
   exec_node *actual_ir_node  = actual_ir_parameters.head;
   exec_node *actual_ast_node = actual_ast_parameters.head;

   foreach_list(formal_node, &sig->parameters) {
      /* The lists must be the same length. */
      assert(!actual_ir_node->is_tail_sentinel());
      assert(!actual_ast_node->is_tail_sentinel());

      const ir_variable *const formal = (ir_variable *) formal_node;
      const ir_rvalue *const actual = (ir_rvalue *) actual_ir_node;
      const ast_expression *const actual_ast =
	 exec_node_data(ast_expression, actual_ast_node, link);

      /* FIXME: 'loc' is incorrect (as of 2011-01-21). It is always
       * FIXME: 0:0(0).
       */
      YYLTYPE loc = actual_ast->get_location();

      /* Verify that 'const_in' parameters are ir_constants. */
      if (formal->data.mode == ir_var_const_in &&
	  actual->ir_type != ir_type_constant) {
	 _mesa_glsl_error(&loc, state,
			  "parameter `in %s' must be a constant expression",
			  formal->name);
	 return false;
      }

      /* Verify that 'out' and 'inout' actual parameters are lvalues. */
      if (formal->data.mode == ir_var_function_out
          || formal->data.mode == ir_var_function_inout) {
	 const char *mode = NULL;
	 switch (formal->data.mode) {
	 case ir_var_function_out:   mode = "out";   break;
	 case ir_var_function_inout: mode = "inout"; break;
	 default:                    assert(false);  break;
	 }

	 /* This AST-based check catches errors like f(i++).  The IR-based
	  * is_lvalue() is insufficient because the actual parameter at the
	  * IR-level is just a temporary value, which is an l-value.
	  */
	 if (actual_ast->non_lvalue_description != NULL) {
	    _mesa_glsl_error(&loc, state,
			     "function parameter '%s %s' references a %s",
			     mode, formal->name,
			     actual_ast->non_lvalue_description);
	    return false;
	 }

	 ir_variable *var = actual->variable_referenced();
	 if (var)
	    var->data.assigned = true;

	 if (var && var->data.read_only) {
	    _mesa_glsl_error(&loc, state,
			     "function parameter '%s %s' references the "
			     "read-only variable '%s'",
			     mode, formal->name,
			     actual->variable_referenced()->name);
	    return false;
	 } else if (!actual->is_lvalue()) {
            /* Even though ir_binop_vector_extract is not an l-value, let it
             * slop through.  generate_call will handle it correctly.
             */
            ir_expression *const expr = ((ir_rvalue *) actual)->as_expression();
            if (expr == NULL
                || expr->operation != ir_binop_vector_extract
                || !expr->operands[0]->is_lvalue()) {
               _mesa_glsl_error(&loc, state,
                                "function parameter '%s %s' is not an lvalue",
                                mode, formal->name);
               return false;
            }
	 }
      }

      if (formal->type->is_image() &&
          actual->variable_referenced()) {
         if (!verify_image_parameter(&loc, state, formal,
                                     actual->variable_referenced()))
            return false;
      }

      actual_ir_node  = actual_ir_node->next;
      actual_ast_node = actual_ast_node->next;
   }
   return true;
}

static void
fix_parameter(void *mem_ctx, ir_rvalue *actual, const glsl_type *formal_type,
              exec_list *before_instructions, exec_list *after_instructions,
              bool parameter_is_inout, glsl_precision prec)
{
   ir_expression *const expr = actual->as_expression();

   /* If the types match exactly and the parameter is not a vector-extract,
    * nothing needs to be done to fix the parameter.
    */
   if (formal_type == actual->type
       && (expr == NULL || expr->operation != ir_binop_vector_extract))
      return;

   /* To convert an out parameter, we need to create a temporary variable to
    * hold the value before conversion, and then perform the conversion after
    * the function call returns.
    *
    * This has the effect of transforming code like this:
    *
    *   void f(out int x);
    *   float value;
    *   f(value);
    *
    * Into IR that's equivalent to this:
    *
    *   void f(out int x);
    *   float value;
    *   int out_parameter_conversion;
    *   f(out_parameter_conversion);
    *   value = float(out_parameter_conversion);
    *
    * If the parameter is an ir_expression of ir_binop_vector_extract,
    * additional conversion is needed in the post-call re-write.
    */
   ir_variable *tmp =
      new(mem_ctx) ir_variable(formal_type, "inout_tmp", ir_var_temporary, prec);

   before_instructions->push_tail(tmp);

   /* If the parameter is an inout parameter, copy the value of the actual
    * parameter to the new temporary.  Note that no type conversion is allowed
    * here because inout parameters must match types exactly.
    */
   if (parameter_is_inout) {
      /* Inout parameters should never require conversion, since that would
       * require an implicit conversion to exist both to and from the formal
       * parameter type, and there are no bidirectional implicit conversions.
       */
      assert (actual->type == formal_type);

      ir_dereference_variable *const deref_tmp_1 =
         new(mem_ctx) ir_dereference_variable(tmp);
      ir_assignment *const assignment =
         new(mem_ctx) ir_assignment(deref_tmp_1, actual);
      before_instructions->push_tail(assignment);
   }

   /* Replace the parameter in the call with a dereference of the new
    * temporary.
    */
   ir_dereference_variable *const deref_tmp_2 =
      new(mem_ctx) ir_dereference_variable(tmp);
   actual->replace_with(deref_tmp_2);


   /* Copy the temporary variable to the actual parameter with optional
    * type conversion applied.
    */
   ir_rvalue *rhs = new(mem_ctx) ir_dereference_variable(tmp);
   if (actual->type != formal_type)
      rhs = convert_component(rhs, actual->type);

   ir_rvalue *lhs = actual;
   if (expr != NULL && expr->operation == ir_binop_vector_extract) {
      rhs = new(mem_ctx) ir_expression(ir_triop_vector_insert,
                                       expr->operands[0]->type,
                                       expr->operands[0]->clone(mem_ctx, NULL),
                                       rhs,
                                       expr->operands[1]->clone(mem_ctx, NULL));
      lhs = expr->operands[0]->clone(mem_ctx, NULL);
   }

   ir_assignment *const assignment_2 = new(mem_ctx) ir_assignment(lhs, rhs);
   after_instructions->push_tail(assignment_2);
}

/**
 * Generate a function call.
 *
 * For non-void functions, this returns a dereference of the temporary variable
 * which stores the return value for the call.  For void functions, this returns
 * NULL.
 */
static ir_rvalue *
generate_call(exec_list *instructions, ir_function_signature *sig,
	      exec_list *actual_parameters,
	      struct _mesa_glsl_parse_state *state)
{
   void *ctx = state;
   exec_list post_call_conversions;

   /* Perform implicit conversion of arguments.  For out parameters, we need
    * to place them in a temporary variable and do the conversion after the
    * call takes place.  Since we haven't emitted the call yet, we'll place
    * the post-call conversions in a temporary exec_list, and emit them later.
    */
   foreach_two_lists(formal_node, &sig->parameters,
                     actual_node, actual_parameters) {
      ir_rvalue *actual = (ir_rvalue *) actual_node;
      ir_variable *formal = (ir_variable *) formal_node;

      if (formal->type->is_numeric() || formal->type->is_boolean()) {
	 switch (formal->data.mode) {
	 case ir_var_const_in:
	 case ir_var_function_in: {
	    ir_rvalue *converted
	       = convert_component(actual, formal->type);
	    actual->replace_with(converted);
	    break;
	 }
	 case ir_var_function_out:
	 case ir_var_function_inout:
            fix_parameter(ctx, actual, formal->type,
                          instructions, &post_call_conversions,
                          formal->data.mode == ir_var_function_inout,
						  precision_for_call(sig,actual_parameters));
	    break;
	 default:
	    assert (!"Illegal formal parameter mode");
	    break;
	 }
      }
   }

   /* If the function call is a constant expression, don't generate any
    * instructions; just generate an ir_constant.
    *
    * Function calls were first allowed to be constant expressions in GLSL
    * 1.20 and GLSL ES 3.00.
    */
   if (state->is_version(120, 300)) {
      ir_constant *value = sig->constant_expression_value(actual_parameters, NULL);
      if (value != NULL) {
	 return value;
      }
   }

   ir_dereference_variable *deref = NULL;
   if (!sig->return_type->is_void()) {
      /* Create a new temporary to hold the return value. */
      ir_variable *var;

      var = new(ctx) ir_variable(sig->return_type,
				 ralloc_asprintf(ctx, "%s_retval",
						 sig->function_name()),
				 ir_var_temporary, precision_for_call(sig,actual_parameters));
      instructions->push_tail(var);

      deref = new(ctx) ir_dereference_variable(var);
   }
   ir_call *call = new(ctx) ir_call(sig, deref, actual_parameters);
   instructions->push_tail(call);

   /* Also emit any necessary out-parameter conversions. */
   instructions->append_list(&post_call_conversions);

   return deref ? deref->clone(ctx, NULL) : NULL;
}

/**
 * Given a function name and parameter list, find the matching signature.
 */
static ir_function_signature *
match_function_by_name(const char *name,
		       exec_list *actual_parameters,
		       struct _mesa_glsl_parse_state *state)
{
   void *ctx = state;
   ir_function *f = state->symbols->get_function(name);
   ir_function_signature *local_sig = NULL;
   ir_function_signature *sig = NULL;

   /* Is the function hidden by a record type constructor? */
   if (state->symbols->get_type(name))
      goto done; /* no match */

   /* Is the function hidden by a variable (impossible in 1.10)? */
   if (!state->symbols->separate_function_namespace
       && state->symbols->get_variable(name))
      goto done; /* no match */

   if (f != NULL) {
      /* Look for a match in the local shader.  If exact, we're done. */
      bool is_exact = false;
      sig = local_sig = f->matching_signature(state, actual_parameters,
                                              &is_exact);
      if (is_exact)
	 goto done;

      if (!state->es_shader && f->has_user_signature()) {
	 /* In desktop GL, the presence of a user-defined signature hides any
	  * built-in signatures, so we must ignore them.  In contrast, in ES2
	  * user-defined signatures add new overloads, so we must proceed.
	  */
	 goto done;
      }
   }

   /* Local shader has no exact candidates; check the built-ins. */
   _mesa_glsl_initialize_builtin_functions();
   sig = _mesa_glsl_find_builtin_function(state, name, actual_parameters);

done:
   if (sig != NULL) {
      /* If the match is from a linked built-in shader, import the prototype. */
      if (sig != local_sig) {
	 if (f == NULL) {
	    f = new(ctx) ir_function(name);
	    state->symbols->add_global_function(f);
	    emit_function(state, f);
	 }
	 f->add_signature(sig->clone_prototype(f, NULL));
      }
   }
   return sig;
}

static void
print_function_prototypes(_mesa_glsl_parse_state *state, YYLTYPE *loc,
                          ir_function *f)
{
   if (f == NULL)
      return;

   foreach_list (node, &f->signatures) {
      ir_function_signature *sig = (ir_function_signature *) node;

      if (sig->is_builtin() && !sig->is_builtin_available(state))
         continue;

      char *str = prototype_string(sig->return_type, f->name, &sig->parameters);
      _mesa_glsl_error(loc, state, "   %s", str);
      ralloc_free(str);
   }
}

/**
 * Raise a "no matching function" error, listing all possible overloads the
 * compiler considered so developers can figure out what went wrong.
 */
static void
no_matching_function_error(const char *name,
			   YYLTYPE *loc,
			   exec_list *actual_parameters,
			   _mesa_glsl_parse_state *state)
{
   gl_shader *sh = _mesa_glsl_get_builtin_function_shader();

   if (state->symbols->get_function(name) == NULL
      && (!state->uses_builtin_functions
          || sh->symbols->get_function(name) == NULL)) {
      _mesa_glsl_error(loc, state, "no function with name '%s'", name);
   } else {
      char *str = prototype_string(NULL, name, actual_parameters);
      _mesa_glsl_error(loc, state,
                       "no matching function for call to `%s'; candidates are:",
                       str);
      ralloc_free(str);

      print_function_prototypes(state, loc, state->symbols->get_function(name));

      if (state->uses_builtin_functions) {
         print_function_prototypes(state, loc, sh->symbols->get_function(name));
      }
   }
}

/**
 * Perform automatic type conversion of constructor parameters
 *
 * This implements the rules in the "Conversion and Scalar Constructors"
 * section (GLSL 1.10 section 5.4.1), not the "Implicit Conversions" rules.
 */
static ir_rvalue *
convert_component(ir_rvalue *src, const glsl_type *desired_type)
{
   void *ctx = ralloc_parent(src);
   const unsigned a = desired_type->base_type;
   const unsigned b = src->type->base_type;
   ir_expression *result = NULL;

   if (src->type->is_error())
      return src;

   assert(a <= GLSL_TYPE_BOOL);
   assert(b <= GLSL_TYPE_BOOL);

   if (a == b)
      return src;

   switch (a) {
   case GLSL_TYPE_UINT:
      switch (b) {
      case GLSL_TYPE_INT:
	 result = new(ctx) ir_expression(ir_unop_i2u, src);
	 break;
      case GLSL_TYPE_FLOAT:
	 result = new(ctx) ir_expression(ir_unop_f2u, src);
	 break;
      case GLSL_TYPE_BOOL:
	 result = new(ctx) ir_expression(ir_unop_i2u,
		  new(ctx) ir_expression(ir_unop_b2i, src));
	 break;
      }
      break;
   case GLSL_TYPE_INT:
      switch (b) {
      case GLSL_TYPE_UINT:
	 result = new(ctx) ir_expression(ir_unop_u2i, src);
	 break;
      case GLSL_TYPE_FLOAT:
	 result = new(ctx) ir_expression(ir_unop_f2i, src);
	 break;
      case GLSL_TYPE_BOOL:
	 result = new(ctx) ir_expression(ir_unop_b2i, src);
	 break;
      }
      break;
   case GLSL_TYPE_FLOAT:
      switch (b) {
      case GLSL_TYPE_UINT:
	 result = new(ctx) ir_expression(ir_unop_u2f, desired_type, src, NULL);
	 break;
      case GLSL_TYPE_INT:
	 result = new(ctx) ir_expression(ir_unop_i2f, desired_type, src, NULL);
	 break;
      case GLSL_TYPE_BOOL:
	 result = new(ctx) ir_expression(ir_unop_b2f, desired_type, src, NULL);
	 break;
      }
      break;
   case GLSL_TYPE_BOOL:
      switch (b) {
      case GLSL_TYPE_UINT:
	 result = new(ctx) ir_expression(ir_unop_i2b,
		  new(ctx) ir_expression(ir_unop_u2i, src));
	 break;
      case GLSL_TYPE_INT:
	 result = new(ctx) ir_expression(ir_unop_i2b, desired_type, src, NULL);
	 break;
      case GLSL_TYPE_FLOAT:
	 result = new(ctx) ir_expression(ir_unop_f2b, desired_type, src, NULL);
	 break;
      }
      break;
   }

   assert(result != NULL);
   assert(result->type == desired_type);

   /* Try constant folding; it may fold in the conversion we just added. */
   ir_constant *const constant = result->constant_expression_value();
   return (constant != NULL) ? (ir_rvalue *) constant : (ir_rvalue *) result;
}

/**
 * Dereference a specific component from a scalar, vector, or matrix
 */
static ir_rvalue *
dereference_component(ir_rvalue *src, unsigned component)
{
   void *ctx = ralloc_parent(src);
   assert(component < src->type->components());

   /* If the source is a constant, just create a new constant instead of a
    * dereference of the existing constant.
    */
   ir_constant *constant = src->as_constant();
   if (constant)
      return new(ctx) ir_constant(constant, component);

   if (src->type->is_scalar()) {
      return src;
   } else if (src->type->is_vector()) {
      return new(ctx) ir_swizzle(src, component, 0, 0, 0, 1);
   } else {
      assert(src->type->is_matrix());

      /* Dereference a row of the matrix, then call this function again to get
       * a specific element from that row.
       */
      const int c = component / src->type->column_type()->vector_elements;
      const int r = component % src->type->column_type()->vector_elements;
      ir_constant *const col_index = new(ctx) ir_constant(c);
      ir_dereference *const col = new(ctx) ir_dereference_array(src, col_index);

      col->type = src->type->column_type();

      return dereference_component(col, r);
   }

   assert(!"Should not get here.");
   return NULL;
}


static ir_rvalue *
process_vec_mat_constructor(exec_list *instructions,
                            const glsl_type *constructor_type,
                            YYLTYPE *loc, exec_list *parameters,
                            struct _mesa_glsl_parse_state *state)
{
   void *ctx = state;

   /* The ARB_shading_language_420pack spec says:
    *
    * "If an initializer is a list of initializers enclosed in curly braces,
    *  the variable being declared must be a vector, a matrix, an array, or a
    *  structure.
    *
    *      int i = { 1 }; // illegal, i is not an aggregate"
    */
   if (constructor_type->vector_elements <= 1) {
      _mesa_glsl_error(loc, state, "aggregates can only initialize vectors, "
                       "matrices, arrays, and structs");
      return ir_rvalue::error_value(ctx);
   }

   exec_list actual_parameters;
   const unsigned parameter_count =
      process_parameters(instructions, &actual_parameters, parameters, state);

   if (parameter_count == 0
       || (constructor_type->is_vector() &&
           constructor_type->vector_elements != parameter_count)
       || (constructor_type->is_matrix() &&
           constructor_type->matrix_columns != parameter_count)) {
      _mesa_glsl_error(loc, state, "%s constructor must have %u parameters",
                       constructor_type->is_vector() ? "vector" : "matrix",
                       constructor_type->vector_elements);
      return ir_rvalue::error_value(ctx);
   }

   bool all_parameters_are_constant = true;

   /* Type cast each parameter and, if possible, fold constants. */
   foreach_list_safe(n, &actual_parameters) {
      ir_rvalue *ir = (ir_rvalue *) n;
      ir_rvalue *result = ir;

      /* Apply implicit conversions (not the scalar constructor rules!). See
       * the spec quote above. */
      if (constructor_type->is_float()) {
         const glsl_type *desired_type =
            glsl_type::get_instance(GLSL_TYPE_FLOAT,
                                    ir->type->vector_elements,
                                    ir->type->matrix_columns);
         if (result->type->can_implicitly_convert_to(desired_type)) {
            /* Even though convert_component() implements the constructor
             * conversion rules (not the implicit conversion rules), its safe
             * to use it here because we already checked that the implicit
             * conversion is legal.
             */
            result = convert_component(ir, desired_type);
         }
      }

      if (constructor_type->is_matrix()) {
         if (result->type != constructor_type->column_type()) {
            _mesa_glsl_error(loc, state, "type error in matrix constructor: "
                             "expected: %s, found %s",
                             constructor_type->column_type()->name,
                             result->type->name);
            return ir_rvalue::error_value(ctx);
         }
      } else if (result->type != constructor_type->get_scalar_type()) {
         _mesa_glsl_error(loc, state, "type error in vector constructor: "
                          "expected: %s, found %s",
                          constructor_type->get_scalar_type()->name,
                          result->type->name);
         return ir_rvalue::error_value(ctx);
      }

      /* Attempt to convert the parameter to a constant valued expression.
       * After doing so, track whether or not all the parameters to the
       * constructor are trivially constant valued expressions.
       */
      ir_rvalue *const constant = result->constant_expression_value();

      if (constant != NULL)
         result = constant;
      else
         all_parameters_are_constant = false;

      ir->replace_with(result);
   }

   if (all_parameters_are_constant)
      return new(ctx) ir_constant(constructor_type, &actual_parameters);

   ir_variable *var = new(ctx) ir_variable(constructor_type, "vec_mat_ctor",
                                           ir_var_temporary, glsl_precision_undefined);
   instructions->push_tail(var);

   int i = 0;
   foreach_list(node, &actual_parameters) {
      ir_rvalue *rhs = (ir_rvalue *) node;
      ir_rvalue *lhs = new(ctx) ir_dereference_array(var,
                                                     new(ctx) ir_constant(i));

      ir_instruction *assignment = new(ctx) ir_assignment(lhs, rhs, NULL);
      instructions->push_tail(assignment);

      i++;
   }

   return new(ctx) ir_dereference_variable(var);
}


static ir_rvalue *
process_array_constructor(exec_list *instructions,
			  const glsl_type *constructor_type,
			  YYLTYPE *loc, exec_list *parameters,
			  struct _mesa_glsl_parse_state *state)
{
   void *ctx = state;
   /* Array constructors come in two forms: sized and unsized.  Sized array
    * constructors look like 'vec4[2](a, b)', where 'a' and 'b' are vec4
    * variables.  In this case the number of parameters must exactly match the
    * specified size of the array.
    *
    * Unsized array constructors look like 'vec4[](a, b)', where 'a' and 'b'
    * are vec4 variables.  In this case the size of the array being constructed
    * is determined by the number of parameters.
    *
    * From page 52 (page 58 of the PDF) of the GLSL 1.50 spec:
    *
    *    "There must be exactly the same number of arguments as the size of
    *    the array being constructed. If no size is present in the
    *    constructor, then the array is explicitly sized to the number of
    *    arguments provided. The arguments are assigned in order, starting at
    *    element 0, to the elements of the constructed array. Each argument
    *    must be the same type as the element type of the array, or be a type
    *    that can be converted to the element type of the array according to
    *    Section 4.1.10 "Implicit Conversions.""
    */
   exec_list actual_parameters;
   const unsigned parameter_count =
      process_parameters(instructions, &actual_parameters, parameters, state);
   bool is_unsized_array = constructor_type->is_unsized_array();

   if ((parameter_count == 0) ||
       (!is_unsized_array && (constructor_type->length != parameter_count))) {
      const unsigned min_param = is_unsized_array
         ? 1 : constructor_type->length;

      _mesa_glsl_error(loc, state, "array constructor must have %s %u "
		       "parameter%s",
		       is_unsized_array ? "at least" : "exactly",
		       min_param, (min_param <= 1) ? "" : "s");
      return ir_rvalue::error_value(ctx);
   }

   if (is_unsized_array) {
      constructor_type =
	 glsl_type::get_array_instance(constructor_type->element_type(),
				       parameter_count);
      assert(constructor_type != NULL);
      assert(constructor_type->length == parameter_count);
   }

   bool all_parameters_are_constant = true;

   /* Type cast each parameter and, if possible, fold constants. */
   foreach_list_safe(n, &actual_parameters) {
      ir_rvalue *ir = (ir_rvalue *) n;
      ir_rvalue *result = ir;

      /* Apply implicit conversions (not the scalar constructor rules!). See
       * the spec quote above. */
      if (constructor_type->element_type()->is_float()) {
	 const glsl_type *desired_type =
	    glsl_type::get_instance(GLSL_TYPE_FLOAT,
				    ir->type->vector_elements,
				    ir->type->matrix_columns);
	 if (result->type->can_implicitly_convert_to(desired_type)) {
	    /* Even though convert_component() implements the constructor
	     * conversion rules (not the implicit conversion rules), its safe
	     * to use it here because we already checked that the implicit
	     * conversion is legal.
	     */
	    result = convert_component(ir, desired_type);
	 }
      }

      if (result->type != constructor_type->element_type()) {
	 _mesa_glsl_error(loc, state, "type error in array constructor: "
			  "expected: %s, found %s",
			  constructor_type->element_type()->name,
			  result->type->name);
         return ir_rvalue::error_value(ctx);
      }

      /* Attempt to convert the parameter to a constant valued expression.
       * After doing so, track whether or not all the parameters to the
       * constructor are trivially constant valued expressions.
       */
      ir_rvalue *const constant = result->constant_expression_value();

      if (constant != NULL)
         result = constant;
      else
         all_parameters_are_constant = false;

      ir->replace_with(result);
   }

   if (all_parameters_are_constant)
      return new(ctx) ir_constant(constructor_type, &actual_parameters);

   ir_variable *var = new(ctx) ir_variable(constructor_type, "array_ctor",
					   ir_var_temporary, glsl_precision_undefined);
   instructions->push_tail(var);

   int i = 0;
   foreach_list(node, &actual_parameters) {
      ir_rvalue *rhs = (ir_rvalue *) node;
      ir_rvalue *lhs = new(ctx) ir_dereference_array(var,
						     new(ctx) ir_constant(i));

      ir_instruction *assignment = new(ctx) ir_assignment(lhs, rhs, NULL);
      instructions->push_tail(assignment);

      i++;
   }

   return new(ctx) ir_dereference_variable(var);
}


/**
 * Try to convert a record constructor to a constant expression
 */
static ir_constant *
constant_record_constructor(const glsl_type *constructor_type,
			    exec_list *parameters, void *mem_ctx)
{
   foreach_list(node, parameters) {
      ir_constant *constant = ((ir_instruction *) node)->as_constant();
      if (constant == NULL)
	 return NULL;
      node->replace_with(constant);
   }

   return new(mem_ctx) ir_constant(constructor_type, parameters);
}


/**
 * Determine if a list consists of a single scalar r-value
 */
bool
single_scalar_parameter(exec_list *parameters)
{
   const ir_rvalue *const p = (ir_rvalue *) parameters->head;
   assert(((ir_rvalue *)p)->as_rvalue() != NULL);

   return (p->type->is_scalar() && p->next->is_tail_sentinel());
}


/**
 * Generate inline code for a vector constructor
 *
 * The generated constructor code will consist of a temporary variable
 * declaration of the same type as the constructor.  A sequence of assignments
 * from constructor parameters to the temporary will follow.
 *
 * \return
 * An \c ir_dereference_variable of the temprorary generated in the constructor
 * body.
 */
ir_rvalue *
emit_inline_vector_constructor(const glsl_type *type, unsigned ast_precision,
			       exec_list *instructions,
			       exec_list *parameters,
			       void *ctx)
{
   assert(!parameters->is_empty());

   ir_variable *var = new(ctx) ir_variable(type, "vec_ctor", ir_var_temporary, (glsl_precision)ast_precision);
   instructions->push_tail(var);

   /* There are two kinds of vector constructors.
    *
    *  - Construct a vector from a single scalar by replicating that scalar to
    *    all components of the vector.
    *
    *  - Construct a vector from an arbirary combination of vectors and
    *    scalars.  The components of the constructor parameters are assigned
    *    to the vector in order until the vector is full.
    */
   const unsigned lhs_components = type->components();
   if (single_scalar_parameter(parameters)) {
      ir_rvalue *first_param = (ir_rvalue *)parameters->head;
      ir_rvalue *rhs = new(ctx) ir_swizzle(first_param, 0, 0, 0, 0,
					   lhs_components);
      var->data.precision = higher_precision ((glsl_precision)var->data.precision, rhs->get_precision());
      ir_dereference_variable *lhs = new(ctx) ir_dereference_variable(var);
      const unsigned mask = (1U << lhs_components) - 1;

      assert(rhs->type == lhs->type);

      ir_instruction *inst = new(ctx) ir_assignment(lhs, rhs, NULL, mask);
      instructions->push_tail(inst);
   } else {
      unsigned base_component = 0;
      unsigned base_lhs_component = 0;
      ir_constant_data data;
      unsigned constant_mask = 0, constant_components = 0;

      memset(&data, 0, sizeof(data));

      foreach_list(node, parameters) {
	 ir_rvalue *param = (ir_rvalue *) node;
	 var->data.precision = higher_precision ((glsl_precision)var->data.precision, param->get_precision());
	 unsigned rhs_components = param->type->components();

	 /* Do not try to assign more components to the vector than it has!
	  */
	 if ((rhs_components + base_lhs_component) > lhs_components) {
	    rhs_components = lhs_components - base_lhs_component;
	 }

	 const ir_constant *const c = param->as_constant();
	 if (c != NULL) {
	    for (unsigned i = 0; i < rhs_components; i++) {
	       switch (c->type->base_type) {
	       case GLSL_TYPE_UINT:
		  data.u[i + base_component] = c->get_uint_component(i);
		  break;
	       case GLSL_TYPE_INT:
		  data.i[i + base_component] = c->get_int_component(i);
		  break;
	       case GLSL_TYPE_FLOAT:
		  data.f[i + base_component] = c->get_float_component(i);
		  break;
	       case GLSL_TYPE_BOOL:
		  data.b[i + base_component] = c->get_bool_component(i);
		  break;
	       default:
		  assert(!"Should not get here.");
		  break;
	       }
	    }

	    /* Mask of fields to be written in the assignment.
	     */
	    constant_mask |= ((1U << rhs_components) - 1) << base_lhs_component;
	    constant_components += rhs_components;

	    base_component += rhs_components;
	 }
	 /* Advance the component index by the number of components
	  * that were just assigned.
	  */
	 base_lhs_component += rhs_components;
      }

      if (constant_mask != 0) {
	 ir_dereference *lhs = new(ctx) ir_dereference_variable(var);
	 const glsl_type *rhs_type = glsl_type::get_instance(var->type->base_type,
							     constant_components,
							     1);
	 ir_rvalue *rhs = new(ctx) ir_constant(rhs_type, &data);

	 ir_instruction *inst =
	    new(ctx) ir_assignment(lhs, rhs, NULL, constant_mask);
	 instructions->push_tail(inst);
      }

      base_component = 0;
      foreach_list(node, parameters) {
	 ir_rvalue *param = (ir_rvalue *) node;
	 unsigned rhs_components = param->type->components();

	 /* Do not try to assign more components to the vector than it has!
	  */
	 if ((rhs_components + base_component) > lhs_components) {
	    rhs_components = lhs_components - base_component;
	 }

	 const ir_constant *const c = param->as_constant();
	 if (c == NULL) {
	    /* Mask of fields to be written in the assignment.
	     */
	    const unsigned write_mask = ((1U << rhs_components) - 1)
	       << base_component;

	    ir_dereference *lhs = new(ctx) ir_dereference_variable(var);

	    /* Generate a swizzle so that LHS and RHS sizes match.
	     */
	    ir_rvalue *rhs =
	       new(ctx) ir_swizzle(param, 0, 1, 2, 3, rhs_components);

	    ir_instruction *inst =
	       new(ctx) ir_assignment(lhs, rhs, NULL, write_mask);
	    instructions->push_tail(inst);
	 }

	 /* Advance the component index by the number of components that were
	  * just assigned.
	  */
	 base_component += rhs_components;
      }
   }
   return new(ctx) ir_dereference_variable(var);
}


/**
 * Generate assignment of a portion of a vector to a portion of a matrix column
 *
 * \param src_base  First component of the source to be used in assignment
 * \param column    Column of destination to be assiged
 * \param row_base  First component of the destination column to be assigned
 * \param count     Number of components to be assigned
 *
 * \note
 * \c src_base + \c count must be less than or equal to the number of components
 * in the source vector.
 */
ir_instruction *
assign_to_matrix_column(ir_variable *var, unsigned column, unsigned row_base,
			ir_rvalue *src, unsigned src_base, unsigned count,
			void *mem_ctx)
{
   ir_constant *col_idx = new(mem_ctx) ir_constant(column);
   ir_dereference *column_ref = new(mem_ctx) ir_dereference_array(var, col_idx);

   assert(column_ref->type->components() >= (row_base + count));
   assert(src->type->components() >= (src_base + count));

   /* Generate a swizzle that extracts the number of components from the source
    * that are to be assigned to the column of the matrix.
    */
   if (count < src->type->vector_elements) {
      src = new(mem_ctx) ir_swizzle(src,
				    src_base + 0, src_base + 1,
				    src_base + 2, src_base + 3,
				    count);
   }

   /* Mask of fields to be written in the assignment.
    */
   const unsigned write_mask = ((1U << count) - 1) << row_base;

   return new(mem_ctx) ir_assignment(column_ref, src, NULL, write_mask);
}


/**
 * Generate inline code for a matrix constructor
 *
 * The generated constructor code will consist of a temporary variable
 * declaration of the same type as the constructor.  A sequence of assignments
 * from constructor parameters to the temporary will follow.
 *
 * \return
 * An \c ir_dereference_variable of the temprorary generated in the constructor
 * body.
 */
ir_rvalue *
emit_inline_matrix_constructor(const glsl_type *type, int ast_precision,
			       exec_list *instructions,
			       exec_list *parameters,
			       void *ctx)
{
   assert(!parameters->is_empty());

   ir_variable *var = new(ctx) ir_variable(type, "mat_ctor", ir_var_temporary, (glsl_precision)ast_precision);
   instructions->push_tail(var);

   /* There are three kinds of matrix constructors.
    *
    *  - Construct a matrix from a single scalar by replicating that scalar to
    *    along the diagonal of the matrix and setting all other components to
    *    zero.
    *
    *  - Construct a matrix from an arbirary combination of vectors and
    *    scalars.  The components of the constructor parameters are assigned
    *    to the matrix in colum-major order until the matrix is full.
    *
    *  - Construct a matrix from a single matrix.  The source matrix is copied
    *    to the upper left portion of the constructed matrix, and the remaining
    *    elements take values from the identity matrix.
    */
   ir_rvalue *const first_param = (ir_rvalue *) parameters->head;
   if (single_scalar_parameter(parameters)) {
      /* Assign the scalar to the X component of a vec4, and fill the remaining
       * components with zero.
       */
      ir_variable *rhs_var =
	 new(ctx) ir_variable(glsl_type::vec4_type, "mat_ctor_vec",
			      ir_var_temporary, (glsl_precision)ast_precision);
      instructions->push_tail(rhs_var);

      ir_constant_data zero;
      zero.f[0] = 0.0;
      zero.f[1] = 0.0;
      zero.f[2] = 0.0;
      zero.f[3] = 0.0;

      ir_instruction *inst =
	 new(ctx) ir_assignment(new(ctx) ir_dereference_variable(rhs_var),
				new(ctx) ir_constant(rhs_var->type, &zero),
				NULL);
      instructions->push_tail(inst);

      ir_dereference *const rhs_ref = new(ctx) ir_dereference_variable(rhs_var);

      inst = new(ctx) ir_assignment(rhs_ref, first_param, NULL, 0x01);
      instructions->push_tail(inst);

      /* Assign the temporary vector to each column of the destination matrix
       * with a swizzle that puts the X component on the diagonal of the
       * matrix.  In some cases this may mean that the X component does not
       * get assigned into the column at all (i.e., when the matrix has more
       * columns than rows).
       */
      static const unsigned rhs_swiz[4][4] = {
	 { 0, 1, 1, 1 },
	 { 1, 0, 1, 1 },
	 { 1, 1, 0, 1 },
	 { 1, 1, 1, 0 }
      };

      const unsigned cols_to_init = MIN2(type->matrix_columns,
					 type->vector_elements);
      for (unsigned i = 0; i < cols_to_init; i++) {
	 ir_constant *const col_idx = new(ctx) ir_constant(i);
	 ir_rvalue *const col_ref = new(ctx) ir_dereference_array(var, col_idx);

	 ir_rvalue *const rhs_ref = new(ctx) ir_dereference_variable(rhs_var);
	 ir_rvalue *const rhs = new(ctx) ir_swizzle(rhs_ref, rhs_swiz[i],
						    type->vector_elements);

	 inst = new(ctx) ir_assignment(col_ref, rhs, NULL);
	 instructions->push_tail(inst);
      }

      for (unsigned i = cols_to_init; i < type->matrix_columns; i++) {
	 ir_constant *const col_idx = new(ctx) ir_constant(i);
	 ir_rvalue *const col_ref = new(ctx) ir_dereference_array(var, col_idx);

	 ir_rvalue *const rhs_ref = new(ctx) ir_dereference_variable(rhs_var);
	 ir_rvalue *const rhs = new(ctx) ir_swizzle(rhs_ref, 1, 1, 1, 1,
						    type->vector_elements);

	 inst = new(ctx) ir_assignment(col_ref, rhs, NULL);
	 instructions->push_tail(inst);
      }
   } else if (first_param->type->is_matrix()) {
      /* From page 50 (56 of the PDF) of the GLSL 1.50 spec:
       *
       *     "If a matrix is constructed from a matrix, then each component
       *     (column i, row j) in the result that has a corresponding
       *     component (column i, row j) in the argument will be initialized
       *     from there. All other components will be initialized to the
       *     identity matrix. If a matrix argument is given to a matrix
       *     constructor, it is an error to have any other arguments."
       */
      assert(first_param->next->is_tail_sentinel());
      ir_rvalue *const src_matrix = first_param;

      /* If the source matrix is smaller, pre-initialize the relavent parts of
       * the destination matrix to the identity matrix.
       */
      if ((src_matrix->type->matrix_columns < var->type->matrix_columns)
	  || (src_matrix->type->vector_elements < var->type->vector_elements)) {

	 /* If the source matrix has fewer rows, every column of the destination
	  * must be initialized.  Otherwise only the columns in the destination
	  * that do not exist in the source must be initialized.
	  */
	 unsigned col =
	    (src_matrix->type->vector_elements < var->type->vector_elements)
	    ? 0 : src_matrix->type->matrix_columns;

	 const glsl_type *const col_type = var->type->column_type();
	 for (/* empty */; col < var->type->matrix_columns; col++) {
	    ir_constant_data ident;

	    ident.f[0] = 0.0;
	    ident.f[1] = 0.0;
	    ident.f[2] = 0.0;
	    ident.f[3] = 0.0;

	    ident.f[col] = 1.0;

	    ir_rvalue *const rhs = new(ctx) ir_constant(col_type, &ident);

	    ir_rvalue *const lhs =
	       new(ctx) ir_dereference_array(var, new(ctx) ir_constant(col));

	    ir_instruction *inst = new(ctx) ir_assignment(lhs, rhs, NULL);
	    instructions->push_tail(inst);
	 }
      }

      /* Assign columns from the source matrix to the destination matrix.
       *
       * Since the parameter will be used in the RHS of multiple assignments,
       * generate a temporary and copy the paramter there.
       */
      ir_variable *const rhs_var =
	 new(ctx) ir_variable(first_param->type, "mat_ctor_mat",
			      ir_var_temporary, (glsl_precision)ast_precision);
      instructions->push_tail(rhs_var);

      ir_dereference *const rhs_var_ref =
	 new(ctx) ir_dereference_variable(rhs_var);
      ir_instruction *const inst =
	 new(ctx) ir_assignment(rhs_var_ref, first_param, NULL);
      instructions->push_tail(inst);

      const unsigned last_row = MIN2(src_matrix->type->vector_elements,
				     var->type->vector_elements);
      const unsigned last_col = MIN2(src_matrix->type->matrix_columns,
				     var->type->matrix_columns);

      unsigned swiz[4] = { 0, 0, 0, 0 };
      for (unsigned i = 1; i < last_row; i++)
	 swiz[i] = i;

      const unsigned write_mask = (1U << last_row) - 1;

      for (unsigned i = 0; i < last_col; i++) {
	 ir_dereference *const lhs =
	    new(ctx) ir_dereference_array(var, new(ctx) ir_constant(i));
	 ir_rvalue *const rhs_col =
	    new(ctx) ir_dereference_array(rhs_var, new(ctx) ir_constant(i));

	 /* If one matrix has columns that are smaller than the columns of the
	  * other matrix, wrap the column access of the larger with a swizzle
	  * so that the LHS and RHS of the assignment have the same size (and
	  * therefore have the same type).
	  *
	  * It would be perfectly valid to unconditionally generate the
	  * swizzles, this this will typically result in a more compact IR tree.
	  */
	 ir_rvalue *rhs;
	 if (lhs->type->vector_elements != rhs_col->type->vector_elements) {
	    rhs = new(ctx) ir_swizzle(rhs_col, swiz, last_row);
	 } else {
	    rhs = rhs_col;
	 }

	 ir_instruction *inst =
	    new(ctx) ir_assignment(lhs, rhs, NULL, write_mask);
	 instructions->push_tail(inst);
      }
   } else {
      const unsigned cols = type->matrix_columns;
      const unsigned rows = type->vector_elements;
      unsigned col_idx = 0;
      unsigned row_idx = 0;

      foreach_list (node, parameters) {
	 ir_rvalue *const rhs = (ir_rvalue *) node;
	 const unsigned components_remaining_this_column = rows - row_idx;
	 unsigned rhs_components = rhs->type->components();
	 unsigned rhs_base = 0;

	 /* Since the parameter might be used in the RHS of two assignments,
	  * generate a temporary and copy the paramter there.
	  */
	 ir_variable *rhs_var =
	    new(ctx) ir_variable(rhs->type, "mat_ctor_vec", ir_var_temporary, (glsl_precision)ast_precision);
	 instructions->push_tail(rhs_var);

	 ir_dereference *rhs_var_ref =
	    new(ctx) ir_dereference_variable(rhs_var);
	 ir_instruction *inst = new(ctx) ir_assignment(rhs_var_ref, rhs, NULL);
	 instructions->push_tail(inst);

	 /* Assign the current parameter to as many components of the matrix
	  * as it will fill.
	  *
	  * NOTE: A single vector parameter can span two matrix columns.  A
	  * single vec4, for example, can completely fill a mat2.
	  */
	 if (rhs_components >= components_remaining_this_column) {
	    const unsigned count = MIN2(rhs_components,
					components_remaining_this_column);

	    rhs_var_ref = new(ctx) ir_dereference_variable(rhs_var);

	    ir_instruction *inst = assign_to_matrix_column(var, col_idx,
							   row_idx,
							   rhs_var_ref, 0,
							   count, ctx);
	    instructions->push_tail(inst);

	    rhs_base = count;

	    col_idx++;
	    row_idx = 0;
	 }

	 /* If there is data left in the parameter and components left to be
	  * set in the destination, emit another assignment.  It is possible
	  * that the assignment could be of a vec4 to the last element of the
	  * matrix.  In this case col_idx==cols, but there is still data
	  * left in the source parameter.  Obviously, don't emit an assignment
	  * to data outside the destination matrix.
	  */
	 if ((col_idx < cols) && (rhs_base < rhs_components)) {
	    const unsigned count = rhs_components - rhs_base;

	    rhs_var_ref = new(ctx) ir_dereference_variable(rhs_var);

	    ir_instruction *inst = assign_to_matrix_column(var, col_idx,
							   row_idx,
							   rhs_var_ref,
							   rhs_base,
							   count, ctx);
	    instructions->push_tail(inst);

	    row_idx += count;
	 }
      }
   }

   return new(ctx) ir_dereference_variable(var);
}


ir_rvalue *
emit_inline_record_constructor(const glsl_type *type,
			       exec_list *instructions,
			       exec_list *parameters,
			       void *mem_ctx)
{
   ir_variable *const var =
      new(mem_ctx) ir_variable(type, "record_ctor", ir_var_temporary, glsl_precision_undefined);
   ir_dereference_variable *const d = new(mem_ctx) ir_dereference_variable(var);

   instructions->push_tail(var);

   exec_node *node = parameters->head;
   for (unsigned i = 0; i < type->length; i++) {
      assert(!node->is_tail_sentinel());

      ir_dereference *const lhs =
	 new(mem_ctx) ir_dereference_record(d->clone(mem_ctx, NULL),
					    type->fields.structure[i].name);

      ir_rvalue *const rhs = ((ir_instruction *) node)->as_rvalue();
      assert(rhs != NULL);

      ir_instruction *const assign = new(mem_ctx) ir_assignment(lhs, rhs, NULL);

      instructions->push_tail(assign);
      node = node->next;
   }

   return d;
}


static ir_rvalue *
process_record_constructor(exec_list *instructions,
                           const glsl_type *constructor_type,
                           YYLTYPE *loc, exec_list *parameters,
                           struct _mesa_glsl_parse_state *state)
{
   void *ctx = state;
   exec_list actual_parameters;

   process_parameters(instructions, &actual_parameters,
                      parameters, state);

   exec_node *node = actual_parameters.head;
   for (unsigned i = 0; i < constructor_type->length; i++) {
      ir_rvalue *ir = (ir_rvalue *) node;

      if (node->is_tail_sentinel()) {
         _mesa_glsl_error(loc, state,
                          "insufficient parameters to constructor for `%s'",
                          constructor_type->name);
         return ir_rvalue::error_value(ctx);
      }

      if (apply_implicit_conversion(constructor_type->fields.structure[i].type,
                                 ir, state)) {
         node->replace_with(ir);
      } else {
         _mesa_glsl_error(loc, state,
                          "parameter type mismatch in constructor for `%s.%s' "
                          "(%s vs %s)",
                          constructor_type->name,
                          constructor_type->fields.structure[i].name,
                          ir->type->name,
                          constructor_type->fields.structure[i].type->name);
         return ir_rvalue::error_value(ctx);;
      }

      node = node->next;
   }

   if (!node->is_tail_sentinel()) {
      _mesa_glsl_error(loc, state, "too many parameters in constructor "
                                    "for `%s'", constructor_type->name);
      return ir_rvalue::error_value(ctx);
   }

   ir_rvalue *const constant =
      constant_record_constructor(constructor_type, &actual_parameters,
                                  state);

   return (constant != NULL)
            ? constant
            : emit_inline_record_constructor(constructor_type, instructions,
                                             &actual_parameters, state);
}


ir_rvalue *
ast_function_expression::hir(exec_list *instructions,
			     struct _mesa_glsl_parse_state *state)
{
   void *ctx = state;
   /* There are three sorts of function calls.
    *
    * 1. constructors - The first subexpression is an ast_type_specifier.
    * 2. methods - Only the .length() method of array types.
    * 3. functions - Calls to regular old functions.
    *
    * Method calls are actually detected when the ast_field_selection
    * expression is handled.
    */
   if (is_constructor()) {
      const ast_type_specifier *type = (ast_type_specifier *) subexpressions[0];
      YYLTYPE loc = type->get_location();
      const char *name;

      const glsl_type *const constructor_type = type->glsl_type(& name, state);

      /* constructor_type can be NULL if a variable with the same name as the
       * structure has come into scope.
       */
      if (constructor_type == NULL) {
	 _mesa_glsl_error(& loc, state, "unknown type `%s' (structure name "
			  "may be shadowed by a variable with the same name)",
			  type->type_name);
	 return ir_rvalue::error_value(ctx);
      }


      /* Constructors for samplers are illegal.
       */
      if (constructor_type->is_sampler()) {
	 _mesa_glsl_error(& loc, state, "cannot construct sampler type `%s'",
			  constructor_type->name);
	 return ir_rvalue::error_value(ctx);
      }

      if (constructor_type->is_array()) {
         if (!state->check_version(120, 300, &loc,
                                   "array constructors forbidden")) {
	    return ir_rvalue::error_value(ctx);
	 }

	 return process_array_constructor(instructions, constructor_type,
					  & loc, &this->expressions, state);
      }


      /* There are two kinds of constructor calls.  Constructors for arrays and
       * structures must have the exact number of arguments with matching types
       * in the correct order.  These constructors follow essentially the same
       * type matching rules as functions.
       *
       * Constructors for built-in language types, such as mat4 and vec2, are
       * free form.  The only requirements are that the parameters must provide
       * enough values of the correct scalar type and that no arguments are
       * given past the last used argument.
       *
       * When using the C-style initializer syntax from GLSL 4.20, constructors
       * must have the exact number of arguments with matching types in the
       * correct order.
       */
      if (constructor_type->is_record()) {
         return process_record_constructor(instructions, constructor_type,
                                           &loc, &this->expressions,
                                           state);
      }

      if (!constructor_type->is_numeric() && !constructor_type->is_boolean())
	 return ir_rvalue::error_value(ctx);

      /* Total number of components of the type being constructed. */
      const unsigned type_components = constructor_type->components();

      /* Number of components from parameters that have actually been
       * consumed.  This is used to perform several kinds of error checking.
       */
      unsigned components_used = 0;

      unsigned matrix_parameters = 0;
      unsigned nonmatrix_parameters = 0;
      exec_list actual_parameters;

      foreach_list (n, &this->expressions) {
	 ast_node *ast = exec_node_data(ast_node, n, link);
	 ir_rvalue *result = ast->hir(instructions, state)->as_rvalue();

	 /* From page 50 (page 56 of the PDF) of the GLSL 1.50 spec:
	  *
	  *    "It is an error to provide extra arguments beyond this
	  *    last used argument."
	  */
	 if (components_used >= type_components) {
	    _mesa_glsl_error(& loc, state, "too many parameters to `%s' "
			     "constructor",
			     constructor_type->name);
	    return ir_rvalue::error_value(ctx);
	 }

	 if (!result->type->is_numeric() && !result->type->is_boolean()) {
	    _mesa_glsl_error(& loc, state, "cannot construct `%s' from a "
			     "non-numeric data type",
			     constructor_type->name);
	    return ir_rvalue::error_value(ctx);
	 }

	 /* Count the number of matrix and nonmatrix parameters.  This
	  * is used below to enforce some of the constructor rules.
	  */
	 if (result->type->is_matrix())
	    matrix_parameters++;
	 else
	    nonmatrix_parameters++;

	 actual_parameters.push_tail(result);
	 components_used += result->type->components();
      }

      /* From page 28 (page 34 of the PDF) of the GLSL 1.10 spec:
       *
       *    "It is an error to construct matrices from other matrices. This
       *    is reserved for future use."
       */
      if (matrix_parameters > 0
          && constructor_type->is_matrix()
          && !state->check_version(120, 100, &loc,
                                   "cannot construct `%s' from a matrix",
                                   constructor_type->name)) {
	 return ir_rvalue::error_value(ctx);
      }

      /* From page 50 (page 56 of the PDF) of the GLSL 1.50 spec:
       *
       *    "If a matrix argument is given to a matrix constructor, it is
       *    an error to have any other arguments."
       */
      if ((matrix_parameters > 0)
	  && ((matrix_parameters + nonmatrix_parameters) > 1)
	  && constructor_type->is_matrix()) {
	 _mesa_glsl_error(& loc, state, "for matrix `%s' constructor, "
			  "matrix must be only parameter",
			  constructor_type->name);
	 return ir_rvalue::error_value(ctx);
      }

      /* From page 28 (page 34 of the PDF) of the GLSL 1.10 spec:
       *
       *    "In these cases, there must be enough components provided in the
       *    arguments to provide an initializer for every component in the
       *    constructed value."
       */
      if (components_used < type_components && components_used != 1
	  && matrix_parameters == 0) {
	 _mesa_glsl_error(& loc, state, "too few components to construct "
			  "`%s'",
			  constructor_type->name);
	 return ir_rvalue::error_value(ctx);
      }

      /* Later, we cast each parameter to the same base type as the
       * constructor.  Since there are no non-floating point matrices, we
       * need to break them up into a series of column vectors.
       */
      if (constructor_type->base_type != GLSL_TYPE_FLOAT) {
	 foreach_list_safe(n, &actual_parameters) {
	    ir_rvalue *matrix = (ir_rvalue *) n;

	    if (!matrix->type->is_matrix())
	       continue;

	    /* Create a temporary containing the matrix. */
	    ir_variable *var = new(ctx) ir_variable(matrix->type, "matrix_tmp",
						    ir_var_temporary, matrix->get_precision());
	    instructions->push_tail(var);
	    instructions->push_tail(new(ctx) ir_assignment(new(ctx)
	       ir_dereference_variable(var), matrix, NULL));
	    var->constant_value = matrix->constant_expression_value();

	    /* Replace the matrix with dereferences of its columns. */
	    for (int i = 0; i < (int)matrix->type->matrix_columns; i++) {
	       matrix->insert_before(new (ctx) ir_dereference_array(var,
		  new(ctx) ir_constant(i)));
	    }
	    matrix->remove();
	 }
      }

      bool all_parameters_are_constant = true;

      /* Type cast each parameter and, if possible, fold constants.*/
      foreach_list_safe(n, &actual_parameters) {
	 ir_rvalue *ir = (ir_rvalue *) n;

	 const glsl_type *desired_type =
	    glsl_type::get_instance(constructor_type->base_type,
				    ir->type->vector_elements,
				    ir->type->matrix_columns);
	 ir_rvalue *result = convert_component(ir, desired_type);

	 /* Attempt to convert the parameter to a constant valued expression.
	  * After doing so, track whether or not all the parameters to the
	  * constructor are trivially constant valued expressions.
	  */
	 ir_rvalue *const constant = result->constant_expression_value();

	 if (constant != NULL)
	    result = constant;
	 else
	    all_parameters_are_constant = false;

	 if (result != ir) {
	    ir->replace_with(result);
	 }
      }

      /* If all of the parameters are trivially constant, create a
       * constant representing the complete collection of parameters.
       */
      if (all_parameters_are_constant) {
	 return new(ctx) ir_constant(constructor_type, &actual_parameters);
      } else if (constructor_type->is_scalar()) {
	 return dereference_component((ir_rvalue *) actual_parameters.head,
				      0);
      } else if (constructor_type->is_vector()) {
	 return emit_inline_vector_constructor(constructor_type, ast_precision_none, // TODO: type->precision,
					       instructions,
					       &actual_parameters,
					       ctx);
      } else {
	 assert(constructor_type->is_matrix());
	 return emit_inline_matrix_constructor(constructor_type, ast_precision_none, // TODO: type->precision,
					       instructions,
					       &actual_parameters,
					       ctx);
      }
   } else {
      const ast_expression *id = subexpressions[0];
      const char *func_name = id->primary_expression.identifier;
      YYLTYPE loc = get_location();
      exec_list actual_parameters;

      process_parameters(instructions, &actual_parameters, &this->expressions,
			 state);

      ir_function_signature *sig =
	 match_function_by_name(func_name, &actual_parameters, state);

      ir_rvalue *value = NULL;
      if (sig == NULL) {
	 no_matching_function_error(func_name, &loc, &actual_parameters, state);
	 value = ir_rvalue::error_value(ctx);
      } else if (!verify_parameter_modes(state, sig, actual_parameters, this->expressions)) {
	 /* an error has already been emitted */
	 value = ir_rvalue::error_value(ctx);
      } else {
	 value = generate_call(instructions, sig, &actual_parameters, state);
      }

      return value;
   }

   return ir_rvalue::error_value(ctx);
}

ir_rvalue *
ast_aggregate_initializer::hir(exec_list *instructions,
                               struct _mesa_glsl_parse_state *state)
{
   void *ctx = state;
   YYLTYPE loc = this->get_location();

   if (!this->constructor_type) {
      _mesa_glsl_error(&loc, state, "type of C-style initializer unknown");
      return ir_rvalue::error_value(ctx);
   }
   const glsl_type *const constructor_type = this->constructor_type;

   if (!state->ARB_shading_language_420pack_enable) {
      _mesa_glsl_error(&loc, state, "C-style initialization requires the "
                       "GL_ARB_shading_language_420pack extension");
      return ir_rvalue::error_value(ctx);
   }

   if (constructor_type->is_array()) {
      return process_array_constructor(instructions, constructor_type, &loc,
                                       &this->expressions, state);
   }

   if (constructor_type->is_record()) {
      return process_record_constructor(instructions, constructor_type, &loc,
                                        &this->expressions, state);
   }

   return process_vec_mat_constructor(instructions, constructor_type, &loc,
                                      &this->expressions, state);
}<|MERGE_RESOLUTION|>--- conflicted
+++ resolved
@@ -93,8 +93,6 @@
    return str;
 }
 
-<<<<<<< HEAD
-
 static glsl_precision precision_for_call (const ir_function_signature* sig, glsl_precision max_prec, glsl_precision first_prec)
 {
 	if (sig->precision != glsl_precision_undefined)
@@ -147,7 +145,6 @@
 	return precision_for_call (sig, prec_params_max, prec_params_first);
 }
 
-=======
 static bool
 verify_image_parameter(YYLTYPE *loc, _mesa_glsl_parse_state *state,
                        const ir_variable *formal, const ir_variable *actual)
@@ -198,7 +195,7 @@
 
    return true;
 }
->>>>>>> adad8fb2
+
 
 /**
  * Verify that 'out' and 'inout' actual parameters are lvalues.  Also, verify
