/*
 * Copyright © 2010 Intel Corporation
 *
 * Permission is hereby granted, free of charge, to any person obtaining a
 * copy of this software and associated documentation files (the "Software"),
 * to deal in the Software without restriction, including without limitation
 * the rights to use, copy, modify, merge, publish, distribute, sublicense,
 * and/or sell copies of the Software, and to permit persons to whom the
 * Software is furnished to do so, subject to the following conditions:
 *
 * The above copyright notice and this permission notice (including the next
 * paragraph) shall be included in all copies or substantial portions of the
 * Software.
 *
 * THE SOFTWARE IS PROVIDED "AS IS", WITHOUT WARRANTY OF ANY KIND, EXPRESS OR
 * IMPLIED, INCLUDING BUT NOT LIMITED TO THE WARRANTIES OF MERCHANTABILITY,
 * FITNESS FOR A PARTICULAR PURPOSE AND NONINFRINGEMENT.  IN NO EVENT SHALL
 * THE AUTHORS OR COPYRIGHT HOLDERS BE LIABLE FOR ANY CLAIM, DAMAGES OR OTHER
 * LIABILITY, WHETHER IN AN ACTION OF CONTRACT, TORT OR OTHERWISE, ARISING
 * FROM, OUT OF OR IN CONNECTION WITH THE SOFTWARE OR THE USE OR OTHER
 * DEALINGS IN THE SOFTWARE.
 */

#include "ir_reader.h"
#include "glsl_parser_extras.h"
#include "glsl_types.h"
#include "s_expression.h"

const static bool debug = false;

class ir_reader {
public:
   ir_reader(_mesa_glsl_parse_state *);

   void read(exec_list *instructions, const char *src, bool scan_for_protos);

private:
   void *mem_ctx;
   _mesa_glsl_parse_state *state;

   void ir_read_error(s_expression *, const char *fmt, ...);

   const glsl_type *read_type(s_expression *);

   void scan_for_prototypes(exec_list *, s_expression *);
   ir_function *read_function(s_expression *, bool skip_body);
   void read_function_sig(ir_function *, s_expression *, bool skip_body);

   void read_instructions(exec_list *, s_expression *, ir_loop *);
   ir_instruction *read_instruction(s_expression *, ir_loop *);
   ir_variable *read_declaration(s_expression *);
   ir_if *read_if(s_expression *, ir_loop *);
   ir_loop *read_loop(s_expression *);
   ir_return *read_return(s_expression *);
   ir_rvalue *read_rvalue(s_expression *);
   ir_assignment *read_assignment(s_expression *);
   ir_expression *read_expression(s_expression *);
   ir_call *read_call(s_expression *);
   ir_swizzle *read_swizzle(s_expression *);
   ir_constant *read_constant(s_expression *);
   ir_texture *read_texture(s_expression *);

   ir_dereference *read_dereference(s_expression *);
};

ir_reader::ir_reader(_mesa_glsl_parse_state *state) : state(state)
{
   this->mem_ctx = state;
}

void
_mesa_glsl_read_ir(_mesa_glsl_parse_state *state, exec_list *instructions,
		   const char *src, bool scan_for_protos)
{
   ir_reader r(state);
   r.read(instructions, src, scan_for_protos);
}

void
ir_reader::read(exec_list *instructions, const char *src, bool scan_for_protos)
{
   s_expression *expr = s_expression::read_expression(mem_ctx, src);
   if (expr == NULL) {
      ir_read_error(NULL, "couldn't parse S-Expression.");
      return;
   }
   
   if (scan_for_protos) {
      scan_for_prototypes(instructions, expr);
      if (state->error)
	 return;
   }

   read_instructions(instructions, expr, NULL);
   ralloc_free(expr);

   if (debug)
      validate_ir_tree(instructions);
}

void
ir_reader::ir_read_error(s_expression *expr, const char *fmt, ...)
{
   va_list ap;

   state->error = true;

   if (state->current_function != NULL)
      ralloc_asprintf_append(&state->info_log, "In function %s:\n",
			     state->current_function->function_name());
   ralloc_strcat(&state->info_log, "error: ");

   va_start(ap, fmt);
   ralloc_vasprintf_append(&state->info_log, fmt, ap);
   va_end(ap);
   ralloc_strcat(&state->info_log, "\n");

   if (expr != NULL) {
      ralloc_strcat(&state->info_log, "...in this context:\n   ");
      expr->print();
      ralloc_strcat(&state->info_log, "\n\n");
   }
}

const glsl_type *
ir_reader::read_type(s_expression *expr)
{
   s_expression *s_base_type;
   s_int *s_size;

   s_pattern pat[] = { "array", s_base_type, s_size };
   if (MATCH(expr, pat)) {
      const glsl_type *base_type = read_type(s_base_type);
      if (base_type == NULL) {
	 ir_read_error(NULL, "when reading base type of array type");
	 return NULL;
      }

      return glsl_type::get_array_instance(base_type, s_size->value());
   }
   
   s_symbol *type_sym = SX_AS_SYMBOL(expr);
   if (type_sym == NULL) {
      ir_read_error(expr, "expected <type>");
      return NULL;
   }

   const glsl_type *type = state->symbols->get_type(type_sym->value());
   if (type == NULL)
      ir_read_error(expr, "invalid type: %s", type_sym->value());

   return type;
}


void
ir_reader::scan_for_prototypes(exec_list *instructions, s_expression *expr)
{
   s_list *list = SX_AS_LIST(expr);
   if (list == NULL) {
      ir_read_error(expr, "Expected (<instruction> ...); found an atom.");
      return;
   }

   foreach_iter(exec_list_iterator, it, list->subexpressions) {
      s_list *sub = SX_AS_LIST(it.get());
      if (sub == NULL)
	 continue; // not a (function ...); ignore it.

      s_symbol *tag = SX_AS_SYMBOL(sub->subexpressions.get_head());
      if (tag == NULL || strcmp(tag->value(), "function") != 0)
	 continue; // not a (function ...); ignore it.

      ir_function *f = read_function(sub, true);
      if (f == NULL)
	 return;
      instructions->push_tail(f);
   }
}

ir_function *
ir_reader::read_function(s_expression *expr, bool skip_body)
{
   bool added = false;
   s_symbol *name;

   s_pattern pat[] = { "function", name };
   if (!PARTIAL_MATCH(expr, pat)) {
      ir_read_error(expr, "Expected (function <name> (signature ...) ...)");
      return NULL;
   }

   ir_function *f = state->symbols->get_function(name->value());
   if (f == NULL) {
      f = new(mem_ctx) ir_function(name->value());
      added = state->symbols->add_function(f);
      assert(added);
   }

   exec_list_iterator it = ((s_list *) expr)->subexpressions.iterator();
   it.next(); // skip "function" tag
   it.next(); // skip function name
   for (/* nothing */; it.has_next(); it.next()) {
      s_expression *s_sig = (s_expression *) it.get();
      read_function_sig(f, s_sig, skip_body);
   }
   return added ? f : NULL;
}

void
ir_reader::read_function_sig(ir_function *f, s_expression *expr, bool skip_body)
{
   s_expression *type_expr;
   s_list *paramlist;
   s_list *body_list;

   s_pattern pat[] = { "signature", type_expr, paramlist, body_list };
   if (!MATCH(expr, pat)) {
      ir_read_error(expr, "Expected (signature <type> (parameters ...) "
			  "(<instruction> ...))");
      return;
   }

   const glsl_type *return_type = read_type(type_expr);
   if (return_type == NULL)
      return;

   s_symbol *paramtag = SX_AS_SYMBOL(paramlist->subexpressions.get_head());
   if (paramtag == NULL || strcmp(paramtag->value(), "parameters") != 0) {
      ir_read_error(paramlist, "Expected (parameters ...)");
      return;
   }

   // Read the parameters list into a temporary place.
   exec_list hir_parameters;
   state->symbols->push_scope();

   exec_list_iterator it = paramlist->subexpressions.iterator();
   for (it.next() /* skip "parameters" */; it.has_next(); it.next()) {
      ir_variable *var = read_declaration((s_expression *) it.get());
      if (var == NULL)
	 return;

      hir_parameters.push_tail(var);
   }

   ir_function_signature *sig = f->exact_matching_signature(&hir_parameters);
   if (sig == NULL && skip_body) {
      /* If scanning for prototypes, generate a new signature. */
<<<<<<< HEAD
      sig = new(ctx) ir_function_signature(return_type, glsl_precision_undefined);
=======
      sig = new(mem_ctx) ir_function_signature(return_type);
>>>>>>> a26121f3
      sig->is_builtin = true;
      f->add_signature(sig);
   } else if (sig != NULL) {
      const char *badvar = sig->qualifiers_match(&hir_parameters);
      if (badvar != NULL) {
	 ir_read_error(expr, "function `%s' parameter `%s' qualifiers "
		       "don't match prototype", f->name, badvar);
	 return;
      }

      if (sig->return_type != return_type) {
	 ir_read_error(expr, "function `%s' return type doesn't "
		       "match prototype", f->name);
	 return;
      }
   } else {
      /* No prototype for this body exists - skip it. */
      state->symbols->pop_scope();
      return;
   }
   assert(sig != NULL);

   sig->replace_parameters(&hir_parameters);

   if (!skip_body && !body_list->subexpressions.is_empty()) {
      if (sig->is_defined) {
	 ir_read_error(expr, "function %s redefined", f->name);
	 return;
      }
      state->current_function = sig;
      read_instructions(&sig->body, body_list, NULL);
      state->current_function = NULL;
      sig->is_defined = true;
   }

   state->symbols->pop_scope();
}

void
ir_reader::read_instructions(exec_list *instructions, s_expression *expr,
			     ir_loop *loop_ctx)
{
   // Read in a list of instructions
   s_list *list = SX_AS_LIST(expr);
   if (list == NULL) {
      ir_read_error(expr, "Expected (<instruction> ...); found an atom.");
      return;
   }

   foreach_iter(exec_list_iterator, it, list->subexpressions) {
      s_expression *sub = (s_expression*) it.get();
      ir_instruction *ir = read_instruction(sub, loop_ctx);
      if (ir != NULL) {
	 /* Global variable declarations should be moved to the top, before
	  * any functions that might use them.  Functions are added to the
	  * instruction stream when scanning for prototypes, so without this
	  * hack, they always appear before variable declarations.
	  */
	 if (state->current_function == NULL && ir->as_variable() != NULL)
	    instructions->push_head(ir);
	 else
	    instructions->push_tail(ir);
      }
   }
}


ir_instruction *
ir_reader::read_instruction(s_expression *expr, ir_loop *loop_ctx)
{
   s_symbol *symbol = SX_AS_SYMBOL(expr);
   if (symbol != NULL) {
      if (strcmp(symbol->value(), "break") == 0 && loop_ctx != NULL)
	 return new(mem_ctx) ir_loop_jump(ir_loop_jump::jump_break);
      if (strcmp(symbol->value(), "continue") == 0 && loop_ctx != NULL)
	 return new(mem_ctx) ir_loop_jump(ir_loop_jump::jump_continue);
   }

   s_list *list = SX_AS_LIST(expr);
   if (list == NULL || list->subexpressions.is_empty()) {
      ir_read_error(expr, "Invalid instruction.\n");
      return NULL;
   }

   s_symbol *tag = SX_AS_SYMBOL(list->subexpressions.get_head());
   if (tag == NULL) {
      ir_read_error(expr, "expected instruction tag");
      return NULL;
   }

   ir_instruction *inst = NULL;
   if (strcmp(tag->value(), "declare") == 0) {
      inst = read_declaration(list);
   } else if (strcmp(tag->value(), "assign") == 0) {
      inst = read_assignment(list);
   } else if (strcmp(tag->value(), "if") == 0) {
      inst = read_if(list, loop_ctx);
   } else if (strcmp(tag->value(), "loop") == 0) {
      inst = read_loop(list);
   } else if (strcmp(tag->value(), "return") == 0) {
      inst = read_return(list);
   } else if (strcmp(tag->value(), "function") == 0) {
      inst = read_function(list, false);
   } else {
      inst = read_rvalue(list);
      if (inst == NULL)
	 ir_read_error(NULL, "when reading instruction");
   }
   return inst;
}

ir_variable *
ir_reader::read_declaration(s_expression *expr)
{
   s_list *s_quals;
   s_expression *s_type;
   s_symbol *s_name;

   s_pattern pat[] = { "declare", s_quals, s_type, s_name };
   if (!MATCH(expr, pat)) {
      ir_read_error(expr, "expected (declare (<qualifiers>) <type> <name>)");
      return NULL;
   }

   const glsl_type *type = read_type(s_type);
   if (type == NULL)
      return NULL;

<<<<<<< HEAD
   s_symbol *var_name = SX_AS_SYMBOL(type_expr->next);
   if (var_name == NULL) {
      ir_read_error(st, list, "expected variable name, found non-symbol");
      return NULL;
   }

   ir_variable *var = new(ctx) ir_variable(type, var_name->value(),
					   ir_var_auto, glsl_precision_undefined);
=======
   ir_variable *var = new(mem_ctx) ir_variable(type, s_name->value(),
					       ir_var_auto);
>>>>>>> a26121f3

   foreach_iter(exec_list_iterator, it, s_quals->subexpressions) {
      s_symbol *qualifier = SX_AS_SYMBOL(it.get());
      if (qualifier == NULL) {
	 ir_read_error(expr, "qualifier list must contain only symbols");
	 return NULL;
      }

      // FINISHME: Check for duplicate/conflicting qualifiers.
      if (strcmp(qualifier->value(), "centroid") == 0) {
	 var->centroid = 1;
      } else if (strcmp(qualifier->value(), "invariant") == 0) {
	 var->invariant = 1;
      } else if (strcmp(qualifier->value(), "uniform") == 0) {
	 var->mode = ir_var_uniform;
      } else if (strcmp(qualifier->value(), "auto") == 0) {
	 var->mode = ir_var_auto;
      } else if (strcmp(qualifier->value(), "in") == 0) {
	 var->mode = ir_var_in;
      } else if (strcmp(qualifier->value(), "const_in") == 0) {
	 var->mode = ir_var_const_in;
      } else if (strcmp(qualifier->value(), "out") == 0) {
	 var->mode = ir_var_out;
      } else if (strcmp(qualifier->value(), "inout") == 0) {
	 var->mode = ir_var_inout;
      } else if (strcmp(qualifier->value(), "smooth") == 0) {
	 var->interpolation = ir_var_smooth;
      } else if (strcmp(qualifier->value(), "flat") == 0) {
	 var->interpolation = ir_var_flat;
      } else if (strcmp(qualifier->value(), "noperspective") == 0) {
	 var->interpolation = ir_var_noperspective;
      } else {
	 ir_read_error(expr, "unknown qualifier: %s", qualifier->value());
	 return NULL;
      }
   }

   // Add the variable to the symbol table
   state->symbols->add_variable(var);

   return var;
}


ir_if *
ir_reader::read_if(s_expression *expr, ir_loop *loop_ctx)
{
   s_expression *s_cond;
   s_expression *s_then;
   s_expression *s_else;

   s_pattern pat[] = { "if", s_cond, s_then, s_else };
   if (!MATCH(expr, pat)) {
      ir_read_error(expr, "expected (if <condition> (<then>...) (<else>...))");
      return NULL;
   }

   ir_rvalue *condition = read_rvalue(s_cond);
   if (condition == NULL) {
      ir_read_error(NULL, "when reading condition of (if ...)");
      return NULL;
   }

   ir_if *iff = new(mem_ctx) ir_if(condition);

   read_instructions(&iff->then_instructions, s_then, loop_ctx);
   read_instructions(&iff->else_instructions, s_else, loop_ctx);
   if (state->error) {
      delete iff;
      iff = NULL;
   }
   return iff;
}


ir_loop *
ir_reader::read_loop(s_expression *expr)
{
   s_expression *s_counter, *s_from, *s_to, *s_inc, *s_body;

   s_pattern pat[] = { "loop", s_counter, s_from, s_to, s_inc, s_body };
   if (!MATCH(expr, pat)) {
      ir_read_error(expr, "expected (loop <counter> <from> <to> "
			  "<increment> <body>)");
      return NULL;
   }

   // FINISHME: actually read the count/from/to fields.

   ir_loop *loop = new(mem_ctx) ir_loop;
   read_instructions(&loop->body_instructions, s_body, loop);
   if (state->error) {
      delete loop;
      loop = NULL;
   }
   return loop;
}


ir_return *
ir_reader::read_return(s_expression *expr)
{
   s_expression *s_retval;

   s_pattern pat[] = { "return", s_retval};
   if (!MATCH(expr, pat)) {
      ir_read_error(expr, "expected (return <rvalue>)");
      return NULL;
   }

   ir_rvalue *retval = read_rvalue(s_retval);
   if (retval == NULL) {
      ir_read_error(NULL, "when reading return value");
      return NULL;
   }

   return new(mem_ctx) ir_return(retval);
}


ir_rvalue *
ir_reader::read_rvalue(s_expression *expr)
{
   s_list *list = SX_AS_LIST(expr);
   if (list == NULL || list->subexpressions.is_empty())
      return NULL;

   s_symbol *tag = SX_AS_SYMBOL(list->subexpressions.get_head());
   if (tag == NULL) {
      ir_read_error(expr, "expected rvalue tag");
      return NULL;
   }

   ir_rvalue *rvalue = read_dereference(list);
   if (rvalue != NULL || state->error)
      return rvalue;
   else if (strcmp(tag->value(), "swiz") == 0) {
      rvalue = read_swizzle(list);
   } else if (strcmp(tag->value(), "expression") == 0) {
      rvalue = read_expression(list);
   } else if (strcmp(tag->value(), "call") == 0) {
      rvalue = read_call(list);
   } else if (strcmp(tag->value(), "constant") == 0) {
      rvalue = read_constant(list);
   } else {
      rvalue = read_texture(list);
      if (rvalue == NULL && !state->error)
	 ir_read_error(expr, "unrecognized rvalue tag: %s", tag->value());
   }

   return rvalue;
}

ir_assignment *
ir_reader::read_assignment(s_expression *expr)
{
   s_expression *cond_expr = NULL;
   s_expression *lhs_expr, *rhs_expr;
   s_list       *mask_list;

   s_pattern pat4[] = { "assign",            mask_list, lhs_expr, rhs_expr };
   s_pattern pat5[] = { "assign", cond_expr, mask_list, lhs_expr, rhs_expr };
   if (!MATCH(expr, pat4) && !MATCH(expr, pat5)) {
      ir_read_error(expr, "expected (assign [<condition>] (<write mask>) "
			  "<lhs> <rhs>)");
      return NULL;
   }

   ir_rvalue *condition = NULL;
   if (cond_expr != NULL) {
      condition = read_rvalue(cond_expr);
      if (condition == NULL) {
	 ir_read_error(NULL, "when reading condition of assignment");
	 return NULL;
      }
   }

   unsigned mask = 0;

   s_symbol *mask_symbol;
   s_pattern mask_pat[] = { mask_symbol };
   if (MATCH(mask_list, mask_pat)) {
      const char *mask_str = mask_symbol->value();
      unsigned mask_length = strlen(mask_str);
      if (mask_length > 4) {
	 ir_read_error(expr, "invalid write mask: %s", mask_str);
	 return NULL;
      }

      const unsigned idx_map[] = { 3, 0, 1, 2 }; /* w=bit 3, x=0, y=1, z=2 */

      for (unsigned i = 0; i < mask_length; i++) {
	 if (mask_str[i] < 'w' || mask_str[i] > 'z') {
	    ir_read_error(expr, "write mask contains invalid character: %c",
			  mask_str[i]);
	    return NULL;
	 }
	 mask |= 1 << idx_map[mask_str[i] - 'w'];
      }
   } else if (!mask_list->subexpressions.is_empty()) {
      ir_read_error(mask_list, "expected () or (<write mask>)");
      return NULL;
   }

   ir_dereference *lhs = read_dereference(lhs_expr);
   if (lhs == NULL) {
      ir_read_error(NULL, "when reading left-hand side of assignment");
      return NULL;
   }

   ir_rvalue *rhs = read_rvalue(rhs_expr);
   if (rhs == NULL) {
      ir_read_error(NULL, "when reading right-hand side of assignment");
      return NULL;
   }

   if (mask == 0 && (lhs->type->is_vector() || lhs->type->is_scalar())) {
      ir_read_error(expr, "non-zero write mask required.");
      return NULL;
   }

   return new(mem_ctx) ir_assignment(lhs, rhs, condition, mask);
}

ir_call *
ir_reader::read_call(s_expression *expr)
{
   s_symbol *name;
   s_list *params;

   s_pattern pat[] = { "call", name, params };
   if (!MATCH(expr, pat)) {
      ir_read_error(expr, "expected (call <name> (<param> ...))");
      return NULL;
   }

   exec_list parameters;

   foreach_iter(exec_list_iterator, it, params->subexpressions) {
      s_expression *expr = (s_expression*) it.get();
      ir_rvalue *param = read_rvalue(expr);
      if (param == NULL) {
	 ir_read_error(expr, "when reading parameter to function call");
	 return NULL;
      }
      parameters.push_tail(param);
   }

   ir_function *f = state->symbols->get_function(name->value());
   if (f == NULL) {
      ir_read_error(expr, "found call to undefined function %s",
		    name->value());
      return NULL;
   }

   ir_function_signature *callee = f->matching_signature(&parameters);
   if (callee == NULL) {
      ir_read_error(expr, "couldn't find matching signature for function "
                    "%s", name->value());
      return NULL;
   }

   return new(mem_ctx) ir_call(callee, &parameters);
}

ir_expression *
ir_reader::read_expression(s_expression *expr)
{
   s_expression *s_type;
   s_symbol *s_op;
   s_expression *s_arg1;

   s_pattern pat[] = { "expression", s_type, s_op, s_arg1 };
   if (!PARTIAL_MATCH(expr, pat)) {
      ir_read_error(expr, "expected (expression <type> <operator> "
			  "<operand> [<operand>])");
      return NULL;
   }
   s_expression *s_arg2 = (s_expression *) s_arg1->next; // may be tail sentinel

   const glsl_type *type = read_type(s_type);
   if (type == NULL)
      return NULL;

   /* Read the operator */
   ir_expression_operation op = ir_expression::get_operator(s_op->value());
   if (op == (ir_expression_operation) -1) {
      ir_read_error(expr, "invalid operator: %s", s_op->value());
      return NULL;
   }
    
   unsigned num_operands = ir_expression::get_num_operands(op);
   if (num_operands == 1 && !s_arg1->next->is_tail_sentinel()) {
      ir_read_error(expr, "expected (expression <type> %s <operand>)",
		    s_op->value());
      return NULL;
   }

   ir_rvalue *arg1 = read_rvalue(s_arg1);
   ir_rvalue *arg2 = NULL;
   if (arg1 == NULL) {
      ir_read_error(NULL, "when reading first operand of %s", s_op->value());
      return NULL;
   }

   if (num_operands == 2) {
      if (s_arg2->is_tail_sentinel() || !s_arg2->next->is_tail_sentinel()) {
	 ir_read_error(expr, "expected (expression <type> %s <operand> "
			     "<operand>)", s_op->value());
	 return NULL;
      }
      arg2 = read_rvalue(s_arg2);
      if (arg2 == NULL) {
	 ir_read_error(NULL, "when reading second operand of %s",
		       s_op->value());
	 return NULL;
      }
   }

   return new(mem_ctx) ir_expression(op, type, arg1, arg2);
}

ir_swizzle *
ir_reader::read_swizzle(s_expression *expr)
{
   s_symbol *swiz;
   s_expression *sub;

   s_pattern pat[] = { "swiz", swiz, sub };
   if (!MATCH(expr, pat)) {
      ir_read_error(expr, "expected (swiz <swizzle> <rvalue>)");
      return NULL;
   }

   if (strlen(swiz->value()) > 4) {
      ir_read_error(expr, "expected a valid swizzle; found %s", swiz->value());
      return NULL;
   }

   ir_rvalue *rvalue = read_rvalue(sub);
   if (rvalue == NULL)
      return NULL;

   ir_swizzle *ir = ir_swizzle::create(rvalue, swiz->value(),
				       rvalue->type->vector_elements);
   if (ir == NULL)
      ir_read_error(expr, "invalid swizzle");

   return ir;
}

ir_constant *
ir_reader::read_constant(s_expression *expr)
{
   s_expression *type_expr;
   s_list *values;

   s_pattern pat[] = { "constant", type_expr, values };
   if (!MATCH(expr, pat)) {
      ir_read_error(expr, "expected (constant <type> (...))");
      return NULL;
   }

   const glsl_type *type = read_type(type_expr);
   if (type == NULL)
      return NULL;

   if (values == NULL) {
      ir_read_error(expr, "expected (constant <type> (...))");
      return NULL;
   }

   if (type->is_array()) {
      unsigned elements_supplied = 0;
      exec_list elements;
      foreach_iter(exec_list_iterator, it, values->subexpressions) {
	 s_expression *elt = (s_expression *) it.get();
	 ir_constant *ir_elt = read_constant(elt);
	 if (ir_elt == NULL)
	    return NULL;
	 elements.push_tail(ir_elt);
	 elements_supplied++;
      }

      if (elements_supplied != type->length) {
	 ir_read_error(values, "expected exactly %u array elements, "
		       "given %u", type->length, elements_supplied);
	 return NULL;
      }
      return new(mem_ctx) ir_constant(type, &elements);
   }

   const glsl_type *const base_type = type->get_base_type();

   ir_constant_data data = { { 0 } };

   // Read in list of values (at most 16).
   int k = 0;
   foreach_iter(exec_list_iterator, it, values->subexpressions) {
      if (k >= 16) {
	 ir_read_error(values, "expected at most 16 numbers");
	 return NULL;
      }

      s_expression *expr = (s_expression*) it.get();

      if (base_type->base_type == GLSL_TYPE_FLOAT) {
	 s_number *value = SX_AS_NUMBER(expr);
	 if (value == NULL) {
	    ir_read_error(values, "expected numbers");
	    return NULL;
	 }
	 data.f[k] = value->fvalue();
      } else {
	 s_int *value = SX_AS_INT(expr);
	 if (value == NULL) {
	    ir_read_error(values, "expected integers");
	    return NULL;
	 }

	 switch (base_type->base_type) {
	 case GLSL_TYPE_UINT: {
	    data.u[k] = value->value();
	    break;
	 }
	 case GLSL_TYPE_INT: {
	    data.i[k] = value->value();
	    break;
	 }
	 case GLSL_TYPE_BOOL: {
	    data.b[k] = value->value();
	    break;
	 }
	 default:
	    ir_read_error(values, "unsupported constant type");
	    return NULL;
	 }
      }
      ++k;
   }

   return new(mem_ctx) ir_constant(type, &data);
}

ir_dereference *
ir_reader::read_dereference(s_expression *expr)
{
   s_symbol *s_var;
   s_expression *s_subject;
   s_expression *s_index;
   s_symbol *s_field;

   s_pattern var_pat[] = { "var_ref", s_var };
   s_pattern array_pat[] = { "array_ref", s_subject, s_index };
   s_pattern record_pat[] = { "record_ref", s_subject, s_field };

   if (MATCH(expr, var_pat)) {
      ir_variable *var = state->symbols->get_variable(s_var->value());
      if (var == NULL) {
	 ir_read_error(expr, "undeclared variable: %s", s_var->value());
	 return NULL;
      }
      return new(mem_ctx) ir_dereference_variable(var);
   } else if (MATCH(expr, array_pat)) {
      ir_rvalue *subject = read_rvalue(s_subject);
      if (subject == NULL) {
	 ir_read_error(NULL, "when reading the subject of an array_ref");
	 return NULL;
      }

      ir_rvalue *idx = read_rvalue(s_index);
      if (subject == NULL) {
	 ir_read_error(NULL, "when reading the index of an array_ref");
	 return NULL;
      }
      return new(mem_ctx) ir_dereference_array(subject, idx);
   } else if (MATCH(expr, record_pat)) {
      ir_rvalue *subject = read_rvalue(s_subject);
      if (subject == NULL) {
	 ir_read_error(NULL, "when reading the subject of a record_ref");
	 return NULL;
      }
      return new(mem_ctx) ir_dereference_record(subject, s_field->value());
   }
   return NULL;
}

ir_texture *
ir_reader::read_texture(s_expression *expr)
{
   s_symbol *tag = NULL;
   s_expression *s_type = NULL;
   s_expression *s_sampler = NULL;
   s_expression *s_coord = NULL;
   s_expression *s_offset = NULL;
   s_expression *s_proj = NULL;
   s_list *s_shadow = NULL;
   s_expression *s_lod = NULL;

   ir_texture_opcode op = ir_tex; /* silence warning */

   s_pattern tex_pattern[] =
      { "tex", s_type, s_sampler, s_coord, s_offset, s_proj, s_shadow };
   s_pattern txf_pattern[] =
      { "txf", s_type, s_sampler, s_coord, s_offset, s_lod };
   s_pattern other_pattern[] =
      { tag, s_type, s_sampler, s_coord, s_offset, s_proj, s_shadow, s_lod };

   if (MATCH(expr, tex_pattern)) {
      op = ir_tex;
   } else if (MATCH(expr, txf_pattern)) {
      op = ir_txf;
   } else if (MATCH(expr, other_pattern)) {
      op = ir_texture::get_opcode(tag->value());
      if (op == -1)
	 return NULL;
   } else {
      ir_read_error(NULL, "unexpected texture pattern");
      return NULL;
   }

   ir_texture *tex = new(mem_ctx) ir_texture(op);

   // Read return type
   const glsl_type *type = read_type(s_type);
   if (type == NULL) {
      ir_read_error(NULL, "when reading type in (%s ...)",
		    tex->opcode_string());
      return NULL;
   }

   // Read sampler (must be a deref)
   ir_dereference *sampler = read_dereference(s_sampler);
   if (sampler == NULL) {
      ir_read_error(NULL, "when reading sampler in (%s ...)",
		    tex->opcode_string());
      return NULL;
   }
   tex->set_sampler(sampler, type);

   // Read coordinate (any rvalue)
   tex->coordinate = read_rvalue(s_coord);
   if (tex->coordinate == NULL) {
      ir_read_error(NULL, "when reading coordinate in (%s ...)",
		    tex->opcode_string());
      return NULL;
   }

   // Read texel offset - either 0 or an rvalue.
   s_int *si_offset = SX_AS_INT(s_offset);
   if (si_offset == NULL || si_offset->value() != 0) {
      tex->offset = read_rvalue(s_offset);
      if (tex->offset == NULL) {
	 ir_read_error(s_offset, "expected 0 or an expression");
	 return NULL;
      }
   }

   if (op != ir_txf) {
      s_int *proj_as_int = SX_AS_INT(s_proj);
      if (proj_as_int && proj_as_int->value() == 1) {
	 tex->projector = NULL;
      } else {
	 tex->projector = read_rvalue(s_proj);
	 if (tex->projector == NULL) {
	    ir_read_error(NULL, "when reading projective divide in (%s ..)",
	                  tex->opcode_string());
	    return NULL;
	 }
      }

      if (s_shadow->subexpressions.is_empty()) {
	 tex->shadow_comparitor = NULL;
      } else {
	 tex->shadow_comparitor = read_rvalue(s_shadow);
	 if (tex->shadow_comparitor == NULL) {
	    ir_read_error(NULL, "when reading shadow comparitor in (%s ..)",
			  tex->opcode_string());
	    return NULL;
	 }
      }
   }

   switch (op) {
   case ir_txb:
      tex->lod_info.bias = read_rvalue(s_lod);
      if (tex->lod_info.bias == NULL) {
	 ir_read_error(NULL, "when reading LOD bias in (txb ...)");
	 return NULL;
      }
      break;
   case ir_txl:
   case ir_txf:
      tex->lod_info.lod = read_rvalue(s_lod);
      if (tex->lod_info.lod == NULL) {
	 ir_read_error(NULL, "when reading LOD in (%s ...)",
		       tex->opcode_string());
	 return NULL;
      }
      break;
   case ir_txd: {
      s_expression *s_dx, *s_dy;
      s_pattern dxdy_pat[] = { s_dx, s_dy };
      if (!MATCH(s_lod, dxdy_pat)) {
	 ir_read_error(s_lod, "expected (dPdx dPdy) in (txd ...)");
	 return NULL;
      }
      tex->lod_info.grad.dPdx = read_rvalue(s_dx);
      if (tex->lod_info.grad.dPdx == NULL) {
	 ir_read_error(NULL, "when reading dPdx in (txd ...)");
	 return NULL;
      }
      tex->lod_info.grad.dPdy = read_rvalue(s_dy);
      if (tex->lod_info.grad.dPdy == NULL) {
	 ir_read_error(NULL, "when reading dPdy in (txd ...)");
	 return NULL;
      }
      break;
   }
   default:
      // tex doesn't have any extra parameters.
      break;
   };
   return tex;
}<|MERGE_RESOLUTION|>--- conflicted
+++ resolved
@@ -247,11 +247,7 @@
    ir_function_signature *sig = f->exact_matching_signature(&hir_parameters);
    if (sig == NULL && skip_body) {
       /* If scanning for prototypes, generate a new signature. */
-<<<<<<< HEAD
-      sig = new(ctx) ir_function_signature(return_type, glsl_precision_undefined);
-=======
-      sig = new(mem_ctx) ir_function_signature(return_type);
->>>>>>> a26121f3
+      sig = new(mem_ctx) ir_function_signature(return_type, glsl_precision_undefined);
       sig->is_builtin = true;
       f->add_signature(sig);
    } else if (sig != NULL) {
@@ -380,19 +376,8 @@
    if (type == NULL)
       return NULL;
 
-<<<<<<< HEAD
-   s_symbol *var_name = SX_AS_SYMBOL(type_expr->next);
-   if (var_name == NULL) {
-      ir_read_error(st, list, "expected variable name, found non-symbol");
-      return NULL;
-   }
-
-   ir_variable *var = new(ctx) ir_variable(type, var_name->value(),
-					   ir_var_auto, glsl_precision_undefined);
-=======
    ir_variable *var = new(mem_ctx) ir_variable(type, s_name->value(),
-					       ir_var_auto);
->>>>>>> a26121f3
+					       ir_var_auto, glsl_precision_undefined);
 
    foreach_iter(exec_list_iterator, it, s_quals->subexpressions) {
       s_symbol *qualifier = SX_AS_SYMBOL(it.get());
