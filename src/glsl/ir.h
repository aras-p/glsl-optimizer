/* -*- c++ -*- */
/*
 * Copyright © 2010 Intel Corporation
 *
 * Permission is hereby granted, free of charge, to any person obtaining a
 * copy of this software and associated documentation files (the "Software"),
 * to deal in the Software without restriction, including without limitation
 * the rights to use, copy, modify, merge, publish, distribute, sublicense,
 * and/or sell copies of the Software, and to permit persons to whom the
 * Software is furnished to do so, subject to the following conditions:
 *
 * The above copyright notice and this permission notice (including the next
 * paragraph) shall be included in all copies or substantial portions of the
 * Software.
 *
 * THE SOFTWARE IS PROVIDED "AS IS", WITHOUT WARRANTY OF ANY KIND, EXPRESS OR
 * IMPLIED, INCLUDING BUT NOT LIMITED TO THE WARRANTIES OF MERCHANTABILITY,
 * FITNESS FOR A PARTICULAR PURPOSE AND NONINFRINGEMENT.  IN NO EVENT SHALL
 * THE AUTHORS OR COPYRIGHT HOLDERS BE LIABLE FOR ANY CLAIM, DAMAGES OR OTHER
 * LIABILITY, WHETHER IN AN ACTION OF CONTRACT, TORT OR OTHERWISE, ARISING
 * FROM, OUT OF OR IN CONNECTION WITH THE SOFTWARE OR THE USE OR OTHER
 * DEALINGS IN THE SOFTWARE.
 */

#pragma once
#ifndef IR_H
#define IR_H

#include <stdio.h>
#include <stdlib.h>

#include "ralloc.h"
#include "glsl_types.h"
#include "list.h"
#include "ir_visitor.h"
#include "ir_hierarchical_visitor.h"
#include "main/mtypes.h"
#include "main/macros.h"

#ifdef __cplusplus

/**
 * \defgroup IR Intermediate representation nodes
 *
 * @{
 */

/**
 * Class tags
 *
 * Each concrete class derived from \c ir_instruction has a value in this
 * enumerant.  The value for the type is stored in \c ir_instruction::ir_type
 * by the constructor.  While using type tags is not very C++, it is extremely
 * convenient.  For example, during debugging you can simply inspect
 * \c ir_instruction::ir_type to find out the actual type of the object.
 *
 * In addition, it is possible to use a switch-statement based on \c
 * \c ir_instruction::ir_type to select different behavior for different object
 * types.  For functions that have only slight differences for several object
 * types, this allows writing very straightforward, readable code.
 */
enum ir_node_type {
   /**
    * Zero is unused so that the IR validator can detect cases where
    * \c ir_instruction::ir_type has not been initialized.
    */
   ir_type_unset,
   ir_type_variable,
   ir_type_assignment,
   ir_type_call,
   ir_type_constant,
   ir_type_dereference_array,
   ir_type_dereference_record,
   ir_type_dereference_variable,
   ir_type_discard,
   ir_type_expression,
   ir_type_function,
   ir_type_function_signature,
   ir_type_if,
   ir_type_loop,
   ir_type_loop_jump,
   ir_type_return,
   ir_type_swizzle,
   ir_type_texture,
   ir_type_precision,
   ir_type_typedecl,
   ir_type_emit_vertex,
   ir_type_end_primitive,
   ir_type_max /**< maximum ir_type enum number, for validation */
};


/**
 * Base class of all IR instructions
 */
class ir_instruction : public exec_node {
public:
   enum ir_node_type ir_type;

   /**
    * GCC 4.7+ and clang warn when deleting an ir_instruction unless
    * there's a virtual destructor present.  Because we almost
    * universally use ralloc for our memory management of
    * ir_instructions, the destructor doesn't need to do any work.
    */
   virtual ~ir_instruction()
   {
   }

   /** ir_print_visitor helper for debugging. */
   void print(void) const;

   virtual void accept(ir_visitor *) = 0;
   virtual ir_visitor_status accept(ir_hierarchical_visitor *) = 0;
   virtual ir_instruction *clone(void *mem_ctx,
				 struct hash_table *ht) const = 0;

   /**
    * \name IR instruction downcast functions
    *
    * These functions either cast the object to a derived class or return
    * \c NULL if the object's type does not match the specified derived class.
    * Additional downcast functions will be added as needed.
    */
   /*@{*/
   virtual class ir_variable *          as_variable()         { return NULL; }
   virtual class ir_function *          as_function()         { return NULL; }
   virtual class ir_dereference *       as_dereference()      { return NULL; }
   virtual class ir_dereference_array *	as_dereference_array() { return NULL; }
   virtual class ir_dereference_variable *as_dereference_variable() { return NULL; }
   virtual class ir_dereference_record *as_dereference_record() { return NULL; }
   virtual class ir_expression *        as_expression()       { return NULL; }
   virtual class ir_rvalue *            as_rvalue()           { return NULL; }
   virtual class ir_loop *              as_loop()             { return NULL; }
   virtual class ir_assignment *        as_assignment()       { return NULL; }
   virtual class ir_call *              as_call()             { return NULL; }
   virtual class ir_return *            as_return()           { return NULL; }
   virtual class ir_if *                as_if()               { return NULL; }
   virtual class ir_swizzle *           as_swizzle()          { return NULL; }
   virtual class ir_texture *           as_texture()          { return NULL; }
   virtual class ir_constant *          as_constant()         { return NULL; }
   virtual class ir_discard *           as_discard()          { return NULL; }
   virtual class ir_jump *              as_jump()             { return NULL; }
   /*@}*/

   /**
    * IR equality method: Return true if the referenced instruction would
    * return the same value as this one.
    *
    * This intended to be used for CSE and algebraic optimizations, on rvalues
    * in particular.  No support for other instruction types (assignments,
    * jumps, calls, etc.) is planned.
    */
   virtual bool equals(ir_instruction *ir);

protected:
   ir_instruction()
   {
      ir_type = ir_type_unset;
   }
};


/**
 * The base class for all "values"/expression trees.
 */
class ir_rvalue : public ir_instruction {
public:
   const struct glsl_type *type;

   virtual ir_rvalue *clone(void *mem_ctx, struct hash_table *) const;

   virtual void accept(ir_visitor *v)
   {
      v->visit(this);
   }

   virtual ir_visitor_status accept(ir_hierarchical_visitor *);

   virtual ir_constant *constant_expression_value(struct hash_table *variable_context = NULL);

   virtual ir_rvalue * as_rvalue()
   {
      return this;
   }

   ir_rvalue *as_rvalue_to_saturate();

   virtual bool is_lvalue() const
   {
      return false;
   }

   /**
    * Get the variable that is ultimately referenced by an r-value
    */
   virtual ir_variable *variable_referenced() const
   {
      return NULL;
   }


   /**
    * If an r-value is a reference to a whole variable, get that variable
    *
    * \return
    * Pointer to a variable that is completely dereferenced by the r-value.  If
    * the r-value is not a dereference or the dereference does not access the
    * entire variable (i.e., it's just one array element, struct field), \c NULL
    * is returned.
    */
   virtual ir_variable *whole_variable_referenced()
   {
      return NULL;
   }

   glsl_precision get_precision() const { return precision; }
   void set_precision (glsl_precision prec) { precision = prec; }

   /**
    * Determine if an r-value has the value zero
    *
    * The base implementation of this function always returns \c false.  The
    * \c ir_constant class over-rides this function to return \c true \b only
    * for vector and scalar types that have all elements set to the value
    * zero (or \c false for booleans).
    *
    * \sa ir_constant::has_value, ir_rvalue::is_one, ir_rvalue::is_negative_one,
    *     ir_constant::is_basis
    */
   virtual bool is_zero() const;

   /**
    * Determine if an r-value has the value one
    *
    * The base implementation of this function always returns \c false.  The
    * \c ir_constant class over-rides this function to return \c true \b only
    * for vector and scalar types that have all elements set to the value
    * one (or \c true for booleans).
    *
    * \sa ir_constant::has_value, ir_rvalue::is_zero, ir_rvalue::is_negative_one,
    *     ir_constant::is_basis
    */
   virtual bool is_one() const;

   /**
    * Determine if an r-value has the value negative one
    *
    * The base implementation of this function always returns \c false.  The
    * \c ir_constant class over-rides this function to return \c true \b only
    * for vector and scalar types that have all elements set to the value
    * negative one.  For boolean types, the result is always \c false.
    *
    * \sa ir_constant::has_value, ir_rvalue::is_zero, ir_rvalue::is_one
    *     ir_constant::is_basis
    */
   virtual bool is_negative_one() const;

   /**
    * Determine if an r-value is a basis vector
    *
    * The base implementation of this function always returns \c false.  The
    * \c ir_constant class over-rides this function to return \c true \b only
    * for vector and scalar types that have one element set to the value one,
    * and the other elements set to the value zero.  For boolean types, the
    * result is always \c false.
    *
    * \sa ir_constant::has_value, ir_rvalue::is_zero, ir_rvalue::is_one,
    *     is_constant::is_negative_one
    */
   virtual bool is_basis() const;


   /**
    * Return a generic value of error_type.
    *
    * Allocation will be performed with 'mem_ctx' as ralloc owner.
    */
   static ir_rvalue *error_value(void *mem_ctx);

protected:
   ir_rvalue(glsl_precision precision);

   glsl_precision precision;
};


/**
 * Variable storage classes
 */
enum ir_variable_mode {
   ir_var_auto = 0,     /**< Function local variables and globals. */
   ir_var_uniform,      /**< Variable declared as a uniform. */
   ir_var_shader_in,
   ir_var_shader_out,
   ir_var_function_in,
   ir_var_function_out,
   ir_var_function_inout,
   ir_var_const_in,	/**< "in" param that must be a constant expression */
   ir_var_system_value, /**< Ex: front-face, instance-id, etc. */
   ir_var_temporary,	/**< Temporary variable generated during compilation. */
   ir_var_mode_count	/**< Number of variable modes */
};

/**
 * Enum keeping track of how a variable was declared.  For error checking of
 * the gl_PerVertex redeclaration rules.
 */
enum ir_var_declaration_type {
   /**
    * Normal declaration (for most variables, this means an explicit
    * declaration.  Exception: temporaries are always implicitly declared, but
    * they still use ir_var_declared_normally).
    *
    * Note: an ir_variable that represents a named interface block uses
    * ir_var_declared_normally.
    */
   ir_var_declared_normally = 0,

   /**
    * Variable was explicitly declared (or re-declared) in an unnamed
    * interface block.
    */
   ir_var_declared_in_block,

   /**
    * Variable is an implicitly declared built-in that has not been explicitly
    * re-declared by the shader.
    */
   ir_var_declared_implicitly,
};

/**
 * \brief Layout qualifiers for gl_FragDepth.
 *
 * The AMD/ARB_conservative_depth extensions allow gl_FragDepth to be redeclared
 * with a layout qualifier.
 */
enum ir_depth_layout {
    ir_depth_layout_none, /**< No depth layout is specified. */
    ir_depth_layout_any,
    ir_depth_layout_greater,
    ir_depth_layout_less,
    ir_depth_layout_unchanged
};

/**
 * \brief Convert depth layout qualifier to string.
 */
const char*
depth_layout_string(ir_depth_layout layout);

/**
 * Description of built-in state associated with a uniform
 *
 * \sa ir_variable::state_slots
 */
struct ir_state_slot {
   int tokens[5];
   int swizzle;
};


/**
 * Get the string value for an interpolation qualifier
 *
 * \return The string that would be used in a shader to specify \c
 * mode will be returned.
 *
 * This function is used to generate error messages of the form "shader
 * uses %s interpolation qualifier", so in the case where there is no
 * interpolation qualifier, it returns "no".
 *
 * This function should only be used on a shader input or output variable.
 */
const char *interpolation_string(unsigned interpolation);


class ir_variable : public ir_instruction {
public:
   ir_variable(const struct glsl_type *, const char *, ir_variable_mode, glsl_precision);

   virtual ir_variable *clone(void *mem_ctx, struct hash_table *ht) const;

   virtual ir_variable *as_variable()
   {
      return this;
   }

   virtual void accept(ir_visitor *v)
   {
      v->visit(this);
   }

   virtual ir_visitor_status accept(ir_hierarchical_visitor *);


   /**
    * Determine how this variable should be interpolated based on its
    * interpolation qualifier (if present), whether it is gl_Color or
    * gl_SecondaryColor, and whether flatshading is enabled in the current GL
    * state.
    *
    * The return value will always be either INTERP_QUALIFIER_SMOOTH,
    * INTERP_QUALIFIER_NOPERSPECTIVE, or INTERP_QUALIFIER_FLAT.
    */
   glsl_interp_qualifier determine_interpolation_mode(bool flat_shade);

   /**
    * Determine whether or not a variable is part of a uniform block.
    */
   inline bool is_in_uniform_block() const
   {
      return this->data.mode == ir_var_uniform && this->interface_type != NULL;
   }

   /**
    * Determine whether or not a variable is the declaration of an interface
    * block
    *
    * For the first declaration below, there will be an \c ir_variable named
    * "instance" whose type and whose instance_type will be the same
    *  \cglsl_type.  For the second declaration, there will be an \c ir_variable
    * named "f" whose type is float and whose instance_type is B2.
    *
    * "instance" is an interface instance variable, but "f" is not.
    *
    * uniform B1 {
    *     float f;
    * } instance;
    *
    * uniform B2 {
    *     float f;
    * };
    */
   inline bool is_interface_instance() const
   {
      const glsl_type *const t = this->type;

      return (t == this->interface_type)
         || (t->is_array() && t->fields.array == this->interface_type);
    }

   /**
    * Set this->interface_type on a newly created variable.
    */
   void init_interface_type(const struct glsl_type *type)
   {
      assert(this->interface_type == NULL);
      this->interface_type = type;
      if (this->is_interface_instance()) {
         this->max_ifc_array_access =
            rzalloc_array(this, unsigned, type->length);
      }
   }

   /**
    * Change this->interface_type on a variable that previously had a
    * different, but compatible, interface_type.  This is used during linking
    * to set the size of arrays in interface blocks.
    */
   void change_interface_type(const struct glsl_type *type)
   {
      if (this->max_ifc_array_access != NULL) {
         /* max_ifc_array_access has already been allocated, so make sure the
          * new interface has the same number of fields as the old one.
          */
         assert(this->interface_type->length == type->length);
      }
      this->interface_type = type;
   }

   /**
    * Change this->interface_type on a variable that previously had a
    * different, and incompatible, interface_type. This is used during
    * compilation to handle redeclaration of the built-in gl_PerVertex
    * interface block.
    */
   void reinit_interface_type(const struct glsl_type *type)
   {
      if (this->max_ifc_array_access != NULL) {
#ifndef _NDEBUG
         /* Redeclaring gl_PerVertex is only allowed if none of the built-ins
          * it defines have been accessed yet; so it's safe to throw away the
          * old max_ifc_array_access pointer, since all of its values are
          * zero.
          */
         for (unsigned i = 0; i < this->interface_type->length; i++)
            assert(this->max_ifc_array_access[i] == 0);
#endif
         ralloc_free(this->max_ifc_array_access);
         this->max_ifc_array_access = NULL;
      }
      this->interface_type = NULL;
      init_interface_type(type);
   }

   const glsl_type *get_interface_type() const
   {
      return this->interface_type;
   }

   /**
    * Declared type of the variable
    */
   const struct glsl_type *type;

   /**
    * Declared name of the variable
    */
   const char *name;

   /**
    * For variables which satisfy the is_interface_instance() predicate, this
    * points to an array of integers such that if the ith member of the
    * interface block is an array, max_ifc_array_access[i] is the maximum
    * array element of that member that has been accessed.  If the ith member
    * of the interface block is not an array, max_ifc_array_access[i] is
    * unused.
    *
    * For variables whose type is not an interface block, this pointer is
    * NULL.
    */
   unsigned *max_ifc_array_access;

<<<<<<< HEAD
   /**
    * Is the variable read-only?
    *
    * This is set for variables declared as \c const, shader inputs,
    * and uniforms.
    */
   unsigned read_only:1;
   unsigned centroid:1;
   unsigned sample:1;
   unsigned invariant:1;

   /**
    * Has this variable been used for reading or writing?
    *
    * Several GLSL semantic checks require knowledge of whether or not a
    * variable has been used.  For example, it is an error to redeclare a
    * variable as invariant after it has been used.
    *
    * This is only maintained in the ast_to_hir.cpp path, not in
    * Mesa's fixed function or ARB program paths.
    */
   unsigned used:1;

   /**
    * Has this variable been statically assigned?
    *
    * This answers whether the variable was assigned in any path of
    * the shader during ast_to_hir.  This doesn't answer whether it is
    * still written after dead code removal, nor is it maintained in
    * non-ast_to_hir.cpp (GLSL parsing) paths.
    */
   unsigned assigned:1;

   /**
    * Enum indicating how the variable was declared.  See
    * ir_var_declaration_type.
    *
    * This is used to detect certain kinds of illegal variable redeclarations.
    */
   unsigned how_declared:2;

   /**
    * Storage class of the variable.
    *
    * \sa ir_variable_mode
    */
   unsigned mode:4;

   /**
    * Interpolation mode for shader inputs / outputs
    *
    * \sa ir_variable_interpolation
    */
   unsigned interpolation:2;

   unsigned precision:2;

   /**
    * \name ARB_fragment_coord_conventions
    * @{
    */
   unsigned origin_upper_left:1;
   unsigned pixel_center_integer:1;
   /*@}*/
=======
   struct ir_variable_data {
>>>>>>> 99abb87c

      /**
       * Is the variable read-only?
       *
       * This is set for variables declared as \c const, shader inputs,
       * and uniforms.
       */
      unsigned read_only:1;
      unsigned centroid:1;
      unsigned sample:1;
      unsigned invariant:1;

      /**
       * Has this variable been used for reading or writing?
       *
       * Several GLSL semantic checks require knowledge of whether or not a
       * variable has been used.  For example, it is an error to redeclare a
       * variable as invariant after it has been used.
       *
       * This is only maintained in the ast_to_hir.cpp path, not in
       * Mesa's fixed function or ARB program paths.
       */
      unsigned used:1;

      /**
       * Has this variable been statically assigned?
       *
       * This answers whether the variable was assigned in any path of
       * the shader during ast_to_hir.  This doesn't answer whether it is
       * still written after dead code removal, nor is it maintained in
       * non-ast_to_hir.cpp (GLSL parsing) paths.
       */
      unsigned assigned:1;

      /**
       * Enum indicating how the variable was declared.  See
       * ir_var_declaration_type.
       *
       * This is used to detect certain kinds of illegal variable redeclarations.
       */
      unsigned how_declared:2;

      /**
       * Storage class of the variable.
       *
       * \sa ir_variable_mode
       */
      unsigned mode:4;

      /**
       * Interpolation mode for shader inputs / outputs
       *
       * \sa ir_variable_interpolation
       */
      unsigned interpolation:2;

      /**
       * \name ARB_fragment_coord_conventions
       * @{
       */
      unsigned origin_upper_left:1;
      unsigned pixel_center_integer:1;
      /*@}*/

      /**
       * Was the location explicitly set in the shader?
       *
       * If the location is explicitly set in the shader, it \b cannot be changed
       * by the linker or by the API (e.g., calls to \c glBindAttribLocation have
       * no effect).
       */
      unsigned explicit_location:1;
      unsigned explicit_index:1;

      /**
       * Was an initial binding explicitly set in the shader?
       *
       * If so, constant_value contains an integer ir_constant representing the
       * initial binding point.
       */
      unsigned explicit_binding:1;

      /**
       * Does this variable have an initializer?
       *
       * This is used by the linker to cross-validiate initializers of global
       * variables.
       */
      unsigned has_initializer:1;

      /**
       * Is this variable a generic output or input that has not yet been matched
       * up to a variable in another stage of the pipeline?
       *
       * This is used by the linker as scratch storage while assigning locations
       * to generic inputs and outputs.
       */
      unsigned is_unmatched_generic_inout:1;

      /**
       * If non-zero, then this variable may be packed along with other variables
       * into a single varying slot, so this offset should be applied when
       * accessing components.  For example, an offset of 1 means that the x
       * component of this variable is actually stored in component y of the
       * location specified by \c location.
       */
      unsigned location_frac:2;

      /**
       * Non-zero if this variable was created by lowering a named interface
       * block which was not an array.
       *
       * Note that this variable and \c from_named_ifc_block_array will never
       * both be non-zero.
       */
      unsigned from_named_ifc_block_nonarray:1;

      /**
       * Non-zero if this variable was created by lowering a named interface
       * block which was an array.
       *
       * Note that this variable and \c from_named_ifc_block_nonarray will never
       * both be non-zero.
       */
      unsigned from_named_ifc_block_array:1;

      /**
       * \brief Layout qualifier for gl_FragDepth.
       *
       * This is not equal to \c ir_depth_layout_none if and only if this
       * variable is \c gl_FragDepth and a layout qualifier is specified.
       */
      ir_depth_layout depth_layout;

      /**
       * Storage location of the base of this variable
       *
       * The precise meaning of this field depends on the nature of the variable.
       *
       *   - Vertex shader input: one of the values from \c gl_vert_attrib.
       *   - Vertex shader output: one of the values from \c gl_varying_slot.
       *   - Geometry shader input: one of the values from \c gl_varying_slot.
       *   - Geometry shader output: one of the values from \c gl_varying_slot.
       *   - Fragment shader input: one of the values from \c gl_varying_slot.
       *   - Fragment shader output: one of the values from \c gl_frag_result.
       *   - Uniforms: Per-stage uniform slot number for default uniform block.
       *   - Uniforms: Index within the uniform block definition for UBO members.
       *   - Other: This field is not currently used.
       *
       * If the variable is a uniform, shader input, or shader output, and the
       * slot has not been assigned, the value will be -1.
       */
      int location;

      /**
       * output index for dual source blending.
       */
      int index;

      /**
       * Initial binding point for a sampler or UBO.
       *
       * For array types, this represents the binding point for the first element.
       */
      int binding;

      /**
       * Location an atomic counter is stored at.
       */
      struct {
         unsigned buffer_index;
         unsigned offset;
      } atomic;

      /**
       * Highest element accessed with a constant expression array index
       *
       * Not used for non-array variables.
       */
      unsigned max_array_access;

   } data;

   /**
    * Built-in state that backs this uniform
    *
    * Once set at variable creation, \c state_slots must remain invariant.
    * This is because, ideally, this array would be shared by all clones of
    * this variable in the IR tree.  In other words, we'd really like for it
    * to be a fly-weight.
    *
    * If the variable is not a uniform, \c num_state_slots will be zero and
    * \c state_slots will be \c NULL.
    */
   /*@{*/
   unsigned num_state_slots;    /**< Number of state slots used */
   ir_state_slot *state_slots;  /**< State descriptors. */
   /*@}*/

   /**
    * Emit a warning if this variable is accessed.
    */
   const char *warn_extension;

   /**
    * Value assigned in the initializer of a variable declared "const"
    */
   ir_constant *constant_value;

   /**
    * Constant expression assigned in the initializer of the variable
    *
    * \warning
    * This field and \c ::constant_value are distinct.  Even if the two fields
    * refer to constants with the same value, they must point to separate
    * objects.
    */
   ir_constant *constant_initializer;

private:
   /**
    * For variables that are in an interface block or are an instance of an
    * interface block, this is the \c GLSL_TYPE_INTERFACE type for that block.
    *
    * \sa ir_variable::location
    */
   const glsl_type *interface_type;
};

/**
 * A function that returns whether a built-in function is available in the
 * current shading language (based on version, ES or desktop, and extensions).
 */
typedef bool (*builtin_available_predicate)(const _mesa_glsl_parse_state *);

/*@{*/
/**
 * The representation of a function instance; may be the full definition or
 * simply a prototype.
 */
class ir_function_signature : public ir_instruction {
   /* An ir_function_signature will be part of the list of signatures in
    * an ir_function.
    */
public:
   ir_function_signature(const glsl_type *return_type, glsl_precision precision,
                         builtin_available_predicate builtin_avail = NULL);

   virtual ir_function_signature *clone(void *mem_ctx,
					struct hash_table *ht) const;
   ir_function_signature *clone_prototype(void *mem_ctx,
					  struct hash_table *ht) const;

   virtual void accept(ir_visitor *v)
   {
      v->visit(this);
   }

   virtual ir_visitor_status accept(ir_hierarchical_visitor *);

   /**
    * Attempt to evaluate this function as a constant expression,
    * given a list of the actual parameters and the variable context.
    * Returns NULL for non-built-ins.
    */
   ir_constant *constant_expression_value(exec_list *actual_parameters, struct hash_table *variable_context);

   /**
    * Get the name of the function for which this is a signature
    */
   const char *function_name() const;

   /**
    * Get a handle to the function for which this is a signature
    *
    * There is no setter function, this function returns a \c const pointer,
    * and \c ir_function_signature::_function is private for a reason.  The
    * only way to make a connection between a function and function signature
    * is via \c ir_function::add_signature.  This helps ensure that certain
    * invariants (i.e., a function signature is in the list of signatures for
    * its \c _function) are met.
    *
    * \sa ir_function::add_signature
    */
   inline const class ir_function *function() const
   {
      return this->_function;
   }

   /**
    * Check whether the qualifiers match between this signature's parameters
    * and the supplied parameter list.  If not, returns the name of the first
    * parameter with mismatched qualifiers (for use in error messages).
    */
   const char *qualifiers_match(exec_list *params);

   /**
    * Replace the current parameter list with the given one.  This is useful
    * if the current information came from a prototype, and either has invalid
    * or missing parameter names.
    */
   void replace_parameters(exec_list *new_params);

   /**
    * Function return type.
    */
   const struct glsl_type *return_type;

   glsl_precision precision;

   /**
    * List of ir_variable of function parameters.
    *
    * This represents the storage.  The paramaters passed in a particular
    * call will be in ir_call::actual_paramaters.
    */
   struct exec_list parameters;

   /** Whether or not this function has a body (which may be empty). */
   unsigned is_defined:1;

   /** Whether or not this function signature is a built-in. */
   bool is_builtin() const;

   /**
    * Whether or not this function is an intrinsic to be implemented
    * by the driver.
    */
   bool is_intrinsic;

   /** Whether or not a built-in is available for this shader. */
   bool is_builtin_available(const _mesa_glsl_parse_state *state) const;

   /** Body of instructions in the function. */
   struct exec_list body;

private:
   /**
    * A function pointer to a predicate that answers whether a built-in
    * function is available in the current shader.  NULL if not a built-in.
    */
   builtin_available_predicate builtin_avail;

   /** Function of which this signature is one overload. */
   class ir_function *_function;

   /** Function signature of which this one is a prototype clone */
   const ir_function_signature *origin;

   friend class ir_function;

   /**
    * Helper function to run a list of instructions for constant
    * expression evaluation.
    *
    * The hash table represents the values of the visible variables.
    * There are no scoping issues because the table is indexed on
    * ir_variable pointers, not variable names.
    *
    * Returns false if the expression is not constant, true otherwise,
    * and the value in *result if result is non-NULL.
    */
   bool constant_expression_evaluate_expression_list(const struct exec_list &body,
						     struct hash_table *variable_context,
						     ir_constant **result);
};


/**
 * Header for tracking multiple overloaded functions with the same name.
 * Contains a list of ir_function_signatures representing each of the
 * actual functions.
 */
class ir_function : public ir_instruction {
public:
   ir_function(const char *name);

   virtual ir_function *clone(void *mem_ctx, struct hash_table *ht) const;

   virtual ir_function *as_function()
   {
      return this;
   }

   virtual void accept(ir_visitor *v)
   {
      v->visit(this);
   }

   virtual ir_visitor_status accept(ir_hierarchical_visitor *);

   void add_signature(ir_function_signature *sig)
   {
      sig->_function = this;
      this->signatures.push_tail(sig);
   }

   /**
    * Get an iterator for the set of function signatures
    */
   exec_list_iterator iterator()
   {
      return signatures.iterator();
   }

   /**
    * Find a signature that matches a set of actual parameters, taking implicit
    * conversions into account.  Also flags whether the match was exact.
    */
   ir_function_signature *matching_signature(_mesa_glsl_parse_state *state,
                                             const exec_list *actual_param,
					     bool *match_is_exact);

   /**
    * Find a signature that matches a set of actual parameters, taking implicit
    * conversions into account.
    */
   ir_function_signature *matching_signature(_mesa_glsl_parse_state *state,
                                             const exec_list *actual_param);

   /**
    * Find a signature that exactly matches a set of actual parameters without
    * any implicit type conversions.
    */
   ir_function_signature *exact_matching_signature(_mesa_glsl_parse_state *state,
                                                   const exec_list *actual_ps);

   /**
    * Name of the function.
    */
   const char *name;

   /** Whether or not this function has a signature that isn't a built-in. */
   bool has_user_signature();

   /**
    * List of ir_function_signature for each overloaded function with this name.
    */
   struct exec_list signatures;
};

inline const char *ir_function_signature::function_name() const
{
   return this->_function->name;
}
/*@}*/


/**
 * IR instruction representing high-level if-statements
 */
class ir_if : public ir_instruction {
public:
   ir_if(ir_rvalue *condition)
      : condition(condition)
   {
      ir_type = ir_type_if;
   }

   virtual ir_if *clone(void *mem_ctx, struct hash_table *ht) const;

   virtual ir_if *as_if()
   {
      return this;
   }

   virtual void accept(ir_visitor *v)
   {
      v->visit(this);
   }

   virtual ir_visitor_status accept(ir_hierarchical_visitor *);

   ir_rvalue *condition;
   /** List of ir_instruction for the body of the then branch */
   exec_list  then_instructions;
   /** List of ir_instruction for the body of the else branch */
   exec_list  else_instructions;
};


/**
 * IR instruction representing a high-level loop structure.
 */
class ir_loop : public ir_instruction {
public:
   ir_loop();

   virtual ir_loop *clone(void *mem_ctx, struct hash_table *ht) const;

   virtual void accept(ir_visitor *v)
   {
      v->visit(this);
   }

   virtual ir_visitor_status accept(ir_hierarchical_visitor *);

   virtual ir_loop *as_loop()
   {
      return this;
   }

   /**
    * Get an iterator for the instructions of the loop body
    */
   exec_list_iterator iterator()
   {
      return body_instructions.iterator();
   }

   /** List of ir_instruction that make up the body of the loop. */
   exec_list body_instructions;
};


class ir_assignment : public ir_instruction {
public:
   ir_assignment(ir_rvalue *lhs, ir_rvalue *rhs, ir_rvalue *condition = NULL);

   /**
    * Construct an assignment with an explicit write mask
    *
    * \note
    * Since a write mask is supplied, the LHS must already be a bare
    * \c ir_dereference.  The cannot be any swizzles in the LHS.
    */
   ir_assignment(ir_dereference *lhs, ir_rvalue *rhs, ir_rvalue *condition,
		 unsigned write_mask);

   virtual ir_assignment *clone(void *mem_ctx, struct hash_table *ht) const;

   virtual ir_constant *constant_expression_value(struct hash_table *variable_context = NULL);

   virtual void accept(ir_visitor *v)
   {
      v->visit(this);
   }

   virtual ir_visitor_status accept(ir_hierarchical_visitor *);

   virtual ir_assignment * as_assignment()
   {
      return this;
   }

   /**
    * Get a whole variable written by an assignment
    *
    * If the LHS of the assignment writes a whole variable, the variable is
    * returned.  Otherwise \c NULL is returned.  Examples of whole-variable
    * assignment are:
    *
    *  - Assigning to a scalar
    *  - Assigning to all components of a vector
    *  - Whole array (or matrix) assignment
    *  - Whole structure assignment
    */
   ir_variable *whole_variable_written();

   /**
    * Set the LHS of an assignment
    */
   void set_lhs(ir_rvalue *lhs);

   /**
    * Left-hand side of the assignment.
    *
    * This should be treated as read only.  If you need to set the LHS of an
    * assignment, use \c ir_assignment::set_lhs.
    */
   ir_dereference *lhs;

   /**
    * Value being assigned
    */
   ir_rvalue *rhs;

   /**
    * Optional condition for the assignment.
    */
   ir_rvalue *condition;


   /**
    * Component mask written
    *
    * For non-vector types in the LHS, this field will be zero.  For vector
    * types, a bit will be set for each component that is written.  Note that
    * for \c vec2 and \c vec3 types only the lower bits will ever be set.
    *
    * A partially-set write mask means that each enabled channel gets
    * the value from a consecutive channel of the rhs.  For example,
    * to write just .xyw of gl_FrontColor with color:
    *
    * (assign (constant bool (1)) (xyw)
    *     (var_ref gl_FragColor)
    *     (swiz xyw (var_ref color)))
    */
   unsigned write_mask:4;
};

/* Update ir_expression::get_num_operands() and operator_strs when
 * updating this list.
 */
enum ir_expression_operation {
   ir_unop_bit_not,
   ir_unop_logic_not,
   ir_unop_neg,
   ir_unop_abs,
   ir_unop_sign,
   ir_unop_rcp,
   ir_unop_rsq,
   ir_unop_sqrt,
   ir_unop_normalize,
   ir_unop_exp,         /**< Log base e on gentype */
   ir_unop_log,	        /**< Natural log on gentype */
   ir_unop_exp2,
   ir_unop_log2,
   ir_unop_f2i,         /**< Float-to-integer conversion. */
   ir_unop_f2u,         /**< Float-to-unsigned conversion. */
   ir_unop_i2f,         /**< Integer-to-float conversion. */
   ir_unop_f2b,         /**< Float-to-boolean conversion */
   ir_unop_b2f,         /**< Boolean-to-float conversion */
   ir_unop_i2b,         /**< int-to-boolean conversion */
   ir_unop_b2i,         /**< Boolean-to-int conversion */
   ir_unop_u2f,         /**< Unsigned-to-float conversion. */
   ir_unop_i2u,         /**< Integer-to-unsigned conversion. */
   ir_unop_u2i,         /**< Unsigned-to-integer conversion. */
   ir_unop_bitcast_i2f, /**< Bit-identical int-to-float "conversion" */
   ir_unop_bitcast_f2i, /**< Bit-identical float-to-int "conversion" */
   ir_unop_bitcast_u2f, /**< Bit-identical uint-to-float "conversion" */
   ir_unop_bitcast_f2u, /**< Bit-identical float-to-uint "conversion" */
   ir_unop_any,

   /**
    * \name Unary floating-point rounding operations.
    */
   /*@{*/
   ir_unop_trunc,
   ir_unop_ceil,
   ir_unop_floor,
   ir_unop_fract,
   ir_unop_round_even,
   /*@}*/

   /**
    * \name Trigonometric operations.
    */
   /*@{*/
   ir_unop_sin,
   ir_unop_cos,
   ir_unop_sin_reduced,    /**< Reduced range sin. [-pi, pi] */
   ir_unop_cos_reduced,    /**< Reduced range cos. [-pi, pi] */
   /*@}*/

   /**
    * \name Partial derivatives.
    */
   /*@{*/
   ir_unop_dFdx,
   ir_unop_dFdy,
   /*@}*/

   /**
    * \name Floating point pack and unpack operations.
    */
   /*@{*/
   ir_unop_pack_snorm_2x16,
   ir_unop_pack_snorm_4x8,
   ir_unop_pack_unorm_2x16,
   ir_unop_pack_unorm_4x8,
   ir_unop_pack_half_2x16,
   ir_unop_unpack_snorm_2x16,
   ir_unop_unpack_snorm_4x8,
   ir_unop_unpack_unorm_2x16,
   ir_unop_unpack_unorm_4x8,
   ir_unop_unpack_half_2x16,
   /*@}*/

   /**
    * \name Lowered floating point unpacking operations.
    *
    * \see lower_packing_builtins_visitor::split_unpack_half_2x16
    */
   /*@{*/
   ir_unop_unpack_half_2x16_split_x,
   ir_unop_unpack_half_2x16_split_y,
   /*@}*/

   /**
    * \name Bit operations, part of ARB_gpu_shader5.
    */
   /*@{*/
   ir_unop_bitfield_reverse,
   ir_unop_bit_count,
   ir_unop_find_msb,
   ir_unop_find_lsb,
   /*@}*/

   ir_unop_noise,

   /**
    * A sentinel marking the last of the unary operations.
    */
   ir_last_unop = ir_unop_noise,

   ir_binop_add,
   ir_binop_sub,
   ir_binop_mul,       /**< Floating-point or low 32-bit integer multiply. */
   ir_binop_imul_high, /**< Calculates the high 32-bits of a 64-bit multiply. */
   ir_binop_div,

   /**
    * Returns the carry resulting from the addition of the two arguments.
    */
   /*@{*/
   ir_binop_carry,
   /*@}*/

   /**
    * Returns the borrow resulting from the subtraction of the second argument
    * from the first argument.
    */
   /*@{*/
   ir_binop_borrow,
   /*@}*/

   /**
    * Takes one of two combinations of arguments:
    *
    * - mod(vecN, vecN)
    * - mod(vecN, float)
    *
    * Does not take integer types.
    */
   ir_binop_mod,

   /**
    * \name Binary comparison operators which return a boolean vector.
    * The type of both operands must be equal.
    */
   /*@{*/
   ir_binop_less,
   ir_binop_greater,
   ir_binop_lequal,
   ir_binop_gequal,
   ir_binop_equal,
   ir_binop_nequal,
   /**
    * Returns single boolean for whether all components of operands[0]
    * equal the components of operands[1].
    */
   ir_binop_all_equal,
   /**
    * Returns single boolean for whether any component of operands[0]
    * is not equal to the corresponding component of operands[1].
    */
   ir_binop_any_nequal,
   /*@}*/

   /**
    * \name Bit-wise binary operations.
    */
   /*@{*/
   ir_binop_lshift,
   ir_binop_rshift,
   ir_binop_bit_and,
   ir_binop_bit_xor,
   ir_binop_bit_or,
   /*@}*/

   ir_binop_logic_and,
   ir_binop_logic_xor,
   ir_binop_logic_or,

   ir_binop_dot,
   ir_binop_min,
   ir_binop_max,

   ir_binop_pow,

   /**
    * \name Lowered floating point packing operations.
    *
    * \see lower_packing_builtins_visitor::split_pack_half_2x16
    */
   /*@{*/
   ir_binop_pack_half_2x16_split,
   /*@}*/

   /**
    * \name First half of a lowered bitfieldInsert() operation.
    *
    * \see lower_instructions::bitfield_insert_to_bfm_bfi
    */
   /*@{*/
   ir_binop_bfm,
   /*@}*/

   /**
    * Load a value the size of a given GLSL type from a uniform block.
    *
    * operand0 is the ir_constant uniform block index in the linked shader.
    * operand1 is a byte offset within the uniform block.
    */
   ir_binop_ubo_load,

   /**
    * \name Multiplies a number by two to a power, part of ARB_gpu_shader5.
    */
   /*@{*/
   ir_binop_ldexp,
   /*@}*/

   /**
    * Extract a scalar from a vector
    *
    * operand0 is the vector
    * operand1 is the index of the field to read from operand0
    */
   ir_binop_vector_extract,

   /**
    * A sentinel marking the last of the binary operations.
    */
   ir_last_binop = ir_binop_vector_extract,

   /**
    * \name Fused floating-point multiply-add, part of ARB_gpu_shader5.
    */
   /*@{*/
   ir_triop_fma,
   /*@}*/

   ir_triop_clamp,
   ir_triop_lrp,

   /**
    * \name Conditional Select
    *
    * A vector conditional select instruction (like ?:, but operating per-
    * component on vectors).
    *
    * \see lower_instructions_visitor::ldexp_to_arith
    */
   /*@{*/
   ir_triop_csel,
   /*@}*/

   /**
    * \name Second half of a lowered bitfieldInsert() operation.
    *
    * \see lower_instructions::bitfield_insert_to_bfm_bfi
    */
   /*@{*/
   ir_triop_bfi,
   /*@}*/

   ir_triop_bitfield_extract,

   /**
    * Generate a value with one field of a vector changed
    *
    * operand0 is the vector
    * operand1 is the value to write into the vector result
    * operand2 is the index in operand0 to be modified
    */
   ir_triop_vector_insert,

   /**
    * A sentinel marking the last of the ternary operations.
    */
   ir_last_triop = ir_triop_vector_insert,

   ir_quadop_bitfield_insert,

   ir_quadop_vector,

   /**
    * A sentinel marking the last of the ternary operations.
    */
   ir_last_quadop = ir_quadop_vector,

   /**
    * A sentinel marking the last of all operations.
    */
   ir_last_opcode = ir_quadop_vector
};

class ir_expression : public ir_rvalue {
public:
   ir_expression(int op, const struct glsl_type *type,
                 ir_rvalue *op0, ir_rvalue *op1 = NULL,
                 ir_rvalue *op2 = NULL, ir_rvalue *op3 = NULL);

   /**
    * Constructor for unary operation expressions
    */
   ir_expression(int op, ir_rvalue *);

   /**
    * Constructor for binary operation expressions
    */
   ir_expression(int op, ir_rvalue *op0, ir_rvalue *op1);

   /**
    * Constructor for ternary operation expressions
    */
   ir_expression(int op, ir_rvalue *op0, ir_rvalue *op1, ir_rvalue *op2);

   virtual ir_expression *as_expression()
   {
      return this;
   }

   virtual bool equals(ir_instruction *ir);

   virtual ir_expression *clone(void *mem_ctx, struct hash_table *ht) const;

   /**
    * Attempt to constant-fold the expression
    *
    * The "variable_context" hash table links ir_variable * to ir_constant *
    * that represent the variables' values.  \c NULL represents an empty
    * context.
    *
    * If the expression cannot be constant folded, this method will return
    * \c NULL.
    */
   virtual ir_constant *constant_expression_value(struct hash_table *variable_context = NULL);

   /**
    * Determine the number of operands used by an expression
    */
   static unsigned int get_num_operands(ir_expression_operation);

   /**
    * Determine the number of operands used by an expression
    */
   unsigned int get_num_operands() const
   {
      return (this->operation == ir_quadop_vector)
	 ? this->type->vector_elements : get_num_operands(operation);
   }

   /**
    * Return a string representing this expression's operator.
    */
   const char *operator_string();

   /**
    * Return a string representing this expression's operator.
    */
   static const char *operator_string(ir_expression_operation);


   /**
    * Do a reverse-lookup to translate the given string into an operator.
    */
   static ir_expression_operation get_operator(const char *);

   virtual void accept(ir_visitor *v)
   {
      v->visit(this);
   }

   virtual ir_visitor_status accept(ir_hierarchical_visitor *);

   ir_expression_operation operation;
   ir_rvalue *operands[4];
};


/**
 * HIR instruction representing a high-level function call, containing a list
 * of parameters and returning a value in the supplied temporary.
 */
class ir_call : public ir_instruction {
public:
   ir_call(ir_function_signature *callee,
	   ir_dereference_variable *return_deref,
	   exec_list *actual_parameters)
      : return_deref(return_deref), callee(callee)
   {
      ir_type = ir_type_call;
      assert(callee->return_type != NULL);
      actual_parameters->move_nodes_to(& this->actual_parameters);
      this->use_builtin = callee->is_builtin();
   }

   virtual ir_call *clone(void *mem_ctx, struct hash_table *ht) const;

   virtual ir_constant *constant_expression_value(struct hash_table *variable_context = NULL);

   virtual ir_call *as_call()
   {
      return this;
   }

   virtual void accept(ir_visitor *v)
   {
      v->visit(this);
   }

   virtual ir_visitor_status accept(ir_hierarchical_visitor *);

   /**
    * Get an iterator for the set of acutal parameters
    */
   exec_list_iterator iterator()
   {
      return actual_parameters.iterator();
   }

   /**
    * Get the name of the function being called.
    */
   const char *callee_name() const
   {
      return callee->function_name();
   }

   /**
    * Generates an inline version of the function before @ir,
    * storing the return value in return_deref.
    */
   void generate_inline(ir_instruction *ir);

   /**
    * Storage for the function's return value.
    * This must be NULL if the return type is void.
    */
   ir_dereference_variable *return_deref;

   /**
    * The specific function signature being called.
    */
   ir_function_signature *callee;

   /* List of ir_rvalue of paramaters passed in this call. */
   exec_list actual_parameters;

   /** Should this call only bind to a built-in function? */
   bool use_builtin;
};


/**
 * \name Jump-like IR instructions.
 *
 * These include \c break, \c continue, \c return, and \c discard.
 */
/*@{*/
class ir_jump : public ir_instruction {
protected:
   ir_jump()
   {
      ir_type = ir_type_unset;
   }

public:
   virtual ir_jump *as_jump()
   {
      return this;
   }
};

class ir_return : public ir_jump {
public:
   ir_return()
      : value(NULL)
   {
      this->ir_type = ir_type_return;
   }

   ir_return(ir_rvalue *value)
      : value(value)
   {
      this->ir_type = ir_type_return;
   }

   virtual ir_return *clone(void *mem_ctx, struct hash_table *) const;

   virtual ir_return *as_return()
   {
      return this;
   }

   ir_rvalue *get_value() const
   {
      return value;
   }

   virtual void accept(ir_visitor *v)
   {
      v->visit(this);
   }

   virtual ir_visitor_status accept(ir_hierarchical_visitor *);

   ir_rvalue *value;
};


/**
 * Jump instructions used inside loops
 *
 * These include \c break and \c continue.  The \c break within a loop is
 * different from the \c break within a switch-statement.
 *
 * \sa ir_switch_jump
 */
class ir_loop_jump : public ir_jump {
public:
   enum jump_mode {
      jump_break,
      jump_continue
   };

   ir_loop_jump(jump_mode mode)
   {
      this->ir_type = ir_type_loop_jump;
      this->mode = mode;
   }

   virtual ir_loop_jump *clone(void *mem_ctx, struct hash_table *) const;

   virtual void accept(ir_visitor *v)
   {
      v->visit(this);
   }

   virtual ir_visitor_status accept(ir_hierarchical_visitor *);

   bool is_break() const
   {
      return mode == jump_break;
   }

   bool is_continue() const
   {
      return mode == jump_continue;
   }

   /** Mode selector for the jump instruction. */
   enum jump_mode mode;
};

/**
 * IR instruction representing discard statements.
 */
class ir_discard : public ir_jump {
public:
   ir_discard()
   {
      this->ir_type = ir_type_discard;
      this->condition = NULL;
   }

   ir_discard(ir_rvalue *cond)
   {
      this->ir_type = ir_type_discard;
      this->condition = cond;
   }

   virtual ir_discard *clone(void *mem_ctx, struct hash_table *ht) const;

   virtual void accept(ir_visitor *v)
   {
      v->visit(this);
   }

   virtual ir_visitor_status accept(ir_hierarchical_visitor *);

   virtual ir_discard *as_discard()
   {
      return this;
   }

   ir_rvalue *condition;
};
/*@}*/


/**
 * Texture sampling opcodes used in ir_texture
 */
enum ir_texture_opcode {
   ir_tex,		/**< Regular texture look-up */
   ir_txb,		/**< Texture look-up with LOD bias */
   ir_txl,		/**< Texture look-up with explicit LOD */
   ir_txd,		/**< Texture look-up with partial derivatvies */
   ir_txf,		/**< Texel fetch with explicit LOD */
   ir_txf_ms,           /**< Multisample texture fetch */
   ir_txs,		/**< Texture size */
   ir_lod,		/**< Texture lod query */
   ir_tg4,		/**< Texture gather */
   ir_query_levels      /**< Texture levels query */
};


/**
 * IR instruction to sample a texture
 *
 * The specific form of the IR instruction depends on the \c mode value
 * selected from \c ir_texture_opcodes.  In the printed IR, these will
 * appear as:
 *
 *                                    Texel offset (0 or an expression)
 *                                    |
 *                                    v
 * (tex <type> <sampler> <coordinate> 0)
 * (txb <type> <sampler> <coordinate> 0 <bias>)
 * (txl <type> <sampler> <coordinate> 0 <lod>)
 * (txd <type> <sampler> <coordinate> 0 (dPdx dPdy))
 * (txf <type> <sampler> <coordinate> 0 <lod>)
 * (txf_ms
 *      <type> <sampler> <coordinate>   <sample_index>)
 * (txs <type> <sampler> <lod>)
 * (lod <type> <sampler> <coordinate>)
 * (tg4 <type> <sampler> <coordinate> <offset> <component>)
 * (query_levels <type> <sampler>)
 */
class ir_texture : public ir_rvalue {
public:
   ir_texture(enum ir_texture_opcode op)
      : ir_rvalue(glsl_precision_low), op(op), sampler(NULL), coordinate(NULL),
        offset(NULL)
   {
      this->ir_type = ir_type_texture;
      memset(&lod_info, 0, sizeof(lod_info));
   }

   virtual ir_texture *clone(void *mem_ctx, struct hash_table *) const;

   virtual ir_constant *constant_expression_value(struct hash_table *variable_context = NULL);

   virtual void accept(ir_visitor *v)
   {
      v->visit(this);
   }

   virtual ir_texture *as_texture()
   {
      return this;
   }

   virtual ir_visitor_status accept(ir_hierarchical_visitor *);

   virtual bool equals(ir_instruction *ir);

   /**
    * Return a string representing the ir_texture_opcode.
    */
   const char *opcode_string();

   /** Set the sampler and type. */
   void set_sampler(ir_dereference *sampler, const glsl_type *type);

   /**
    * Do a reverse-lookup to translate a string into an ir_texture_opcode.
    */
   static ir_texture_opcode get_opcode(const char *);

   enum ir_texture_opcode op;

   /** Sampler to use for the texture access. */
   ir_dereference *sampler;

   /** Texture coordinate to sample */
   ir_rvalue *coordinate;

   /** Texel offset. */
   ir_rvalue *offset;

   union {
      ir_rvalue *lod;		/**< Floating point LOD */
      ir_rvalue *bias;		/**< Floating point LOD bias */
      ir_rvalue *sample_index;  /**< MSAA sample index */
      ir_rvalue *component;     /**< Gather component selector */
      struct {
	 ir_rvalue *dPdx;	/**< Partial derivative of coordinate wrt X */
	 ir_rvalue *dPdy;	/**< Partial derivative of coordinate wrt Y */
      } grad;
   } lod_info;
};


struct ir_swizzle_mask {
   unsigned x:2;
   unsigned y:2;
   unsigned z:2;
   unsigned w:2;

   /**
    * Number of components in the swizzle.
    */
   unsigned num_components:3;

   /**
    * Does the swizzle contain duplicate components?
    *
    * L-value swizzles cannot contain duplicate components.
    */
   unsigned has_duplicates:1;
};


class ir_swizzle : public ir_rvalue {
public:
   ir_swizzle(ir_rvalue *, unsigned x, unsigned y, unsigned z, unsigned w,
              unsigned count);

   ir_swizzle(ir_rvalue *val, const unsigned *components, unsigned count);

   ir_swizzle(ir_rvalue *val, ir_swizzle_mask mask);

   virtual ir_swizzle *clone(void *mem_ctx, struct hash_table *) const;

   virtual ir_constant *constant_expression_value(struct hash_table *variable_context = NULL);

   virtual ir_swizzle *as_swizzle()
   {
      return this;
   }

   /**
    * Construct an ir_swizzle from the textual representation.  Can fail.
    */
   static ir_swizzle *create(ir_rvalue *, const char *, unsigned vector_length);

   virtual void accept(ir_visitor *v)
   {
      v->visit(this);
   }

   virtual ir_visitor_status accept(ir_hierarchical_visitor *);

   virtual bool equals(ir_instruction *ir);

   bool is_lvalue() const
   {
      return val->is_lvalue() && !mask.has_duplicates;
   }

   /**
    * Get the variable that is ultimately referenced by an r-value
    */
   virtual ir_variable *variable_referenced() const;

   ir_rvalue *val;
   ir_swizzle_mask mask;

private:
   /**
    * Initialize the mask component of a swizzle
    *
    * This is used by the \c ir_swizzle constructors.
    */
   void init_mask(const unsigned *components, unsigned count);
};


class ir_dereference : public ir_rvalue {
public:
   virtual ir_dereference *clone(void *mem_ctx, struct hash_table *) const = 0;

   virtual ir_dereference *as_dereference()
   {
      return this;
   }

   bool is_lvalue() const;

   /**
    * Get the variable that is ultimately referenced by an r-value
    */
   virtual ir_variable *variable_referenced() const = 0;

   /**
    * Get the constant that is ultimately referenced by an r-value,
    * in a constant expression evaluation context.
    *
    * The offset is used when the reference is to a specific column of
    * a matrix.
    */
  virtual void constant_referenced(struct hash_table *variable_context, ir_constant *&store, int &offset) const = 0;

protected:
  ir_dereference(glsl_precision precision) : ir_rvalue(precision) { }
};


class ir_dereference_variable : public ir_dereference {
public:
   ir_dereference_variable(ir_variable *var);

   virtual ir_dereference_variable *clone(void *mem_ctx,
					  struct hash_table *) const;

   virtual ir_constant *constant_expression_value(struct hash_table *variable_context = NULL);

   virtual ir_dereference_variable *as_dereference_variable()
   {
      return this;
   }

   virtual bool equals(ir_instruction *ir);

   /**
    * Get the variable that is ultimately referenced by an r-value
    */
   virtual ir_variable *variable_referenced() const
   {
      return this->var;
   }

   /**
    * Get the constant that is ultimately referenced by an r-value,
    * in a constant expression evaluation context.
    *
    * The offset is used when the reference is to a specific column of
    * a matrix.
    */
   virtual void constant_referenced(struct hash_table *variable_context, ir_constant *&store, int &offset) const;

   virtual ir_variable *whole_variable_referenced()
   {
      /* ir_dereference_variable objects always dereference the entire
       * variable.  However, if this dereference is dereferenced by anything
       * else, the complete deferefernce chain is not a whole-variable
       * dereference.  This method should only be called on the top most
       * ir_rvalue in a dereference chain.
       */
      return this->var;
   }

   virtual void accept(ir_visitor *v)
   {
      v->visit(this);
   }

   virtual ir_visitor_status accept(ir_hierarchical_visitor *);

   /**
    * Object being dereferenced.
    */
   ir_variable *var;
};


class ir_dereference_array : public ir_dereference {
public:
   ir_dereference_array(ir_rvalue *value, ir_rvalue *array_index);

   ir_dereference_array(ir_variable *var, ir_rvalue *array_index);

   virtual ir_dereference_array *clone(void *mem_ctx,
				       struct hash_table *) const;

   virtual ir_constant *constant_expression_value(struct hash_table *variable_context = NULL);

   virtual ir_dereference_array *as_dereference_array()
   {
      return this;
   }

   virtual bool equals(ir_instruction *ir);

   /**
    * Get the variable that is ultimately referenced by an r-value
    */
   virtual ir_variable *variable_referenced() const
   {
      return this->array->variable_referenced();
   }

   /**
    * Get the constant that is ultimately referenced by an r-value,
    * in a constant expression evaluation context.
    *
    * The offset is used when the reference is to a specific column of
    * a matrix.
    */
   virtual void constant_referenced(struct hash_table *variable_context, ir_constant *&store, int &offset) const;

   virtual void accept(ir_visitor *v)
   {
      v->visit(this);
   }

   virtual ir_visitor_status accept(ir_hierarchical_visitor *);

   ir_rvalue *array;
   ir_rvalue *array_index;

private:
   void set_array(ir_rvalue *value);
};


class ir_dereference_record : public ir_dereference {
public:
   ir_dereference_record(ir_rvalue *value, const char *field);

   ir_dereference_record(ir_variable *var, const char *field);

   virtual ir_dereference_record *clone(void *mem_ctx,
					struct hash_table *) const;

   virtual ir_constant *constant_expression_value(struct hash_table *variable_context = NULL);

   virtual ir_dereference_record *as_dereference_record()
   {
      return this;
   }

   /**
    * Get the variable that is ultimately referenced by an r-value
    */
   virtual ir_variable *variable_referenced() const
   {
      return this->record->variable_referenced();
   }

   /**
    * Get the constant that is ultimately referenced by an r-value,
    * in a constant expression evaluation context.
    *
    * The offset is used when the reference is to a specific column of
    * a matrix.
    */
   virtual void constant_referenced(struct hash_table *variable_context, ir_constant *&store, int &offset) const;

   virtual void accept(ir_visitor *v)
   {
      v->visit(this);
   }

   virtual ir_visitor_status accept(ir_hierarchical_visitor *);

   ir_rvalue *record;
   const char *field;
};


/**
 * Data stored in an ir_constant
 */
union ir_constant_data {
      unsigned u[16];
      int i[16];
      float f[16];
      bool b[16];
};


class ir_constant : public ir_rvalue {
public:
   ir_constant(const struct glsl_type *type, const ir_constant_data *data);
   ir_constant(bool b, unsigned vector_elements=1);
   ir_constant(unsigned int u, unsigned vector_elements=1);
   ir_constant(int i, unsigned vector_elements=1);
   ir_constant(float f, unsigned vector_elements=1);

   /**
    * Construct an ir_constant from a list of ir_constant values
    */
   ir_constant(const struct glsl_type *type, exec_list *values);

   /**
    * Construct an ir_constant from a scalar component of another ir_constant
    *
    * The new \c ir_constant inherits the type of the component from the
    * source constant.
    *
    * \note
    * In the case of a matrix constant, the new constant is a scalar, \b not
    * a vector.
    */
   ir_constant(const ir_constant *c, unsigned i);

   /**
    * Return a new ir_constant of the specified type containing all zeros.
    */
   static ir_constant *zero(void *mem_ctx, const glsl_type *type);

   virtual ir_constant *clone(void *mem_ctx, struct hash_table *) const;

   virtual ir_constant *constant_expression_value(struct hash_table *variable_context = NULL);

   virtual ir_constant *as_constant()
   {
      return this;
   }

   virtual void accept(ir_visitor *v)
   {
      v->visit(this);
   }

   virtual ir_visitor_status accept(ir_hierarchical_visitor *);

   virtual bool equals(ir_instruction *ir);

   /**
    * Get a particular component of a constant as a specific type
    *
    * This is useful, for example, to get a value from an integer constant
    * as a float or bool.  This appears frequently when constructors are
    * called with all constant parameters.
    */
   /*@{*/
   bool get_bool_component(unsigned i) const;
   float get_float_component(unsigned i) const;
   int get_int_component(unsigned i) const;
   unsigned get_uint_component(unsigned i) const;
   /*@}*/

   ir_constant *get_array_element(unsigned i) const;

   ir_constant *get_record_field(const char *name);

   /**
    * Copy the values on another constant at a given offset.
    *
    * The offset is ignored for array or struct copies, it's only for
    * scalars or vectors into vectors or matrices.
    *
    * With identical types on both sides and zero offset it's clone()
    * without creating a new object.
    */

   void copy_offset(ir_constant *src, int offset);

   /**
    * Copy the values on another constant at a given offset and
    * following an assign-like mask.
    *
    * The mask is ignored for scalars.
    *
    * Note that this function only handles what assign can handle,
    * i.e. at most a vector as source and a column of a matrix as
    * destination.
    */

   void copy_masked_offset(ir_constant *src, int offset, unsigned int mask);

   /**
    * Determine whether a constant has the same value as another constant
    *
    * \sa ir_constant::is_zero, ir_constant::is_one,
    * ir_constant::is_negative_one, ir_constant::is_basis
    */
   bool has_value(const ir_constant *) const;

   /**
    * Return true if this ir_constant represents the given value.
    *
    * For vectors, this checks that each component is the given value.
    */
   virtual bool is_value(float f, int i) const;
   virtual bool is_zero() const;
   virtual bool is_one() const;
   virtual bool is_negative_one() const;
   virtual bool is_basis() const;

   /**
    * Value of the constant.
    *
    * The field used to back the values supplied by the constant is determined
    * by the type associated with the \c ir_instruction.  Constants may be
    * scalars, vectors, or matrices.
    */
   union ir_constant_data value;

   /* Array elements */
   ir_constant **array_elements;

   /* Structure fields */
   exec_list components;

private:
   /**
    * Parameterless constructor only used by the clone method
    */
   ir_constant(void);
};


class ir_precision_statement : public ir_instruction {
public:
   ir_precision_statement(const char *statement_to_store)
   {
	   ir_type = ir_type_precision;
	   precision_statement = statement_to_store;
   }

   virtual ir_precision_statement *clone(void *mem_ctx, struct hash_table *) const;

   virtual void accept(ir_visitor *v)
   {
      v->visit(this);
   }

   virtual ir_visitor_status accept(ir_hierarchical_visitor *);

   /**
    * Precision statement
    */
   const char *precision_statement;
};


class ir_typedecl_statement : public ir_instruction {
public:
	ir_typedecl_statement(const glsl_type* type_decl)
	{
		this->ir_type = ir_type_typedecl;
		this->type_decl = type_decl;
	}
	
	virtual ir_typedecl_statement *clone(void *mem_ctx, struct hash_table *) const;
	
	virtual void accept(ir_visitor *v)
	{
		v->visit(this);
	}
	
	virtual ir_visitor_status accept(ir_hierarchical_visitor *);
	
	const glsl_type* type_decl;
};



/*@}*/

/**
 * IR instruction to emit a vertex in a geometry shader.
 */
class ir_emit_vertex : public ir_instruction {
public:
   ir_emit_vertex()
   {
      ir_type = ir_type_emit_vertex;
   }

   virtual void accept(ir_visitor *v)
   {
      v->visit(this);
   }

   virtual ir_emit_vertex *clone(void *mem_ctx, struct hash_table *) const
   {
      return new(mem_ctx) ir_emit_vertex();
   }

   virtual ir_visitor_status accept(ir_hierarchical_visitor *);
};

/**
 * IR instruction to complete the current primitive and start a new one in a
 * geometry shader.
 */
class ir_end_primitive : public ir_instruction {
public:
   ir_end_primitive()
   {
      ir_type = ir_type_end_primitive;
   }

   virtual void accept(ir_visitor *v)
   {
      v->visit(this);
   }

   virtual ir_end_primitive *clone(void *mem_ctx, struct hash_table *) const
   {
      return new(mem_ctx) ir_end_primitive();
   }

   virtual ir_visitor_status accept(ir_hierarchical_visitor *);
};

/**
 * Apply a visitor to each IR node in a list
 */
void
visit_exec_list(exec_list *list, ir_visitor *visitor);

/**
 * Validate invariants on each IR node in a list
 */
void validate_ir_tree(exec_list *instructions);

struct _mesa_glsl_parse_state;
struct gl_shader_program;

/**
 * Detect whether an unlinked shader contains static recursion
 *
 * If the list of instructions is determined to contain static recursion,
 * \c _mesa_glsl_error will be called to emit error messages for each function
 * that is in the recursion cycle.
 */
void
detect_recursion_unlinked(struct _mesa_glsl_parse_state *state,
			  exec_list *instructions);

/**
 * Detect whether a linked shader contains static recursion
 *
 * If the list of instructions is determined to contain static recursion,
 * \c link_error_printf will be called to emit error messages for each function
 * that is in the recursion cycle.  In addition,
 * \c gl_shader_program::LinkStatus will be set to false.
 */
void
detect_recursion_linked(struct gl_shader_program *prog,
			exec_list *instructions);

/**
 * Make a clone of each IR instruction in a list
 *
 * \param in   List of IR instructions that are to be cloned
 * \param out  List to hold the cloned instructions
 */
void
clone_ir_list(void *mem_ctx, exec_list *out, const exec_list *in);

extern void
_mesa_glsl_initialize_variables(exec_list *instructions,
				struct _mesa_glsl_parse_state *state);

extern void
_mesa_glsl_initialize_builtin_functions();

extern ir_function_signature *
_mesa_glsl_find_builtin_function(_mesa_glsl_parse_state *state,
                                 const char *name, exec_list *actual_parameters);

extern gl_shader *
_mesa_glsl_get_builtin_function_shader(void);

extern void
_mesa_glsl_release_builtin_functions(void);

extern void
reparent_ir(exec_list *list, void *mem_ctx);

struct glsl_symbol_table;

extern void
import_prototypes(const exec_list *source, exec_list *dest,
		  struct glsl_symbol_table *symbols, void *mem_ctx);

extern void
do_set_program_inouts(exec_list *instructions, struct gl_program *prog,
                      gl_shader_stage shader_stage);

extern glsl_precision
precision_from_ir (ir_instruction* ir);


extern glsl_precision higher_precision (ir_instruction* a, ir_instruction* b);
static inline glsl_precision higher_precision (glsl_precision a, glsl_precision b)
{
	return MIN2 (a, b);
}

extern char *
prototype_string(const glsl_type *return_type, const char *name,
		 exec_list *parameters);

const char *
mode_string(const ir_variable *var);

extern "C" {
#endif /* __cplusplus */

extern void _mesa_print_ir(struct exec_list *instructions,
                           struct _mesa_glsl_parse_state *state);

#ifdef __cplusplus
} /* extern "C" */
#endif

unsigned
vertices_per_prim(GLenum prim);

#endif /* IR_H */<|MERGE_RESOLUTION|>--- conflicted
+++ resolved
@@ -523,74 +523,7 @@
     */
    unsigned *max_ifc_array_access;
 
-<<<<<<< HEAD
-   /**
-    * Is the variable read-only?
-    *
-    * This is set for variables declared as \c const, shader inputs,
-    * and uniforms.
-    */
-   unsigned read_only:1;
-   unsigned centroid:1;
-   unsigned sample:1;
-   unsigned invariant:1;
-
-   /**
-    * Has this variable been used for reading or writing?
-    *
-    * Several GLSL semantic checks require knowledge of whether or not a
-    * variable has been used.  For example, it is an error to redeclare a
-    * variable as invariant after it has been used.
-    *
-    * This is only maintained in the ast_to_hir.cpp path, not in
-    * Mesa's fixed function or ARB program paths.
-    */
-   unsigned used:1;
-
-   /**
-    * Has this variable been statically assigned?
-    *
-    * This answers whether the variable was assigned in any path of
-    * the shader during ast_to_hir.  This doesn't answer whether it is
-    * still written after dead code removal, nor is it maintained in
-    * non-ast_to_hir.cpp (GLSL parsing) paths.
-    */
-   unsigned assigned:1;
-
-   /**
-    * Enum indicating how the variable was declared.  See
-    * ir_var_declaration_type.
-    *
-    * This is used to detect certain kinds of illegal variable redeclarations.
-    */
-   unsigned how_declared:2;
-
-   /**
-    * Storage class of the variable.
-    *
-    * \sa ir_variable_mode
-    */
-   unsigned mode:4;
-
-   /**
-    * Interpolation mode for shader inputs / outputs
-    *
-    * \sa ir_variable_interpolation
-    */
-   unsigned interpolation:2;
-
-   unsigned precision:2;
-
-   /**
-    * \name ARB_fragment_coord_conventions
-    * @{
-    */
-   unsigned origin_upper_left:1;
-   unsigned pixel_center_integer:1;
-   /*@}*/
-=======
    struct ir_variable_data {
->>>>>>> 99abb87c
 
       /**
        * Is the variable read-only?
@@ -646,6 +579,8 @@
        * \sa ir_variable_interpolation
        */
       unsigned interpolation:2;
+
+      unsigned precision:2;
 
       /**
        * \name ARB_fragment_coord_conventions
