/* -*- c++ -*- */
/*
 * Copyright © 2010 Intel Corporation
 *
 * Permission is hereby granted, free of charge, to any person obtaining a
 * copy of this software and associated documentation files (the "Software"),
 * to deal in the Software without restriction, including without limitation
 * the rights to use, copy, modify, merge, publish, distribute, sublicense,
 * and/or sell copies of the Software, and to permit persons to whom the
 * Software is furnished to do so, subject to the following conditions:
 *
 * The above copyright notice and this permission notice (including the next
 * paragraph) shall be included in all copies or substantial portions of the
 * Software.
 *
 * THE SOFTWARE IS PROVIDED "AS IS", WITHOUT WARRANTY OF ANY KIND, EXPRESS OR
 * IMPLIED, INCLUDING BUT NOT LIMITED TO THE WARRANTIES OF MERCHANTABILITY,
 * FITNESS FOR A PARTICULAR PURPOSE AND NONINFRINGEMENT.  IN NO EVENT SHALL
 * THE AUTHORS OR COPYRIGHT HOLDERS BE LIABLE FOR ANY CLAIM, DAMAGES OR OTHER
 * LIABILITY, WHETHER IN AN ACTION OF CONTRACT, TORT OR OTHERWISE, ARISING
 * FROM, OUT OF OR IN CONNECTION WITH THE SOFTWARE OR THE USE OR OTHER
 * DEALINGS IN THE SOFTWARE.
 */

#pragma once
#ifndef IR_H
#define IR_H

#include <stdio.h>
#include <stdlib.h>

#include "util/ralloc.h"
#include "glsl_types.h"
#include "list.h"
#include "ir_visitor.h"
#include "ir_hierarchical_visitor.h"
#include "main/mtypes.h"
#include "main/macros.h"

#ifdef __cplusplus

/**
 * \defgroup IR Intermediate representation nodes
 *
 * @{
 */

/**
 * Class tags
 *
 * Each concrete class derived from \c ir_instruction has a value in this
 * enumerant.  The value for the type is stored in \c ir_instruction::ir_type
 * by the constructor.  While using type tags is not very C++, it is extremely
 * convenient.  For example, during debugging you can simply inspect
 * \c ir_instruction::ir_type to find out the actual type of the object.
 *
 * In addition, it is possible to use a switch-statement based on \c
 * \c ir_instruction::ir_type to select different behavior for different object
 * types.  For functions that have only slight differences for several object
 * types, this allows writing very straightforward, readable code.
 */
enum ir_node_type {
   ir_type_dereference_array,
   ir_type_dereference_record,
   ir_type_dereference_variable,
   ir_type_constant,
   ir_type_expression,
   ir_type_swizzle,
   ir_type_texture,
   ir_type_variable,
   ir_type_assignment,
   ir_type_call,
   ir_type_function,
   ir_type_function_signature,
   ir_type_if,
   ir_type_loop,
   ir_type_loop_jump,
   ir_type_return,
<<<<<<< HEAD
   ir_type_swizzle,
   ir_type_texture,
   ir_type_precision,
   ir_type_typedecl,
=======
   ir_type_discard,
>>>>>>> 5480d6b1
   ir_type_emit_vertex,
   ir_type_end_primitive,
   ir_type_max, /**< maximum ir_type enum number, for validation */
   ir_type_unset = ir_type_max
};


/**
 * Base class of all IR instructions
 */
class ir_instruction : public exec_node {
public:
   enum ir_node_type ir_type;

   /**
    * GCC 4.7+ and clang warn when deleting an ir_instruction unless
    * there's a virtual destructor present.  Because we almost
    * universally use ralloc for our memory management of
    * ir_instructions, the destructor doesn't need to do any work.
    */
   virtual ~ir_instruction()
   {
   }

   /** ir_print_visitor helper for debugging. */
   void print(void) const;
   void fprint(FILE *f) const;

   virtual void accept(ir_visitor *) = 0;
   virtual ir_visitor_status accept(ir_hierarchical_visitor *) = 0;
   virtual ir_instruction *clone(void *mem_ctx,
				 struct hash_table *ht) const = 0;

   /**
    * \name IR instruction downcast functions
    *
    * These functions either cast the object to a derived class or return
    * \c NULL if the object's type does not match the specified derived class.
    * Additional downcast functions will be added as needed.
    */
   /*@{*/
   class ir_rvalue *as_rvalue()
   {
      if (ir_type == ir_type_dereference_array ||
          ir_type == ir_type_dereference_record ||
          ir_type == ir_type_dereference_variable ||
          ir_type == ir_type_constant ||
          ir_type == ir_type_expression ||
          ir_type == ir_type_swizzle ||
          ir_type == ir_type_texture)
         return (class ir_rvalue *) this;
      return NULL;
   }

   class ir_dereference *as_dereference()
   {
      if (ir_type == ir_type_dereference_array ||
          ir_type == ir_type_dereference_record ||
          ir_type == ir_type_dereference_variable)
         return (class ir_dereference *) this;
      return NULL;
   }

   class ir_jump *as_jump()
   {
      if (ir_type == ir_type_loop_jump ||
          ir_type == ir_type_return ||
          ir_type == ir_type_discard)
         return (class ir_jump *) this;
      return NULL;
   }

   #define AS_CHILD(TYPE) \
   class ir_##TYPE * as_##TYPE() \
   { \
      return ir_type == ir_type_##TYPE ? (ir_##TYPE *) this : NULL; \
   }
   AS_CHILD(variable)
   AS_CHILD(function)
   AS_CHILD(dereference_array)
   AS_CHILD(dereference_variable)
   AS_CHILD(dereference_record)
   AS_CHILD(expression)
   AS_CHILD(loop)
   AS_CHILD(assignment)
   AS_CHILD(call)
   AS_CHILD(return)
   AS_CHILD(if)
   AS_CHILD(swizzle)
   AS_CHILD(texture)
   AS_CHILD(constant)
   AS_CHILD(discard)
   #undef AS_CHILD
   /*@}*/

   /**
    * IR equality method: Return true if the referenced instruction would
    * return the same value as this one.
    *
    * This intended to be used for CSE and algebraic optimizations, on rvalues
    * in particular.  No support for other instruction types (assignments,
    * jumps, calls, etc.) is planned.
    */
   virtual bool equals(ir_instruction *ir, enum ir_node_type ignore = ir_type_unset);

protected:
   ir_instruction(enum ir_node_type t)
      : ir_type(t)
   {
   }

private:
   ir_instruction()
   {
      assert(!"Should not get here.");
   }
};


/**
 * The base class for all "values"/expression trees.
 */
class ir_rvalue : public ir_instruction {
public:
   const struct glsl_type *type;

   virtual ir_rvalue *clone(void *mem_ctx, struct hash_table *) const;

   virtual void accept(ir_visitor *v)
   {
      v->visit(this);
   }

   virtual ir_visitor_status accept(ir_hierarchical_visitor *);

   virtual ir_constant *constant_expression_value(struct hash_table *variable_context = NULL);

   ir_rvalue *as_rvalue_to_saturate();

   virtual bool is_lvalue() const
   {
      return false;
   }

   /**
    * Get the variable that is ultimately referenced by an r-value
    */
   virtual ir_variable *variable_referenced() const
   {
      return NULL;
   }


   /**
    * If an r-value is a reference to a whole variable, get that variable
    *
    * \return
    * Pointer to a variable that is completely dereferenced by the r-value.  If
    * the r-value is not a dereference or the dereference does not access the
    * entire variable (i.e., it's just one array element, struct field), \c NULL
    * is returned.
    */
   virtual ir_variable *whole_variable_referenced()
   {
      return NULL;
   }

   glsl_precision get_precision() const { return precision; }
   void set_precision (glsl_precision prec) { precision = prec; }

   /**
    * Determine if an r-value has the value zero
    *
    * The base implementation of this function always returns \c false.  The
    * \c ir_constant class over-rides this function to return \c true \b only
    * for vector and scalar types that have all elements set to the value
    * zero (or \c false for booleans).
    *
    * \sa ir_constant::has_value, ir_rvalue::is_one, ir_rvalue::is_negative_one,
    *     ir_constant::is_basis
    */
   virtual bool is_zero() const;

   /**
    * Determine if an r-value has the value one
    *
    * The base implementation of this function always returns \c false.  The
    * \c ir_constant class over-rides this function to return \c true \b only
    * for vector and scalar types that have all elements set to the value
    * one (or \c true for booleans).
    *
    * \sa ir_constant::has_value, ir_rvalue::is_zero, ir_rvalue::is_negative_one,
    *     ir_constant::is_basis
    */
   virtual bool is_one() const;

   /**
    * Determine if an r-value has the value negative one
    *
    * The base implementation of this function always returns \c false.  The
    * \c ir_constant class over-rides this function to return \c true \b only
    * for vector and scalar types that have all elements set to the value
    * negative one.  For boolean types, the result is always \c false.
    *
    * \sa ir_constant::has_value, ir_rvalue::is_zero, ir_rvalue::is_one
    *     ir_constant::is_basis
    */
   virtual bool is_negative_one() const;

   /**
    * Determine if an r-value is a basis vector
    *
    * The base implementation of this function always returns \c false.  The
    * \c ir_constant class over-rides this function to return \c true \b only
    * for vector and scalar types that have one element set to the value one,
    * and the other elements set to the value zero.  For boolean types, the
    * result is always \c false.
    *
    * \sa ir_constant::has_value, ir_rvalue::is_zero, ir_rvalue::is_one,
    *     is_constant::is_negative_one
    */
   virtual bool is_basis() const;

   /**
    * Determine if an r-value is an unsigned integer constant which can be
    * stored in 16 bits.
    *
    * \sa ir_constant::is_uint16_constant.
    */
   virtual bool is_uint16_constant() const { return false; }

   /**
    * Return a generic value of error_type.
    *
    * Allocation will be performed with 'mem_ctx' as ralloc owner.
    */
   static ir_rvalue *error_value(void *mem_ctx);

protected:
<<<<<<< HEAD
   ir_rvalue(glsl_precision precision);

   glsl_precision precision;
=======
   ir_rvalue(enum ir_node_type t);
>>>>>>> 5480d6b1
};


/**
 * Variable storage classes
 */
enum ir_variable_mode {
   ir_var_auto = 0,     /**< Function local variables and globals. */
   ir_var_uniform,      /**< Variable declared as a uniform. */
   ir_var_shader_in,
   ir_var_shader_out,
   ir_var_shader_inout,
   ir_var_function_in,
   ir_var_function_out,
   ir_var_function_inout,
   ir_var_const_in,	/**< "in" param that must be a constant expression */
   ir_var_system_value, /**< Ex: front-face, instance-id, etc. */
   ir_var_temporary,	/**< Temporary variable generated during compilation. */
   ir_var_mode_count	/**< Number of variable modes */
};

/**
 * Enum keeping track of how a variable was declared.  For error checking of
 * the gl_PerVertex redeclaration rules.
 */
enum ir_var_declaration_type {
   /**
    * Normal declaration (for most variables, this means an explicit
    * declaration.  Exception: temporaries are always implicitly declared, but
    * they still use ir_var_declared_normally).
    *
    * Note: an ir_variable that represents a named interface block uses
    * ir_var_declared_normally.
    */
   ir_var_declared_normally = 0,

   /**
    * Variable was explicitly declared (or re-declared) in an unnamed
    * interface block.
    */
   ir_var_declared_in_block,

   /**
    * Variable is an implicitly declared built-in that has not been explicitly
    * re-declared by the shader.
    */
   ir_var_declared_implicitly,
};

/**
 * \brief Layout qualifiers for gl_FragDepth.
 *
 * The AMD/ARB_conservative_depth extensions allow gl_FragDepth to be redeclared
 * with a layout qualifier.
 */
enum ir_depth_layout {
    ir_depth_layout_none, /**< No depth layout is specified. */
    ir_depth_layout_any,
    ir_depth_layout_greater,
    ir_depth_layout_less,
    ir_depth_layout_unchanged
};

/**
 * \brief Convert depth layout qualifier to string.
 */
const char*
depth_layout_string(ir_depth_layout layout);

/**
 * Description of built-in state associated with a uniform
 *
 * \sa ir_variable::state_slots
 */
struct ir_state_slot {
   int tokens[5];
   int swizzle;
};


/**
 * Get the string value for an interpolation qualifier
 *
 * \return The string that would be used in a shader to specify \c
 * mode will be returned.
 *
 * This function is used to generate error messages of the form "shader
 * uses %s interpolation qualifier", so in the case where there is no
 * interpolation qualifier, it returns "no".
 *
 * This function should only be used on a shader input or output variable.
 */
const char *interpolation_string(unsigned interpolation);


class ir_variable : public ir_instruction {
public:
   ir_variable(const struct glsl_type *, const char *, ir_variable_mode, glsl_precision);

   virtual ir_variable *clone(void *mem_ctx, struct hash_table *ht) const;

   virtual void accept(ir_visitor *v)
   {
      v->visit(this);
   }

   virtual ir_visitor_status accept(ir_hierarchical_visitor *);


   /**
    * Determine how this variable should be interpolated based on its
    * interpolation qualifier (if present), whether it is gl_Color or
    * gl_SecondaryColor, and whether flatshading is enabled in the current GL
    * state.
    *
    * The return value will always be either INTERP_QUALIFIER_SMOOTH,
    * INTERP_QUALIFIER_NOPERSPECTIVE, or INTERP_QUALIFIER_FLAT.
    */
   glsl_interp_qualifier determine_interpolation_mode(bool flat_shade);

   /**
    * Determine whether or not a variable is part of a uniform block.
    */
   inline bool is_in_uniform_block() const
   {
      return this->data.mode == ir_var_uniform && this->interface_type != NULL;
   }

   /**
    * Determine whether or not a variable is the declaration of an interface
    * block
    *
    * For the first declaration below, there will be an \c ir_variable named
    * "instance" whose type and whose instance_type will be the same
    *  \cglsl_type.  For the second declaration, there will be an \c ir_variable
    * named "f" whose type is float and whose instance_type is B2.
    *
    * "instance" is an interface instance variable, but "f" is not.
    *
    * uniform B1 {
    *     float f;
    * } instance;
    *
    * uniform B2 {
    *     float f;
    * };
    */
   inline bool is_interface_instance() const
   {
      const glsl_type *const t = this->type;

      return (t == this->interface_type)
         || (t->is_array() && t->fields.array == this->interface_type);
    }

   /**
    * Set this->interface_type on a newly created variable.
    */
   void init_interface_type(const struct glsl_type *type)
   {
      assert(this->interface_type == NULL);
      this->interface_type = type;
      if (this->is_interface_instance()) {
         this->u.max_ifc_array_access =
            rzalloc_array(this, unsigned, type->length);
      }
   }

   /**
    * Change this->interface_type on a variable that previously had a
    * different, but compatible, interface_type.  This is used during linking
    * to set the size of arrays in interface blocks.
    */
   void change_interface_type(const struct glsl_type *type)
   {
      if (this->u.max_ifc_array_access != NULL) {
         /* max_ifc_array_access has already been allocated, so make sure the
          * new interface has the same number of fields as the old one.
          */
         assert(this->interface_type->length == type->length);
      }
      this->interface_type = type;
   }

   /**
    * Change this->interface_type on a variable that previously had a
    * different, and incompatible, interface_type. This is used during
    * compilation to handle redeclaration of the built-in gl_PerVertex
    * interface block.
    */
   void reinit_interface_type(const struct glsl_type *type)
   {
      if (this->u.max_ifc_array_access != NULL) {
#ifndef NDEBUG
         /* Redeclaring gl_PerVertex is only allowed if none of the built-ins
          * it defines have been accessed yet; so it's safe to throw away the
          * old max_ifc_array_access pointer, since all of its values are
          * zero.
          */
         for (unsigned i = 0; i < this->interface_type->length; i++)
            assert(this->u.max_ifc_array_access[i] == 0);
#endif
         ralloc_free(this->u.max_ifc_array_access);
         this->u.max_ifc_array_access = NULL;
      }
      this->interface_type = NULL;
      init_interface_type(type);
   }

   const glsl_type *get_interface_type() const
   {
      return this->interface_type;
   }

   /**
    * Get the max_ifc_array_access pointer
    *
    * A "set" function is not needed because the array is dynmically allocated
    * as necessary.
    */
   inline unsigned *get_max_ifc_array_access()
   {
      assert(this->data._num_state_slots == 0);
      return this->u.max_ifc_array_access;
   }

   inline unsigned get_num_state_slots() const
   {
      assert(!this->is_interface_instance()
             || this->data._num_state_slots == 0);
      return this->data._num_state_slots;
   }

   inline void set_num_state_slots(unsigned n)
   {
      assert(!this->is_interface_instance()
             || n == 0);
      this->data._num_state_slots = n;
   }

   inline ir_state_slot *get_state_slots()
   {
      return this->is_interface_instance() ? NULL : this->u.state_slots;
   }

   inline const ir_state_slot *get_state_slots() const
   {
      return this->is_interface_instance() ? NULL : this->u.state_slots;
   }

   inline ir_state_slot *allocate_state_slots(unsigned n)
   {
      assert(!this->is_interface_instance());

      this->u.state_slots = ralloc_array(this, ir_state_slot, n);
      this->data._num_state_slots = 0;

      if (this->u.state_slots != NULL)
         this->data._num_state_slots = n;

      return this->u.state_slots;
   }

   inline bool is_name_ralloced() const
   {
      return this->name != ir_variable::tmp_name;
   }

   /**
    * Enable emitting extension warnings for this variable
    */
   void enable_extension_warning(const char *extension);

   /**
    * Get the extension warning string for this variable
    *
    * If warnings are not enabled, \c NULL is returned.
    */
   const char *get_extension_warning() const;

   /**
    * Declared type of the variable
    */
   const struct glsl_type *type;

   /**
    * Declared name of the variable
    */
   const char *name;

   struct ir_variable_data {

      /**
       * Is the variable read-only?
       *
       * This is set for variables declared as \c const, shader inputs,
       * and uniforms.
       */
      unsigned read_only:1;
      unsigned centroid:1;
      unsigned sample:1;
      unsigned invariant:1;
      unsigned precise:1;

      /**
       * Has this variable been used for reading or writing?
       *
       * Several GLSL semantic checks require knowledge of whether or not a
       * variable has been used.  For example, it is an error to redeclare a
       * variable as invariant after it has been used.
       *
       * This is only maintained in the ast_to_hir.cpp path, not in
       * Mesa's fixed function or ARB program paths.
       */
      unsigned used:1;

      /**
       * Has this variable been statically assigned?
       *
       * This answers whether the variable was assigned in any path of
       * the shader during ast_to_hir.  This doesn't answer whether it is
       * still written after dead code removal, nor is it maintained in
       * non-ast_to_hir.cpp (GLSL parsing) paths.
       */
      unsigned assigned:1;

      /**
       * Enum indicating how the variable was declared.  See
       * ir_var_declaration_type.
       *
       * This is used to detect certain kinds of illegal variable redeclarations.
       */
      unsigned how_declared:2;

      /**
       * Storage class of the variable.
       *
       * \sa ir_variable_mode
       */
      unsigned mode:4;

      /**
       * Interpolation mode for shader inputs / outputs
       *
       * \sa ir_variable_interpolation
       */
      unsigned interpolation:2;

      unsigned precision:2;

      /**
       * \name ARB_fragment_coord_conventions
       * @{
       */
      unsigned origin_upper_left:1;
      unsigned pixel_center_integer:1;
      /*@}*/

      /**
       * Was the location explicitly set in the shader?
       *
       * If the location is explicitly set in the shader, it \b cannot be changed
       * by the linker or by the API (e.g., calls to \c glBindAttribLocation have
       * no effect).
       */
      unsigned explicit_location:1;
      unsigned explicit_index:1;

      /**
       * Was an initial binding explicitly set in the shader?
       *
       * If so, constant_value contains an integer ir_constant representing the
       * initial binding point.
       */
      unsigned explicit_binding:1;

      /**
       * Does this variable have an initializer?
       *
       * This is used by the linker to cross-validiate initializers of global
       * variables.
       */
      unsigned has_initializer:1;

      /**
       * Is this variable a generic output or input that has not yet been matched
       * up to a variable in another stage of the pipeline?
       *
       * This is used by the linker as scratch storage while assigning locations
       * to generic inputs and outputs.
       */
      unsigned is_unmatched_generic_inout:1;

      /**
       * If non-zero, then this variable may be packed along with other variables
       * into a single varying slot, so this offset should be applied when
       * accessing components.  For example, an offset of 1 means that the x
       * component of this variable is actually stored in component y of the
       * location specified by \c location.
       */
      unsigned location_frac:2;

      /**
       * Layout of the matrix.  Uses glsl_matrix_layout values.
       */
      unsigned matrix_layout:2;

      /**
       * Non-zero if this variable was created by lowering a named interface
       * block which was not an array.
       *
       * Note that this variable and \c from_named_ifc_block_array will never
       * both be non-zero.
       */
      unsigned from_named_ifc_block_nonarray:1;

      /**
       * Non-zero if this variable was created by lowering a named interface
       * block which was an array.
       *
       * Note that this variable and \c from_named_ifc_block_nonarray will never
       * both be non-zero.
       */
      unsigned from_named_ifc_block_array:1;

      /**
       * Non-zero if the variable must be a shader input. This is useful for
       * constraints on function parameters.
       */
      unsigned must_be_shader_input:1;

      /**
       * Output index for dual source blending.
       *
       * \note
       * The GLSL spec only allows the values 0 or 1 for the index in \b dual
       * source blending.
       */
      unsigned index:1;

      /**
       * \brief Layout qualifier for gl_FragDepth.
       *
       * This is not equal to \c ir_depth_layout_none if and only if this
       * variable is \c gl_FragDepth and a layout qualifier is specified.
       */
      ir_depth_layout depth_layout:3;

      /**
       * ARB_shader_image_load_store qualifiers.
       */
      unsigned image_read_only:1; /**< "readonly" qualifier. */
      unsigned image_write_only:1; /**< "writeonly" qualifier. */
      unsigned image_coherent:1;
      unsigned image_volatile:1;
      unsigned image_restrict:1;

      /**
       * Emit a warning if this variable is accessed.
       */
   private:
      uint8_t warn_extension_index;

   public:
      /** Image internal format if specified explicitly, otherwise GL_NONE. */
      uint16_t image_format;

   private:
      /**
       * Number of state slots used
       *
       * \note
       * This could be stored in as few as 7-bits, if necessary.  If it is made
       * smaller, add an assertion to \c ir_variable::allocate_state_slots to
       * be safe.
       */
      uint16_t _num_state_slots;

   public:
      /**
       * Initial binding point for a sampler, atomic, or UBO.
       *
       * For array types, this represents the binding point for the first element.
       */
      int16_t binding;

      /**
       * Storage location of the base of this variable
       *
       * The precise meaning of this field depends on the nature of the variable.
       *
       *   - Vertex shader input: one of the values from \c gl_vert_attrib.
       *   - Vertex shader output: one of the values from \c gl_varying_slot.
       *   - Geometry shader input: one of the values from \c gl_varying_slot.
       *   - Geometry shader output: one of the values from \c gl_varying_slot.
       *   - Fragment shader input: one of the values from \c gl_varying_slot.
       *   - Fragment shader output: one of the values from \c gl_frag_result.
       *   - Uniforms: Per-stage uniform slot number for default uniform block.
       *   - Uniforms: Index within the uniform block definition for UBO members.
       *   - Other: This field is not currently used.
       *
       * If the variable is a uniform, shader input, or shader output, and the
       * slot has not been assigned, the value will be -1.
       */
      int location;

      /**
       * Vertex stream output identifier.
       */
      unsigned stream;

      /**
       * Location an atomic counter is stored at.
       */
      struct {
         unsigned offset;
      } atomic;

      /**
       * Highest element accessed with a constant expression array index
       *
       * Not used for non-array variables.
       */
      unsigned max_array_access;

      /**
       * Allow (only) ir_variable direct access private members.
       */
      friend class ir_variable;
   } data;

   /**
    * Value assigned in the initializer of a variable declared "const"
    */
   ir_constant *constant_value;

   /**
    * Constant expression assigned in the initializer of the variable
    *
    * \warning
    * This field and \c ::constant_value are distinct.  Even if the two fields
    * refer to constants with the same value, they must point to separate
    * objects.
    */
   ir_constant *constant_initializer;

private:
   static const char *const warn_extension_table[];

   union {
      /**
       * For variables which satisfy the is_interface_instance() predicate,
       * this points to an array of integers such that if the ith member of
       * the interface block is an array, max_ifc_array_access[i] is the
       * maximum array element of that member that has been accessed.  If the
       * ith member of the interface block is not an array,
       * max_ifc_array_access[i] is unused.
       *
       * For variables whose type is not an interface block, this pointer is
       * NULL.
       */
      unsigned *max_ifc_array_access;

      /**
       * Built-in state that backs this uniform
       *
       * Once set at variable creation, \c state_slots must remain invariant.
       *
       * If the variable is not a uniform, \c _num_state_slots will be zero
       * and \c state_slots will be \c NULL.
       */
      ir_state_slot *state_slots;
   } u;

   /**
    * For variables that are in an interface block or are an instance of an
    * interface block, this is the \c GLSL_TYPE_INTERFACE type for that block.
    *
    * \sa ir_variable::location
    */
   const glsl_type *interface_type;

   /**
    * Name used for anonymous compiler temporaries
    */
   static const char tmp_name[];

public:
   /**
    * Should the construct keep names for ir_var_temporary variables?
    *
    * When this global is false, names passed to the constructor for
    * \c ir_var_temporary variables will be dropped.  Instead, the variable will
    * be named "compiler_temp".  This name will be in static storage.
    *
    * \warning
    * \b NEVER change the mode of an \c ir_var_temporary.
    *
    * \warning
    * This variable is \b not thread-safe.  It is global, \b not
    * per-context. It begins life false.  A context can, at some point, make
    * it true.  From that point on, it will be true forever.  This should be
    * okay since it will only be set true while debugging.
    */
   static bool temporaries_allocate_names;
};

/**
 * A function that returns whether a built-in function is available in the
 * current shading language (based on version, ES or desktop, and extensions).
 */
typedef bool (*builtin_available_predicate)(const _mesa_glsl_parse_state *);

/*@{*/
/**
 * The representation of a function instance; may be the full definition or
 * simply a prototype.
 */
class ir_function_signature : public ir_instruction {
   /* An ir_function_signature will be part of the list of signatures in
    * an ir_function.
    */
public:
   ir_function_signature(const glsl_type *return_type, glsl_precision precision,
                         builtin_available_predicate builtin_avail = NULL);

   virtual ir_function_signature *clone(void *mem_ctx,
					struct hash_table *ht) const;
   ir_function_signature *clone_prototype(void *mem_ctx,
					  struct hash_table *ht) const;

   virtual void accept(ir_visitor *v)
   {
      v->visit(this);
   }

   virtual ir_visitor_status accept(ir_hierarchical_visitor *);

   /**
    * Attempt to evaluate this function as a constant expression,
    * given a list of the actual parameters and the variable context.
    * Returns NULL for non-built-ins.
    */
   ir_constant *constant_expression_value(exec_list *actual_parameters, struct hash_table *variable_context);

   /**
    * Get the name of the function for which this is a signature
    */
   const char *function_name() const;

   /**
    * Get a handle to the function for which this is a signature
    *
    * There is no setter function, this function returns a \c const pointer,
    * and \c ir_function_signature::_function is private for a reason.  The
    * only way to make a connection between a function and function signature
    * is via \c ir_function::add_signature.  This helps ensure that certain
    * invariants (i.e., a function signature is in the list of signatures for
    * its \c _function) are met.
    *
    * \sa ir_function::add_signature
    */
   inline const class ir_function *function() const
   {
      return this->_function;
   }

   /**
    * Check whether the qualifiers match between this signature's parameters
    * and the supplied parameter list.  If not, returns the name of the first
    * parameter with mismatched qualifiers (for use in error messages).
    */
   const char *qualifiers_match(exec_list *params);

   /**
    * Replace the current parameter list with the given one.  This is useful
    * if the current information came from a prototype, and either has invalid
    * or missing parameter names.
    */
   void replace_parameters(exec_list *new_params);

   /**
    * Function return type.
    */
   const struct glsl_type *return_type;

   glsl_precision precision;

   /**
    * List of ir_variable of function parameters.
    *
    * This represents the storage.  The paramaters passed in a particular
    * call will be in ir_call::actual_paramaters.
    */
   struct exec_list parameters;

   /** Whether or not this function has a body (which may be empty). */
   unsigned is_defined:1;

   /** Whether or not this function signature is a built-in. */
   bool is_builtin() const;

   /**
    * Whether or not this function is an intrinsic to be implemented
    * by the driver.
    */
   bool is_intrinsic;

   /** Whether or not a built-in is available for this shader. */
   bool is_builtin_available(const _mesa_glsl_parse_state *state) const;

   /** Body of instructions in the function. */
   struct exec_list body;

private:
   /**
    * A function pointer to a predicate that answers whether a built-in
    * function is available in the current shader.  NULL if not a built-in.
    */
   builtin_available_predicate builtin_avail;

   /** Function of which this signature is one overload. */
   class ir_function *_function;

   /** Function signature of which this one is a prototype clone */
   const ir_function_signature *origin;

   friend class ir_function;

   /**
    * Helper function to run a list of instructions for constant
    * expression evaluation.
    *
    * The hash table represents the values of the visible variables.
    * There are no scoping issues because the table is indexed on
    * ir_variable pointers, not variable names.
    *
    * Returns false if the expression is not constant, true otherwise,
    * and the value in *result if result is non-NULL.
    */
   bool constant_expression_evaluate_expression_list(const struct exec_list &body,
						     struct hash_table *variable_context,
						     ir_constant **result);
};


/**
 * Header for tracking multiple overloaded functions with the same name.
 * Contains a list of ir_function_signatures representing each of the
 * actual functions.
 */
class ir_function : public ir_instruction {
public:
   ir_function(const char *name);

   virtual ir_function *clone(void *mem_ctx, struct hash_table *ht) const;

   virtual void accept(ir_visitor *v)
   {
      v->visit(this);
   }

   virtual ir_visitor_status accept(ir_hierarchical_visitor *);

   void add_signature(ir_function_signature *sig)
   {
      sig->_function = this;
      this->signatures.push_tail(sig);
   }

   /**
    * Find a signature that matches a set of actual parameters, taking implicit
    * conversions into account.  Also flags whether the match was exact.
    */
   ir_function_signature *matching_signature(_mesa_glsl_parse_state *state,
                                             const exec_list *actual_param,
                                             bool allow_builtins,
					     bool *match_is_exact);

   /**
    * Find a signature that matches a set of actual parameters, taking implicit
    * conversions into account.
    */
   ir_function_signature *matching_signature(_mesa_glsl_parse_state *state,
                                             const exec_list *actual_param,
                                             bool allow_builtins);

   /**
    * Find a signature that exactly matches a set of actual parameters without
    * any implicit type conversions.
    */
   ir_function_signature *exact_matching_signature(_mesa_glsl_parse_state *state,
                                                   const exec_list *actual_ps);

   /**
    * Name of the function.
    */
   const char *name;

   /** Whether or not this function has a signature that isn't a built-in. */
   bool has_user_signature();

   /**
    * List of ir_function_signature for each overloaded function with this name.
    */
   struct exec_list signatures;
};

inline const char *ir_function_signature::function_name() const
{
   return this->_function->name;
}
/*@}*/


/**
 * IR instruction representing high-level if-statements
 */
class ir_if : public ir_instruction {
public:
   ir_if(ir_rvalue *condition)
      : ir_instruction(ir_type_if), condition(condition)
   {
   }

   virtual ir_if *clone(void *mem_ctx, struct hash_table *ht) const;

   virtual void accept(ir_visitor *v)
   {
      v->visit(this);
   }

   virtual ir_visitor_status accept(ir_hierarchical_visitor *);

   ir_rvalue *condition;
   /** List of ir_instruction for the body of the then branch */
   exec_list  then_instructions;
   /** List of ir_instruction for the body of the else branch */
   exec_list  else_instructions;
};


/**
 * IR instruction representing a high-level loop structure.
 */
class ir_loop : public ir_instruction {
public:
   ir_loop();

   virtual ir_loop *clone(void *mem_ctx, struct hash_table *ht) const;

   virtual void accept(ir_visitor *v)
   {
      v->visit(this);
   }

   virtual ir_visitor_status accept(ir_hierarchical_visitor *);

   /** List of ir_instruction that make up the body of the loop. */
   exec_list body_instructions;
};


class ir_assignment : public ir_instruction {
public:
   ir_assignment(ir_rvalue *lhs, ir_rvalue *rhs, ir_rvalue *condition = NULL);

   /**
    * Construct an assignment with an explicit write mask
    *
    * \note
    * Since a write mask is supplied, the LHS must already be a bare
    * \c ir_dereference.  The cannot be any swizzles in the LHS.
    */
   ir_assignment(ir_dereference *lhs, ir_rvalue *rhs, ir_rvalue *condition,
		 unsigned write_mask);

   virtual ir_assignment *clone(void *mem_ctx, struct hash_table *ht) const;

   virtual ir_constant *constant_expression_value(struct hash_table *variable_context = NULL);

   virtual void accept(ir_visitor *v)
   {
      v->visit(this);
   }

   virtual ir_visitor_status accept(ir_hierarchical_visitor *);

   /**
    * Get a whole variable written by an assignment
    *
    * If the LHS of the assignment writes a whole variable, the variable is
    * returned.  Otherwise \c NULL is returned.  Examples of whole-variable
    * assignment are:
    *
    *  - Assigning to a scalar
    *  - Assigning to all components of a vector
    *  - Whole array (or matrix) assignment
    *  - Whole structure assignment
    */
   ir_variable *whole_variable_written();

   /**
    * Set the LHS of an assignment
    */
   void set_lhs(ir_rvalue *lhs);

   /**
    * Left-hand side of the assignment.
    *
    * This should be treated as read only.  If you need to set the LHS of an
    * assignment, use \c ir_assignment::set_lhs.
    */
   ir_dereference *lhs;

   /**
    * Value being assigned
    */
   ir_rvalue *rhs;

   /**
    * Optional condition for the assignment.
    */
   ir_rvalue *condition;


   /**
    * Component mask written
    *
    * For non-vector types in the LHS, this field will be zero.  For vector
    * types, a bit will be set for each component that is written.  Note that
    * for \c vec2 and \c vec3 types only the lower bits will ever be set.
    *
    * A partially-set write mask means that each enabled channel gets
    * the value from a consecutive channel of the rhs.  For example,
    * to write just .xyw of gl_FrontColor with color:
    *
    * (assign (constant bool (1)) (xyw)
    *     (var_ref gl_FragColor)
    *     (swiz xyw (var_ref color)))
    */
   unsigned write_mask:4;
};

/* Update ir_expression::get_num_operands() and operator_strs when
 * updating this list.
 */
enum ir_expression_operation {
   ir_unop_bit_not,
   ir_unop_logic_not,
   ir_unop_neg,
   ir_unop_abs,
   ir_unop_sign,
   ir_unop_rcp,
   ir_unop_rsq,
   ir_unop_sqrt,
   ir_unop_normalize,
   ir_unop_exp,         /**< Log base e on gentype */
   ir_unop_log,	        /**< Natural log on gentype */
   ir_unop_exp2,
   ir_unop_log2,
   ir_unop_f2i,         /**< Float-to-integer conversion. */
   ir_unop_f2u,         /**< Float-to-unsigned conversion. */
   ir_unop_i2f,         /**< Integer-to-float conversion. */
   ir_unop_f2b,         /**< Float-to-boolean conversion */
   ir_unop_b2f,         /**< Boolean-to-float conversion */
   ir_unop_i2b,         /**< int-to-boolean conversion */
   ir_unop_b2i,         /**< Boolean-to-int conversion */
   ir_unop_u2f,         /**< Unsigned-to-float conversion. */
   ir_unop_i2u,         /**< Integer-to-unsigned conversion. */
   ir_unop_u2i,         /**< Unsigned-to-integer conversion. */
   ir_unop_bitcast_i2f, /**< Bit-identical int-to-float "conversion" */
   ir_unop_bitcast_f2i, /**< Bit-identical float-to-int "conversion" */
   ir_unop_bitcast_u2f, /**< Bit-identical uint-to-float "conversion" */
   ir_unop_bitcast_f2u, /**< Bit-identical float-to-uint "conversion" */
   ir_unop_any,

   /**
    * \name Unary floating-point rounding operations.
    */
   /*@{*/
   ir_unop_trunc,
   ir_unop_ceil,
   ir_unop_floor,
   ir_unop_fract,
   ir_unop_round_even,
   /*@}*/

   /**
    * \name Trigonometric operations.
    */
   /*@{*/
   ir_unop_sin,
   ir_unop_cos,
   ir_unop_sin_reduced,    /**< Reduced range sin. [-pi, pi] */
   ir_unop_cos_reduced,    /**< Reduced range cos. [-pi, pi] */
   /*@}*/

   /**
    * \name Partial derivatives.
    */
   /*@{*/
   ir_unop_dFdx,
   ir_unop_dFdx_coarse,
   ir_unop_dFdx_fine,
   ir_unop_dFdy,
   ir_unop_dFdy_coarse,
   ir_unop_dFdy_fine,
   /*@}*/

   /**
    * \name Floating point pack and unpack operations.
    */
   /*@{*/
   ir_unop_pack_snorm_2x16,
   ir_unop_pack_snorm_4x8,
   ir_unop_pack_unorm_2x16,
   ir_unop_pack_unorm_4x8,
   ir_unop_pack_half_2x16,
   ir_unop_unpack_snorm_2x16,
   ir_unop_unpack_snorm_4x8,
   ir_unop_unpack_unorm_2x16,
   ir_unop_unpack_unorm_4x8,
   ir_unop_unpack_half_2x16,
   /*@}*/

   /**
    * \name Lowered floating point unpacking operations.
    *
    * \see lower_packing_builtins_visitor::split_unpack_half_2x16
    */
   /*@{*/
   ir_unop_unpack_half_2x16_split_x,
   ir_unop_unpack_half_2x16_split_y,
   /*@}*/

   /**
    * \name Bit operations, part of ARB_gpu_shader5.
    */
   /*@{*/
   ir_unop_bitfield_reverse,
   ir_unop_bit_count,
   ir_unop_find_msb,
   ir_unop_find_lsb,
   /*@}*/

   ir_unop_saturate,
   ir_unop_noise,

   /**
    * Interpolate fs input at centroid
    *
    * operand0 is the fs input.
    */
   ir_unop_interpolate_at_centroid,

   /**
    * A sentinel marking the last of the unary operations.
    */
   ir_last_unop = ir_unop_interpolate_at_centroid,

   ir_binop_add,
   ir_binop_sub,
   ir_binop_mul,       /**< Floating-point or low 32-bit integer multiply. */
   ir_binop_imul_high, /**< Calculates the high 32-bits of a 64-bit multiply. */
   ir_binop_div,

   /**
    * Returns the carry resulting from the addition of the two arguments.
    */
   /*@{*/
   ir_binop_carry,
   /*@}*/

   /**
    * Returns the borrow resulting from the subtraction of the second argument
    * from the first argument.
    */
   /*@{*/
   ir_binop_borrow,
   /*@}*/

   /**
    * Takes one of two combinations of arguments:
    *
    * - mod(vecN, vecN)
    * - mod(vecN, float)
    *
    * Does not take integer types.
    */
   ir_binop_mod,

   /**
    * \name Binary comparison operators which return a boolean vector.
    * The type of both operands must be equal.
    */
   /*@{*/
   ir_binop_less,
   ir_binop_greater,
   ir_binop_lequal,
   ir_binop_gequal,
   ir_binop_equal,
   ir_binop_nequal,
   /**
    * Returns single boolean for whether all components of operands[0]
    * equal the components of operands[1].
    */
   ir_binop_all_equal,
   /**
    * Returns single boolean for whether any component of operands[0]
    * is not equal to the corresponding component of operands[1].
    */
   ir_binop_any_nequal,
   /*@}*/

   /**
    * \name Bit-wise binary operations.
    */
   /*@{*/
   ir_binop_lshift,
   ir_binop_rshift,
   ir_binop_bit_and,
   ir_binop_bit_xor,
   ir_binop_bit_or,
   /*@}*/

   ir_binop_logic_and,
   ir_binop_logic_xor,
   ir_binop_logic_or,

   ir_binop_dot,
   ir_binop_min,
   ir_binop_max,

   ir_binop_pow,

   /**
    * \name Lowered floating point packing operations.
    *
    * \see lower_packing_builtins_visitor::split_pack_half_2x16
    */
   /*@{*/
   ir_binop_pack_half_2x16_split,
   /*@}*/

   /**
    * \name First half of a lowered bitfieldInsert() operation.
    *
    * \see lower_instructions::bitfield_insert_to_bfm_bfi
    */
   /*@{*/
   ir_binop_bfm,
   /*@}*/

   /**
    * Load a value the size of a given GLSL type from a uniform block.
    *
    * operand0 is the ir_constant uniform block index in the linked shader.
    * operand1 is a byte offset within the uniform block.
    */
   ir_binop_ubo_load,

   /**
    * \name Multiplies a number by two to a power, part of ARB_gpu_shader5.
    */
   /*@{*/
   ir_binop_ldexp,
   /*@}*/

   /**
    * Extract a scalar from a vector
    *
    * operand0 is the vector
    * operand1 is the index of the field to read from operand0
    */
   ir_binop_vector_extract,

   /**
    * Interpolate fs input at offset
    *
    * operand0 is the fs input
    * operand1 is the offset from the pixel center
    */
   ir_binop_interpolate_at_offset,

   /**
    * Interpolate fs input at sample position
    *
    * operand0 is the fs input
    * operand1 is the sample ID
    */
   ir_binop_interpolate_at_sample,

   /**
    * A sentinel marking the last of the binary operations.
    */
   ir_last_binop = ir_binop_interpolate_at_sample,

   /**
    * \name Fused floating-point multiply-add, part of ARB_gpu_shader5.
    */
   /*@{*/
   ir_triop_fma,
   /*@}*/

   ir_triop_clamp,
   ir_triop_lrp,

   /**
    * \name Conditional Select
    *
    * A vector conditional select instruction (like ?:, but operating per-
    * component on vectors).
    *
    * \see lower_instructions_visitor::ldexp_to_arith
    */
   /*@{*/
   ir_triop_csel,
   /*@}*/

   /**
    * \name Second half of a lowered bitfieldInsert() operation.
    *
    * \see lower_instructions::bitfield_insert_to_bfm_bfi
    */
   /*@{*/
   ir_triop_bfi,
   /*@}*/

   ir_triop_bitfield_extract,

   /**
    * Generate a value with one field of a vector changed
    *
    * operand0 is the vector
    * operand1 is the value to write into the vector result
    * operand2 is the index in operand0 to be modified
    */
   ir_triop_vector_insert,

   /**
    * A sentinel marking the last of the ternary operations.
    */
   ir_last_triop = ir_triop_vector_insert,

   ir_quadop_bitfield_insert,

   ir_quadop_vector,

   /**
    * A sentinel marking the last of the ternary operations.
    */
   ir_last_quadop = ir_quadop_vector,

   /**
    * A sentinel marking the last of all operations.
    */
   ir_last_opcode = ir_quadop_vector
};

class ir_expression : public ir_rvalue {
public:
   ir_expression(int op, const struct glsl_type *type,
                 ir_rvalue *op0, ir_rvalue *op1 = NULL,
                 ir_rvalue *op2 = NULL, ir_rvalue *op3 = NULL);

   /**
    * Constructor for unary operation expressions
    */
   ir_expression(int op, ir_rvalue *);

   /**
    * Constructor for binary operation expressions
    */
   ir_expression(int op, ir_rvalue *op0, ir_rvalue *op1);

   /**
    * Constructor for ternary operation expressions
    */
   ir_expression(int op, ir_rvalue *op0, ir_rvalue *op1, ir_rvalue *op2);

   virtual bool equals(ir_instruction *ir, enum ir_node_type ignore = ir_type_unset);

   virtual ir_expression *clone(void *mem_ctx, struct hash_table *ht) const;

   /**
    * Attempt to constant-fold the expression
    *
    * The "variable_context" hash table links ir_variable * to ir_constant *
    * that represent the variables' values.  \c NULL represents an empty
    * context.
    *
    * If the expression cannot be constant folded, this method will return
    * \c NULL.
    */
   virtual ir_constant *constant_expression_value(struct hash_table *variable_context = NULL);

   /**
    * Determine the number of operands used by an expression
    */
   static unsigned int get_num_operands(ir_expression_operation);

   /**
    * Determine the number of operands used by an expression
    */
   unsigned int get_num_operands() const
   {
      return (this->operation == ir_quadop_vector)
	 ? this->type->vector_elements : get_num_operands(operation);
   }

   /**
    * Return whether the expression operates on vectors horizontally.
    */
   bool is_horizontal() const
   {
      return operation == ir_binop_all_equal ||
             operation == ir_binop_any_nequal ||
             operation == ir_unop_any ||
             operation == ir_binop_dot ||
             operation == ir_quadop_vector;
   }

   /**
    * Return a string representing this expression's operator.
    */
   const char *operator_string();

   /**
    * Return a string representing this expression's operator.
    */
   static const char *operator_string(ir_expression_operation);


   /**
    * Do a reverse-lookup to translate the given string into an operator.
    */
   static ir_expression_operation get_operator(const char *);

   virtual void accept(ir_visitor *v)
   {
      v->visit(this);
   }

   virtual ir_visitor_status accept(ir_hierarchical_visitor *);

   ir_expression_operation operation;
   ir_rvalue *operands[4];
};


/**
 * HIR instruction representing a high-level function call, containing a list
 * of parameters and returning a value in the supplied temporary.
 */
class ir_call : public ir_instruction {
public:
   ir_call(ir_function_signature *callee,
	   ir_dereference_variable *return_deref,
	   exec_list *actual_parameters)
      : ir_instruction(ir_type_call), return_deref(return_deref), callee(callee)
   {
      assert(callee->return_type != NULL);
      actual_parameters->move_nodes_to(& this->actual_parameters);
      this->use_builtin = callee->is_builtin();
   }

   virtual ir_call *clone(void *mem_ctx, struct hash_table *ht) const;

   virtual ir_constant *constant_expression_value(struct hash_table *variable_context = NULL);

   virtual void accept(ir_visitor *v)
   {
      v->visit(this);
   }

   virtual ir_visitor_status accept(ir_hierarchical_visitor *);

   /**
    * Get the name of the function being called.
    */
   const char *callee_name() const
   {
      return callee->function_name();
   }

   /**
    * Generates an inline version of the function before @ir,
    * storing the return value in return_deref.
    */
   void generate_inline(ir_instruction *ir);

   /**
    * Storage for the function's return value.
    * This must be NULL if the return type is void.
    */
   ir_dereference_variable *return_deref;

   /**
    * The specific function signature being called.
    */
   ir_function_signature *callee;

   /* List of ir_rvalue of paramaters passed in this call. */
   exec_list actual_parameters;

   /** Should this call only bind to a built-in function? */
   bool use_builtin;
};


/**
 * \name Jump-like IR instructions.
 *
 * These include \c break, \c continue, \c return, and \c discard.
 */
/*@{*/
class ir_jump : public ir_instruction {
protected:
   ir_jump(enum ir_node_type t)
      : ir_instruction(t)
   {
   }
};

class ir_return : public ir_jump {
public:
   ir_return()
      : ir_jump(ir_type_return), value(NULL)
   {
   }

   ir_return(ir_rvalue *value)
      : ir_jump(ir_type_return), value(value)
   {
   }

   virtual ir_return *clone(void *mem_ctx, struct hash_table *) const;

   ir_rvalue *get_value() const
   {
      return value;
   }

   virtual void accept(ir_visitor *v)
   {
      v->visit(this);
   }

   virtual ir_visitor_status accept(ir_hierarchical_visitor *);

   ir_rvalue *value;
};


/**
 * Jump instructions used inside loops
 *
 * These include \c break and \c continue.  The \c break within a loop is
 * different from the \c break within a switch-statement.
 *
 * \sa ir_switch_jump
 */
class ir_loop_jump : public ir_jump {
public:
   enum jump_mode {
      jump_break,
      jump_continue
   };

   ir_loop_jump(jump_mode mode)
      : ir_jump(ir_type_loop_jump)
   {
      this->mode = mode;
   }

   virtual ir_loop_jump *clone(void *mem_ctx, struct hash_table *) const;

   virtual void accept(ir_visitor *v)
   {
      v->visit(this);
   }

   virtual ir_visitor_status accept(ir_hierarchical_visitor *);

   bool is_break() const
   {
      return mode == jump_break;
   }

   bool is_continue() const
   {
      return mode == jump_continue;
   }

   /** Mode selector for the jump instruction. */
   enum jump_mode mode;
};

/**
 * IR instruction representing discard statements.
 */
class ir_discard : public ir_jump {
public:
   ir_discard()
      : ir_jump(ir_type_discard)
   {
      this->condition = NULL;
   }

   ir_discard(ir_rvalue *cond)
      : ir_jump(ir_type_discard)
   {
      this->condition = cond;
   }

   virtual ir_discard *clone(void *mem_ctx, struct hash_table *ht) const;

   virtual void accept(ir_visitor *v)
   {
      v->visit(this);
   }

   virtual ir_visitor_status accept(ir_hierarchical_visitor *);

   ir_rvalue *condition;
};
/*@}*/


/**
 * Texture sampling opcodes used in ir_texture
 */
enum ir_texture_opcode {
   ir_tex,		/**< Regular texture look-up */
   ir_txb,		/**< Texture look-up with LOD bias */
   ir_txl,		/**< Texture look-up with explicit LOD */
   ir_txd,		/**< Texture look-up with partial derivatvies */
   ir_txf,		/**< Texel fetch with explicit LOD */
   ir_txf_ms,           /**< Multisample texture fetch */
   ir_txs,		/**< Texture size */
   ir_lod,		/**< Texture lod query */
   ir_tg4,		/**< Texture gather */
   ir_query_levels      /**< Texture levels query */
};


/**
 * IR instruction to sample a texture
 *
 * The specific form of the IR instruction depends on the \c mode value
 * selected from \c ir_texture_opcodes.  In the printed IR, these will
 * appear as:
 *
 *                                    Texel offset (0 or an expression)
 *                                    |
 *                                    v
 * (tex <type> <sampler> <coordinate> 0)
 * (txb <type> <sampler> <coordinate> 0 <bias>)
 * (txl <type> <sampler> <coordinate> 0 <lod>)
 * (txd <type> <sampler> <coordinate> 0 (dPdx dPdy))
 * (txf <type> <sampler> <coordinate> 0 <lod>)
 * (txf_ms
 *      <type> <sampler> <coordinate>   <sample_index>)
 * (txs <type> <sampler> <lod>)
 * (lod <type> <sampler> <coordinate>)
 * (tg4 <type> <sampler> <coordinate> <offset> <component>)
 * (query_levels <type> <sampler>)
 */
class ir_texture : public ir_rvalue {
public:
   ir_texture(enum ir_texture_opcode op)
<<<<<<< HEAD
      : ir_rvalue(glsl_precision_low), op(op), sampler(NULL), coordinate(NULL),
        offset(NULL)
=======
      : ir_rvalue(ir_type_texture),
        op(op), sampler(NULL), coordinate(NULL), projector(NULL),
        shadow_comparitor(NULL), offset(NULL)
>>>>>>> 5480d6b1
   {
      memset(&lod_info, 0, sizeof(lod_info));
   }

   virtual ir_texture *clone(void *mem_ctx, struct hash_table *) const;

   virtual ir_constant *constant_expression_value(struct hash_table *variable_context = NULL);

   virtual void accept(ir_visitor *v)
   {
      v->visit(this);
   }

   virtual ir_visitor_status accept(ir_hierarchical_visitor *);

   virtual bool equals(ir_instruction *ir, enum ir_node_type ignore = ir_type_unset);

   /**
    * Return a string representing the ir_texture_opcode.
    */
   const char *opcode_string();

   /** Set the sampler and type. */
   void set_sampler(ir_dereference *sampler, const glsl_type *type);

   /**
    * Do a reverse-lookup to translate a string into an ir_texture_opcode.
    */
   static ir_texture_opcode get_opcode(const char *);

   enum ir_texture_opcode op;

   /** Sampler to use for the texture access. */
   ir_dereference *sampler;

   /** Texture coordinate to sample */
   ir_rvalue *coordinate;

   /** Texel offset. */
   ir_rvalue *offset;

   union {
      ir_rvalue *lod;		/**< Floating point LOD */
      ir_rvalue *bias;		/**< Floating point LOD bias */
      ir_rvalue *sample_index;  /**< MSAA sample index */
      ir_rvalue *component;     /**< Gather component selector */
      struct {
	 ir_rvalue *dPdx;	/**< Partial derivative of coordinate wrt X */
	 ir_rvalue *dPdy;	/**< Partial derivative of coordinate wrt Y */
      } grad;
   } lod_info;
};


struct ir_swizzle_mask {
   unsigned x:2;
   unsigned y:2;
   unsigned z:2;
   unsigned w:2;

   /**
    * Number of components in the swizzle.
    */
   unsigned num_components:3;

   /**
    * Does the swizzle contain duplicate components?
    *
    * L-value swizzles cannot contain duplicate components.
    */
   unsigned has_duplicates:1;
};


class ir_swizzle : public ir_rvalue {
public:
   ir_swizzle(ir_rvalue *, unsigned x, unsigned y, unsigned z, unsigned w,
              unsigned count);

   ir_swizzle(ir_rvalue *val, const unsigned *components, unsigned count);

   ir_swizzle(ir_rvalue *val, ir_swizzle_mask mask);

   virtual ir_swizzle *clone(void *mem_ctx, struct hash_table *) const;

   virtual ir_constant *constant_expression_value(struct hash_table *variable_context = NULL);

   /**
    * Construct an ir_swizzle from the textual representation.  Can fail.
    */
   static ir_swizzle *create(ir_rvalue *, const char *, unsigned vector_length);

   virtual void accept(ir_visitor *v)
   {
      v->visit(this);
   }

   virtual ir_visitor_status accept(ir_hierarchical_visitor *);

   virtual bool equals(ir_instruction *ir, enum ir_node_type ignore = ir_type_unset);

   bool is_lvalue() const
   {
      return val->is_lvalue() && !mask.has_duplicates;
   }

   /**
    * Get the variable that is ultimately referenced by an r-value
    */
   virtual ir_variable *variable_referenced() const;

   ir_rvalue *val;
   ir_swizzle_mask mask;

private:
   /**
    * Initialize the mask component of a swizzle
    *
    * This is used by the \c ir_swizzle constructors.
    */
   void init_mask(const unsigned *components, unsigned count);
};


class ir_dereference : public ir_rvalue {
public:
   virtual ir_dereference *clone(void *mem_ctx, struct hash_table *) const = 0;

   bool is_lvalue() const;

   /**
    * Get the variable that is ultimately referenced by an r-value
    */
   virtual ir_variable *variable_referenced() const = 0;

<<<<<<< HEAD
   /**
    * Get the constant that is ultimately referenced by an r-value,
    * in a constant expression evaluation context.
    *
    * The offset is used when the reference is to a specific column of
    * a matrix.
    */
  virtual void constant_referenced(struct hash_table *variable_context, ir_constant *&store, int &offset) const = 0;

protected:
  ir_dereference(glsl_precision precision) : ir_rvalue(precision) { }
=======
protected:
   ir_dereference(enum ir_node_type t)
      : ir_rvalue(t)
   {
   }
>>>>>>> 5480d6b1
};


class ir_dereference_variable : public ir_dereference {
public:
   ir_dereference_variable(ir_variable *var);

   virtual ir_dereference_variable *clone(void *mem_ctx,
					  struct hash_table *) const;

   virtual ir_constant *constant_expression_value(struct hash_table *variable_context = NULL);

   virtual bool equals(ir_instruction *ir, enum ir_node_type ignore = ir_type_unset);

   /**
    * Get the variable that is ultimately referenced by an r-value
    */
   virtual ir_variable *variable_referenced() const
   {
      return this->var;
   }

   virtual ir_variable *whole_variable_referenced()
   {
      /* ir_dereference_variable objects always dereference the entire
       * variable.  However, if this dereference is dereferenced by anything
       * else, the complete deferefernce chain is not a whole-variable
       * dereference.  This method should only be called on the top most
       * ir_rvalue in a dereference chain.
       */
      return this->var;
   }

   virtual void accept(ir_visitor *v)
   {
      v->visit(this);
   }

   virtual ir_visitor_status accept(ir_hierarchical_visitor *);

   /**
    * Object being dereferenced.
    */
   ir_variable *var;
};


class ir_dereference_array : public ir_dereference {
public:
   ir_dereference_array(ir_rvalue *value, ir_rvalue *array_index);

   ir_dereference_array(ir_variable *var, ir_rvalue *array_index);

   virtual ir_dereference_array *clone(void *mem_ctx,
				       struct hash_table *) const;

   virtual ir_constant *constant_expression_value(struct hash_table *variable_context = NULL);

   virtual bool equals(ir_instruction *ir, enum ir_node_type ignore = ir_type_unset);

   /**
    * Get the variable that is ultimately referenced by an r-value
    */
   virtual ir_variable *variable_referenced() const
   {
      return this->array->variable_referenced();
   }

   virtual void accept(ir_visitor *v)
   {
      v->visit(this);
   }

   virtual ir_visitor_status accept(ir_hierarchical_visitor *);

   ir_rvalue *array;
   ir_rvalue *array_index;

private:
   void set_array(ir_rvalue *value);
};


class ir_dereference_record : public ir_dereference {
public:
   ir_dereference_record(ir_rvalue *value, const char *field);

   ir_dereference_record(ir_variable *var, const char *field);

   virtual ir_dereference_record *clone(void *mem_ctx,
					struct hash_table *) const;

   virtual ir_constant *constant_expression_value(struct hash_table *variable_context = NULL);

   /**
    * Get the variable that is ultimately referenced by an r-value
    */
   virtual ir_variable *variable_referenced() const
   {
      return this->record->variable_referenced();
   }

   virtual void accept(ir_visitor *v)
   {
      v->visit(this);
   }

   virtual ir_visitor_status accept(ir_hierarchical_visitor *);

   ir_rvalue *record;
   const char *field;
};


/**
 * Data stored in an ir_constant
 */
union ir_constant_data {
      unsigned u[16];
      int i[16];
      float f[16];
      bool b[16];
};


class ir_constant : public ir_rvalue {
public:
   ir_constant(const struct glsl_type *type, const ir_constant_data *data);
   ir_constant(bool b, unsigned vector_elements=1);
   ir_constant(unsigned int u, unsigned vector_elements=1);
   ir_constant(int i, unsigned vector_elements=1);
   ir_constant(float f, unsigned vector_elements=1);

   /**
    * Construct an ir_constant from a list of ir_constant values
    */
   ir_constant(const struct glsl_type *type, exec_list *values);

   /**
    * Construct an ir_constant from a scalar component of another ir_constant
    *
    * The new \c ir_constant inherits the type of the component from the
    * source constant.
    *
    * \note
    * In the case of a matrix constant, the new constant is a scalar, \b not
    * a vector.
    */
   ir_constant(const ir_constant *c, unsigned i);

   /**
    * Return a new ir_constant of the specified type containing all zeros.
    */
   static ir_constant *zero(void *mem_ctx, const glsl_type *type);

   virtual ir_constant *clone(void *mem_ctx, struct hash_table *) const;

   virtual ir_constant *constant_expression_value(struct hash_table *variable_context = NULL);

   virtual void accept(ir_visitor *v)
   {
      v->visit(this);
   }

   virtual ir_visitor_status accept(ir_hierarchical_visitor *);

   virtual bool equals(ir_instruction *ir, enum ir_node_type ignore = ir_type_unset);

   /**
    * Get a particular component of a constant as a specific type
    *
    * This is useful, for example, to get a value from an integer constant
    * as a float or bool.  This appears frequently when constructors are
    * called with all constant parameters.
    */
   /*@{*/
   bool get_bool_component(unsigned i) const;
   float get_float_component(unsigned i) const;
   int get_int_component(unsigned i) const;
   unsigned get_uint_component(unsigned i) const;
   /*@}*/

   ir_constant *get_array_element(unsigned i) const;

   ir_constant *get_record_field(const char *name);

   /**
    * Copy the values on another constant at a given offset.
    *
    * The offset is ignored for array or struct copies, it's only for
    * scalars or vectors into vectors or matrices.
    *
    * With identical types on both sides and zero offset it's clone()
    * without creating a new object.
    */

   void copy_offset(ir_constant *src, int offset);

   /**
    * Copy the values on another constant at a given offset and
    * following an assign-like mask.
    *
    * The mask is ignored for scalars.
    *
    * Note that this function only handles what assign can handle,
    * i.e. at most a vector as source and a column of a matrix as
    * destination.
    */

   void copy_masked_offset(ir_constant *src, int offset, unsigned int mask);

   /**
    * Determine whether a constant has the same value as another constant
    *
    * \sa ir_constant::is_zero, ir_constant::is_one,
    * ir_constant::is_negative_one, ir_constant::is_basis
    */
   bool has_value(const ir_constant *) const;

   /**
    * Return true if this ir_constant represents the given value.
    *
    * For vectors, this checks that each component is the given value.
    */
   virtual bool is_value(float f, int i) const;
   virtual bool is_zero() const;
   virtual bool is_one() const;
   virtual bool is_negative_one() const;
   virtual bool is_basis() const;

   /**
    * Return true for constants that could be stored as 16-bit unsigned values.
    *
    * Note that this will return true even for signed integer ir_constants, as
    * long as the value is non-negative and fits in 16-bits.
    */
   virtual bool is_uint16_constant() const;

   /**
    * Value of the constant.
    *
    * The field used to back the values supplied by the constant is determined
    * by the type associated with the \c ir_instruction.  Constants may be
    * scalars, vectors, or matrices.
    */
   union ir_constant_data value;

   /* Array elements */
   ir_constant **array_elements;

   /* Structure fields */
   exec_list components;

private:
   /**
    * Parameterless constructor only used by the clone method
    */
   ir_constant(void);
};

<<<<<<< HEAD

class ir_precision_statement : public ir_instruction {
public:
   ir_precision_statement(const char *statement_to_store)
   {
	   ir_type = ir_type_precision;
	   precision_statement = statement_to_store;
   }

   virtual ir_precision_statement *clone(void *mem_ctx, struct hash_table *) const;

   virtual void accept(ir_visitor *v)
   {
      v->visit(this);
   }

   virtual ir_visitor_status accept(ir_hierarchical_visitor *);

   /**
    * Precision statement
    */
   const char *precision_statement;
};


class ir_typedecl_statement : public ir_instruction {
public:
	ir_typedecl_statement(const glsl_type* type_decl)
	{
		this->ir_type = ir_type_typedecl;
		this->type_decl = type_decl;
	}
	
	virtual ir_typedecl_statement *clone(void *mem_ctx, struct hash_table *) const;
	
	virtual void accept(ir_visitor *v)
	{
		v->visit(this);
	}
	
	virtual ir_visitor_status accept(ir_hierarchical_visitor *);
	
	const glsl_type* type_decl;
};



/*@}*/

=======
>>>>>>> 5480d6b1
/**
 * IR instruction to emit a vertex in a geometry shader.
 */
class ir_emit_vertex : public ir_instruction {
public:
   ir_emit_vertex(ir_rvalue *stream)
      : ir_instruction(ir_type_emit_vertex),
        stream(stream)
   {
      assert(stream);
   }

   virtual void accept(ir_visitor *v)
   {
      v->visit(this);
   }

   virtual ir_emit_vertex *clone(void *mem_ctx, struct hash_table *ht) const
   {
      return new(mem_ctx) ir_emit_vertex(this->stream->clone(mem_ctx, ht));
   }

   virtual ir_visitor_status accept(ir_hierarchical_visitor *);

   int stream_id() const
   {
      return stream->as_constant()->value.i[0];
   }

   ir_rvalue *stream;
};

/**
 * IR instruction to complete the current primitive and start a new one in a
 * geometry shader.
 */
class ir_end_primitive : public ir_instruction {
public:
   ir_end_primitive(ir_rvalue *stream)
      : ir_instruction(ir_type_end_primitive),
        stream(stream)
   {
      assert(stream);
   }

   virtual void accept(ir_visitor *v)
   {
      v->visit(this);
   }

   virtual ir_end_primitive *clone(void *mem_ctx, struct hash_table *ht) const
   {
      return new(mem_ctx) ir_end_primitive(this->stream->clone(mem_ctx, ht));
   }

   virtual ir_visitor_status accept(ir_hierarchical_visitor *);

   int stream_id() const
   {
      return stream->as_constant()->value.i[0];
   }

   ir_rvalue *stream;
};

/*@}*/

/**
 * Apply a visitor to each IR node in a list
 */
void
visit_exec_list(exec_list *list, ir_visitor *visitor);

/**
 * Validate invariants on each IR node in a list
 */
void validate_ir_tree(exec_list *instructions);

struct _mesa_glsl_parse_state;
struct gl_shader_program;

/**
 * Detect whether an unlinked shader contains static recursion
 *
 * If the list of instructions is determined to contain static recursion,
 * \c _mesa_glsl_error will be called to emit error messages for each function
 * that is in the recursion cycle.
 */
void
detect_recursion_unlinked(struct _mesa_glsl_parse_state *state,
			  exec_list *instructions);

/**
 * Detect whether a linked shader contains static recursion
 *
 * If the list of instructions is determined to contain static recursion,
 * \c link_error_printf will be called to emit error messages for each function
 * that is in the recursion cycle.  In addition,
 * \c gl_shader_program::LinkStatus will be set to false.
 */
void
detect_recursion_linked(struct gl_shader_program *prog,
			exec_list *instructions);

/**
 * Make a clone of each IR instruction in a list
 *
 * \param in   List of IR instructions that are to be cloned
 * \param out  List to hold the cloned instructions
 */
void
clone_ir_list(void *mem_ctx, exec_list *out, const exec_list *in);

extern void
_mesa_glsl_initialize_variables(exec_list *instructions,
				struct _mesa_glsl_parse_state *state);

extern void
_mesa_glsl_initialize_builtin_functions();

extern ir_function_signature *
_mesa_glsl_find_builtin_function(_mesa_glsl_parse_state *state,
                                 const char *name, exec_list *actual_parameters);

extern gl_shader *
_mesa_glsl_get_builtin_function_shader(void);

extern void
_mesa_glsl_release_builtin_functions(void);

extern void
reparent_ir(exec_list *list, void *mem_ctx);

struct glsl_symbol_table;

extern void
import_prototypes(const exec_list *source, exec_list *dest,
		  struct glsl_symbol_table *symbols, void *mem_ctx);

extern void
do_set_program_inouts(exec_list *instructions, struct gl_program *prog,
                      gl_shader_stage shader_stage);

extern glsl_precision
precision_from_ir (ir_instruction* ir);


extern glsl_precision higher_precision (ir_instruction* a, ir_instruction* b);
static inline glsl_precision higher_precision (glsl_precision a, glsl_precision b)
{
	return MIN2 (a, b);
}

extern char *
prototype_string(const glsl_type *return_type, const char *name,
		 exec_list *parameters);

const char *
mode_string(const ir_variable *var);

/**
 * Built-in / reserved GL variables names start with "gl_"
 */
static inline bool
is_gl_identifier(const char *s)
{
   return s && s[0] == 'g' && s[1] == 'l' && s[2] == '_';
}

extern "C" {
#endif /* __cplusplus */

extern void _mesa_print_ir(FILE *f, struct exec_list *instructions,
                           struct _mesa_glsl_parse_state *state);

extern void
fprint_ir(FILE *f, const void *instruction);

#ifdef __cplusplus
} /* extern "C" */
#endif

unsigned
vertices_per_prim(GLenum prim);

#endif /* IR_H */<|MERGE_RESOLUTION|>--- conflicted
+++ resolved
@@ -76,14 +76,9 @@
    ir_type_loop,
    ir_type_loop_jump,
    ir_type_return,
-<<<<<<< HEAD
-   ir_type_swizzle,
-   ir_type_texture,
    ir_type_precision,
    ir_type_typedecl,
-=======
    ir_type_discard,
->>>>>>> 5480d6b1
    ir_type_emit_vertex,
    ir_type_end_primitive,
    ir_type_max, /**< maximum ir_type enum number, for validation */
@@ -323,13 +318,9 @@
    static ir_rvalue *error_value(void *mem_ctx);
 
 protected:
-<<<<<<< HEAD
-   ir_rvalue(glsl_precision precision);
+   ir_rvalue(enum ir_node_type t, glsl_precision precision);
 
    glsl_precision precision;
-=======
-   ir_rvalue(enum ir_node_type t);
->>>>>>> 5480d6b1
 };
 
 
@@ -1902,14 +1893,9 @@
 class ir_texture : public ir_rvalue {
 public:
    ir_texture(enum ir_texture_opcode op)
-<<<<<<< HEAD
-      : ir_rvalue(glsl_precision_low), op(op), sampler(NULL), coordinate(NULL),
+      : ir_rvalue(ir_type_texture, glsl_precision_low),
+        op(op), sampler(NULL), coordinate(NULL),
         offset(NULL)
-=======
-      : ir_rvalue(ir_type_texture),
-        op(op), sampler(NULL), coordinate(NULL), projector(NULL),
-        shadow_comparitor(NULL), offset(NULL)
->>>>>>> 5480d6b1
    {
       memset(&lod_info, 0, sizeof(lod_info));
    }
@@ -2045,7 +2031,6 @@
     */
    virtual ir_variable *variable_referenced() const = 0;
 
-<<<<<<< HEAD
    /**
     * Get the constant that is ultimately referenced by an r-value,
     * in a constant expression evaluation context.
@@ -2057,13 +2042,6 @@
 
 protected:
   ir_dereference(glsl_precision precision) : ir_rvalue(precision) { }
-=======
-protected:
-   ir_dereference(enum ir_node_type t)
-      : ir_rvalue(t)
-   {
-   }
->>>>>>> 5480d6b1
 };
 
 
@@ -2324,7 +2302,6 @@
    ir_constant(void);
 };
 
-<<<<<<< HEAD
 
 class ir_precision_statement : public ir_instruction {
 public:
@@ -2372,10 +2349,6 @@
 
 
 
-/*@}*/
-
-=======
->>>>>>> 5480d6b1
 /**
  * IR instruction to emit a vertex in a geometry shader.
  */
