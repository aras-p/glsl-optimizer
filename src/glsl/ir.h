--- conflicted
+++ resolved
@@ -1394,12 +1394,10 @@
 extern bool
 ir_has_call(ir_instruction *ir);
 
-<<<<<<< HEAD
 extern bool
 ir_has_call_skip_builtins(ir_instruction *ir);
-=======
+
 extern void
 do_set_program_inouts(exec_list *instructions, struct gl_program *prog);
->>>>>>> f8d2cfe4
 
 #endif /* IR_H */