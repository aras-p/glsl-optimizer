/*
 * Copyright © 2010 Intel Corporation
 *
 * Permission is hereby granted, free of charge, to any person obtaining a
 * copy of this software and associated documentation files (the "Software"),
 * to deal in the Software without restriction, including without limitation
 * the rights to use, copy, modify, merge, publish, distribute, sublicense,
 * and/or sell copies of the Software, and to permit persons to whom the
 * Software is furnished to do so, subject to the following conditions:
 *
 * The above copyright notice and this permission notice (including the next
 * paragraph) shall be included in all copies or substantial portions of the
 * Software.
 *
 * THE SOFTWARE IS PROVIDED "AS IS", WITHOUT WARRANTY OF ANY KIND, EXPRESS OR
 * IMPLIED, INCLUDING BUT NOT LIMITED TO THE WARRANTIES OF MERCHANTABILITY,
 * FITNESS FOR A PARTICULAR PURPOSE AND NONINFRINGEMENT.  IN NO EVENT SHALL
 * THE AUTHORS OR COPYRIGHT HOLDERS BE LIABLE FOR ANY CLAIM, DAMAGES OR OTHER
 * LIABILITY, WHETHER IN AN ACTION OF CONTRACT, TORT OR OTHERWISE, ARISING
 * FROM, OUT OF OR IN CONNECTION WITH THE SOFTWARE OR THE USE OR OTHER
 * DEALINGS IN THE SOFTWARE.
 */

/**
 * \file ir_import_prototypes.cpp
 * Import function prototypes from one IR tree into another.
 *
 * \author Ian Romanick
 */
#include <cstdio>
#include "ir.h"
#include "glsl_symbol_table.h"

/**
 * Visitor used to import function prototypes
 *
 * Normally the \c clone method of either \c ir_function or
 * \c ir_function_signature could be used.  However, we don't want a complete
 * clone of the \c ir_function_signature.  We want everything \b except the
 * body of the function.
 */
class import_prototype_visitor : public ir_hierarchical_visitor {
public:
   /**
    */
   import_prototype_visitor(exec_list *list, glsl_symbol_table *symbols,
			    void *mem_ctx)
   {
      this->mem_ctx = mem_ctx;
      this->list = list;
      this->symbols = symbols;
      this->function = NULL;
   }

   virtual ir_visitor_status visit_enter(ir_function *ir)
   {
      assert(this->function == NULL);

      this->function = this->symbols->get_function(ir->name);
      if (!this->function) {
	 this->function = new(this->mem_ctx) ir_function(ir->name);

	 list->push_tail(this->function);

	 /* Add the new function to the symbol table.
	  */
	 this->symbols->add_function(this->function->name, this->function);
      }
      return visit_continue;
   }

   virtual ir_visitor_status visit_leave(ir_function *ir)
   {
      (void) ir;
      assert(this->function != NULL);

      this->function = NULL;
      return visit_continue;
   }

   ir_visitor_status visit_enter(ir_function_signature *ir)
   {
      assert(this->function != NULL);

      ir_function_signature *copy =
	 new(mem_ctx) ir_function_signature(ir->return_type);

      copy->is_defined = false;
      copy->is_built_in = ir->is_built_in;

      /* Clone the parameter list, but NOT the body.
       */
      foreach_list_const(node, &ir->parameters) {
	 const ir_variable *const param = (const ir_variable *) node;

	 assert(const_cast<ir_variable *>(param)->as_variable() != NULL);

<<<<<<< HEAD
	 ir_variable *const param_copy = param->clone(NULL);
	 talloc_steal(copy, param_copy);
=======
	 ir_variable *const param_copy = param->clone(mem_ctx, NULL);
>>>>>>> f4239872
	 copy->parameters.push_tail(param_copy);
      }

      this->function->add_signature(copy);

      /* Do not process child nodes of the ir_function_signature.  There can
       * never be any nodes inside the ir_function_signature that we care
       * about.  Instead continue with the next sibling.
       */
      return visit_continue_with_parent;
   }

private:
   exec_list *list;
   ir_function *function;
   glsl_symbol_table *symbols;
   void *mem_ctx;
};


/**
 * Import function prototypes from one IR tree into another
 *
 * \param source   Source instruction stream containing functions whose
 *                 prototypes are to be imported
 * \param dest     Destination instruction stream where new \c ir_function and
 *                 \c ir_function_signature nodes will be stored
 * \param symbols  Symbol table where new functions will be stored
 * \param mem_ctx  talloc memory context used for new allocations
 */
void
import_prototypes(const exec_list *source, exec_list *dest,
		  glsl_symbol_table *symbols, void *mem_ctx)
{
   import_prototype_visitor v(dest, symbols, mem_ctx);

   /* Making source be const is just extra documentation.
    */
   v.run(const_cast<exec_list *>(source));
}<|MERGE_RESOLUTION|>--- conflicted
+++ resolved
@@ -95,12 +95,7 @@
 
 	 assert(const_cast<ir_variable *>(param)->as_variable() != NULL);
 
-<<<<<<< HEAD
-	 ir_variable *const param_copy = param->clone(NULL);
-	 talloc_steal(copy, param_copy);
-=======
 	 ir_variable *const param_copy = param->clone(mem_ctx, NULL);
->>>>>>> f4239872
 	 copy->parameters.push_tail(param_copy);
       }
 
