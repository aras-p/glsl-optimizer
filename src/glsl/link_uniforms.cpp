/*
 * Copyright © 2011 Intel Corporation
 *
 * Permission is hereby granted, free of charge, to any person obtaining a
 * copy of this software and associated documentation files (the "Software"),
 * to deal in the Software without restriction, including without limitation
 * the rights to use, copy, modify, merge, publish, distribute, sublicense,
 * and/or sell copies of the Software, and to permit persons to whom the
 * Software is furnished to do so, subject to the following conditions:
 *
 * The above copyright notice and this permission notice (including the next
 * paragraph) shall be included in all copies or substantial portions of the
 * Software.
 *
 * THE SOFTWARE IS PROVIDED "AS IS", WITHOUT WARRANTY OF ANY KIND, EXPRESS OR
 * IMPLIED, INCLUDING BUT NOT LIMITED TO THE WARRANTIES OF MERCHANTABILITY,
 * FITNESS FOR A PARTICULAR PURPOSE AND NONINFRINGEMENT.  IN NO EVENT SHALL
 * THE AUTHORS OR COPYRIGHT HOLDERS BE LIABLE FOR ANY CLAIM, DAMAGES OR OTHER
 * LIABILITY, WHETHER IN AN ACTION OF CONTRACT, TORT OR OTHERWISE, ARISING
 * FROM, OUT OF OR IN CONNECTION WITH THE SOFTWARE OR THE USE OR OTHER
 * DEALINGS IN THE SOFTWARE.
 */

#include "main/core.h"
#include "ir.h"
#include "linker.h"
#include "ir_uniform.h"
#include "glsl_symbol_table.h"
#include "program/hash_table.h"
#include "program.h"

/**
 * \file link_uniforms.cpp
 * Assign locations for GLSL uniforms.
 *
 * \author Ian Romanick <ian.d.romanick@intel.com>
 */

/**
 * Count the backing storage requirements for a type
 */
static unsigned
values_for_type(const glsl_type *type)
{
   if (type->is_sampler()) {
      return 1;
   } else if (type->is_array() && type->fields.array->is_sampler()) {
      return type->array_size();
   } else {
      return type->component_slots();
   }
}

void
program_resource_visitor::process(const glsl_type *type, const char *name)
{
   assert(type->is_record()
          || (type->is_array() && type->fields.array->is_record())
          || type->is_interface()
          || (type->is_array() && type->fields.array->is_interface()));

   char *name_copy = ralloc_strdup(NULL, name);
   recursion(type, &name_copy, strlen(name), false);
   ralloc_free(name_copy);
}

void
program_resource_visitor::process(ir_variable *var)
{
   const glsl_type *t = var->type;

   /* false is always passed for the row_major parameter to the other
    * processing functions because no information is available to do
    * otherwise.  See the warning in linker.h.
    */

   /* Only strdup the name if we actually will need to modify it. */
   if (t->is_record() || (t->is_array() && t->fields.array->is_record())) {
      char *name = ralloc_strdup(NULL, var->name);
      recursion(var->type, &name, strlen(name), false);
      ralloc_free(name);
   } else if (t->is_interface()) {
      char *name = ralloc_strdup(NULL, var->type->name);
      recursion(var->type, &name, strlen(name), false);
      ralloc_free(name);
   } else if (t->is_array() && t->fields.array->is_interface()) {
      char *name = ralloc_strdup(NULL, var->type->fields.array->name);
      recursion(var->type, &name, strlen(name), false);
      ralloc_free(name);
   } else {
      this->visit_field(t, var->name, false);
   }
}

void
program_resource_visitor::recursion(const glsl_type *t, char **name,
                                    size_t name_length, bool row_major)
{
   /* Records need to have each field processed individually.
    *
    * Arrays of records need to have each array element processed
    * individually, then each field of the resulting array elements processed
    * individually.
    */
   if (t->is_record() || t->is_interface()) {
      for (unsigned i = 0; i < t->length; i++) {
	 const char *field = t->fields.structure[i].name;
	 size_t new_length = name_length;

         if (t->fields.structure[i].type->is_record())
            this->visit_field(&t->fields.structure[i]);

         /* Append '.field' to the current variable name. */
         if (name_length == 0) {
            ralloc_asprintf_rewrite_tail(name, &new_length, "%s", field);
         } else {
            ralloc_asprintf_rewrite_tail(name, &new_length, ".%s", field);
         }

         recursion(t->fields.structure[i].type, name, new_length,
                   t->fields.structure[i].row_major);
      }
   } else if (t->is_array() && (t->fields.array->is_record()
                                || t->fields.array->is_interface())) {
      for (unsigned i = 0; i < t->length; i++) {
	 size_t new_length = name_length;

	 /* Append the subscript to the current variable name */
	 ralloc_asprintf_rewrite_tail(name, &new_length, "[%u]", i);

         recursion(t->fields.array, name, new_length,
                   t->fields.structure[i].row_major);
      }
   } else {
      this->visit_field(t, *name, row_major);
   }
}

void
program_resource_visitor::visit_field(const glsl_struct_field *field)
{
   (void) field;
   /* empty */
}

/**
 * Class to help calculate the storage requirements for a set of uniforms
 *
 * As uniforms are added to the active set the number of active uniforms and
 * the storage requirements for those uniforms are accumulated.  The active
 * uniforms are added the the hash table supplied to the constructor.
 *
 * If the same uniform is added multiple times (i.e., once for each shader
 * target), it will only be accounted once.
 */
class count_uniform_size : public program_resource_visitor {
public:
   count_uniform_size(struct string_to_uint_map *map)
      : num_active_uniforms(0), num_values(0), num_shader_samplers(0),
	num_shader_uniform_components(0), map(map)
   {
      /* empty */
   }

   void start_shader()
   {
      this->num_shader_samplers = 0;
      this->num_shader_uniform_components = 0;
   }

   void process(ir_variable *var)
   {
      if (var->is_interface_instance())
         program_resource_visitor::process(var->interface_type,
                                           var->interface_type->name);
      else
         program_resource_visitor::process(var);
   }

   /**
    * Total number of active uniforms counted
    */
   unsigned num_active_uniforms;

   /**
    * Number of data values required to back the storage for the active uniforms
    */
   unsigned num_values;

   /**
    * Number of samplers used
    */
   unsigned num_shader_samplers;

   /**
    * Number of uniforms used in the current shader
    */
   unsigned num_shader_uniform_components;

private:
   virtual void visit_field(const glsl_type *type, const char *name,
                            bool row_major)
   {
      assert(!type->is_record());
      assert(!(type->is_array() && type->fields.array->is_record()));
      assert(!type->is_interface());
      assert(!(type->is_array() && type->fields.array->is_interface()));

      (void) row_major;

      /* Count the number of samplers regardless of whether the uniform is
       * already in the hash table.  The hash table prevents adding the same
       * uniform for multiple shader targets, but in this case we want to
       * count it for each shader target.
       */
      const unsigned values = values_for_type(type);
      if (type->contains_sampler()) {
	 this->num_shader_samplers +=
	    type->is_array() ? type->array_size() : 1;
      } else {
	 /* Accumulate the total number of uniform slots used by this shader.
	  * Note that samplers do not count against this limit because they
	  * don't use any storage on current hardware.
	  */
	 this->num_shader_uniform_components += values;
      }

      /* If the uniform is already in the map, there's nothing more to do.
       */
      unsigned id;
      if (this->map->get(id, name))
	 return;

      this->map->put(this->num_active_uniforms, name);

      /* Each leaf uniform occupies one entry in the list of active
       * uniforms.
       */
      this->num_active_uniforms++;
      this->num_values += values;
   }

   struct string_to_uint_map *map;
};

/**
 * Class to help parcel out pieces of backing storage to uniforms
 *
 * Each uniform processed has some range of the \c gl_constant_value
 * structures associated with it.  The association is done by finding
 * the uniform in the \c string_to_uint_map and using the value from
 * the map to connect that slot in the \c gl_uniform_storage table
 * with the next available slot in the \c gl_constant_value array.
 *
 * \warning
 * This class assumes that every uniform that will be processed is
 * already in the \c string_to_uint_map.  In addition, it assumes that
 * the \c gl_uniform_storage and \c gl_constant_value arrays are "big
 * enough."
 */
class parcel_out_uniform_storage : public program_resource_visitor {
public:
   parcel_out_uniform_storage(struct string_to_uint_map *map,
			      struct gl_uniform_storage *uniforms,
			      union gl_constant_value *values)
      : map(map), uniforms(uniforms), next_sampler(0), values(values)
   {
      memset(this->targets, 0, sizeof(this->targets));
   }

   void start_shader()
   {
      this->shader_samplers_used = 0;
      this->shader_shadow_samplers = 0;
   }

   void set_and_process(struct gl_shader_program *prog,
			ir_variable *var)
   {
      ubo_block_index = -1;
      if (var->is_in_uniform_block()) {
         if (var->is_interface_instance() && var->type->is_array()) {
            unsigned l = strlen(var->interface_type->name);

            for (unsigned i = 0; i < prog->NumUniformBlocks; i++) {
               if (strncmp(var->interface_type->name,
                           prog->UniformBlocks[i].Name,
                           l) == 0
                   && prog->UniformBlocks[i].Name[l] == '[') {
                  ubo_block_index = i;
                  break;
               }
            }
         } else {
            for (unsigned i = 0; i < prog->NumUniformBlocks; i++) {
               if (strcmp(var->interface_type->name,
                          prog->UniformBlocks[i].Name) == 0) {
                  ubo_block_index = i;
                  break;
               }
	    }
	 }
	 assert(ubo_block_index != -1);

         /* Uniform blocks that were specified with an instance name must be
          * handled a little bit differently.  The name of the variable is the
          * name used to reference the uniform block instead of being the name
          * of a variable within the block.  Therefore, searching for the name
          * within the block will fail.
          */
         if (var->is_interface_instance()) {
            ubo_byte_offset = 0;
            ubo_row_major = false;
         } else {
            const struct gl_uniform_block *const block =
               &prog->UniformBlocks[ubo_block_index];

            assert(var->location != -1);

            const struct gl_uniform_buffer_variable *const ubo_var =
               &block->Uniforms[var->location];

            ubo_row_major = ubo_var->RowMajor;
            ubo_byte_offset = ubo_var->Offset;
         }

         if (var->is_interface_instance())
            process(var->interface_type, var->interface_type->name);
         else
            process(var);
      } else
         process(var);
   }

   int ubo_block_index;
   int ubo_byte_offset;
   bool ubo_row_major;

private:
   virtual void visit_field(const glsl_type *type, const char *name,
                            bool row_major)
   {
      assert(!type->is_record());
      assert(!(type->is_array() && type->fields.array->is_record()));
      assert(!type->is_interface());
      assert(!(type->is_array() && type->fields.array->is_interface()));

      (void) row_major;

      unsigned id;
      bool found = this->map->get(id, name);
      assert(found);

      if (!found)
	 return;

      /* If there is already storage associated with this uniform, it means
       * that it was set while processing an earlier shader stage.  For
       * example, we may be processing the uniform in the fragment shader, but
       * the uniform was already processed in the vertex shader.
       */
      if (this->uniforms[id].storage != NULL) {
	 /* If the uniform already has storage set from another shader stage,
	  * mark the samplers used for this shader stage.
	  */
	 if (type->contains_sampler()) {
	    const unsigned count = MAX2(1, this->uniforms[id].array_elements);
	    const unsigned shadow = (type->is_array())
	       ? type->fields.array->sampler_shadow : type->sampler_shadow;

	    for (unsigned i = 0; i < count; i++) {
	       const unsigned s = this->uniforms[id].sampler + i;

	       this->shader_samplers_used |= 1U << s;
	       this->shader_shadow_samplers |= shadow << s;
	    }
	 }

	 return;
      }

      const glsl_type *base_type;
      if (type->is_array()) {
	 this->uniforms[id].array_elements = type->length;
	 base_type = type->fields.array;
      } else {
	 this->uniforms[id].array_elements = 0;
	 base_type = type;
      }

      if (base_type->is_sampler()) {
	 this->uniforms[id].sampler = this->next_sampler;

	 /* Increment the sampler by 1 for non-arrays and by the number of
	  * array elements for arrays.
	  */
	 this->next_sampler += MAX2(1, this->uniforms[id].array_elements);

	 const gl_texture_index target = base_type->sampler_index();
	 const unsigned shadow = base_type->sampler_shadow;
	 for (unsigned i = this->uniforms[id].sampler
		 ; i < MIN2(this->next_sampler, MAX_SAMPLERS)
		 ; i++) {
	    this->targets[i] = target;
	    this->shader_samplers_used |= 1U << i;
	    this->shader_shadow_samplers |= shadow << i;
	 }

      } else {
	 this->uniforms[id].sampler = ~0;
      }

      this->uniforms[id].name = ralloc_strdup(this->uniforms, name);
      this->uniforms[id].type = base_type;
      this->uniforms[id].initialized = 0;
      this->uniforms[id].num_driver_storage = 0;
      this->uniforms[id].driver_storage = NULL;
      this->uniforms[id].storage = this->values;
      if (this->ubo_block_index != -1) {
	 this->uniforms[id].block_index = this->ubo_block_index;

<<<<<<< HEAD
	 unsigned alignment = type->std140_base_alignment(!!ubo_var->RowMajor);
	 this->ubo_byte_offset = align(this->ubo_byte_offset, alignment);
	 this->uniforms[id].offset = this->ubo_byte_offset;
	 this->ubo_byte_offset += type->std140_size(!!ubo_var->RowMajor);

	 if (type->is_array()) {
	    this->uniforms[id].array_stride =
	       align(type->fields.array->std140_size(!!ubo_var->RowMajor), 16);
=======
	 unsigned alignment = type->std140_base_alignment(ubo_row_major);
	 this->ubo_byte_offset = glsl_align(this->ubo_byte_offset, alignment);
	 this->uniforms[id].offset = this->ubo_byte_offset;
	 this->ubo_byte_offset += type->std140_size(ubo_row_major);

	 if (type->is_array()) {
	    this->uniforms[id].array_stride =
	       glsl_align(type->fields.array->std140_size(ubo_row_major), 16);
>>>>>>> 1658efc4
	 } else {
	    this->uniforms[id].array_stride = 0;
	 }

	 if (type->is_matrix() ||
	     (type->is_array() && type->fields.array->is_matrix())) {
	    this->uniforms[id].matrix_stride = 16;
<<<<<<< HEAD
	    this->uniforms[id].row_major = !!ubo_var->RowMajor;
=======
	    this->uniforms[id].row_major = ubo_row_major;
>>>>>>> 1658efc4
	 } else {
	    this->uniforms[id].matrix_stride = 0;
	    this->uniforms[id].row_major = false;
	 }
      } else {
	 this->uniforms[id].block_index = -1;
	 this->uniforms[id].offset = -1;
	 this->uniforms[id].array_stride = -1;
	 this->uniforms[id].matrix_stride = -1;
	 this->uniforms[id].row_major = false;
      }

      this->values += values_for_type(type);
   }

   struct string_to_uint_map *map;

   struct gl_uniform_storage *uniforms;
   unsigned next_sampler;

public:
   union gl_constant_value *values;

   gl_texture_index targets[MAX_SAMPLERS];

   /**
    * Mask of samplers used by the current shader stage.
    */
   unsigned shader_samplers_used;

   /**
    * Mask of samplers used by the current shader stage for shadows.
    */
   unsigned shader_shadow_samplers;
};

/**
 * Merges a uniform block into an array of uniform blocks that may or
 * may not already contain a copy of it.
 *
 * Returns the index of the new block in the array.
 */
int
link_cross_validate_uniform_block(void *mem_ctx,
				  struct gl_uniform_block **linked_blocks,
				  unsigned int *num_linked_blocks,
				  struct gl_uniform_block *new_block)
{
   for (unsigned int i = 0; i < *num_linked_blocks; i++) {
      struct gl_uniform_block *old_block = &(*linked_blocks)[i];

      if (strcmp(old_block->Name, new_block->Name) == 0)
	 return link_uniform_blocks_are_compatible(old_block, new_block)
	    ? i : -1;
   }

   *linked_blocks = reralloc(mem_ctx, *linked_blocks,
			     struct gl_uniform_block,
			     *num_linked_blocks + 1);
   int linked_block_index = (*num_linked_blocks)++;
   struct gl_uniform_block *linked_block = &(*linked_blocks)[linked_block_index];

   memcpy(linked_block, new_block, sizeof(*new_block));
   linked_block->Uniforms = ralloc_array(*linked_blocks,
					 struct gl_uniform_buffer_variable,
					 linked_block->NumUniforms);

   memcpy(linked_block->Uniforms,
	  new_block->Uniforms,
	  sizeof(*linked_block->Uniforms) * linked_block->NumUniforms);

   for (unsigned int i = 0; i < linked_block->NumUniforms; i++) {
      struct gl_uniform_buffer_variable *ubo_var =
	 &linked_block->Uniforms[i];

      if (ubo_var->Name == ubo_var->IndexName) {
         ubo_var->Name = ralloc_strdup(*linked_blocks, ubo_var->Name);
         ubo_var->IndexName = ubo_var->Name;
      } else {
         ubo_var->Name = ralloc_strdup(*linked_blocks, ubo_var->Name);
         ubo_var->IndexName = ralloc_strdup(*linked_blocks, ubo_var->IndexName);
      }
   }

   return linked_block_index;
}

/**
 * Walks the IR and update the references to uniform blocks in the
 * ir_variables to point at linked shader's list (previously, they
 * would point at the uniform block list in one of the pre-linked
 * shaders).
 */
static void
link_update_uniform_buffer_variables(struct gl_shader *shader)
{
   foreach_list(node, shader->ir) {
      ir_variable *const var = ((ir_instruction *) node)->as_variable();

      if ((var == NULL) || !var->is_in_uniform_block())
	 continue;

      assert(var->mode == ir_var_uniform);

      if (var->is_interface_instance()) {
         var->location = 0;
         continue;
      }

      bool found = false;
      char sentinel = '\0';

      if (var->type->is_record()) {
         sentinel = '.';
      } else if (var->type->is_array()
                 && var->type->fields.array->is_record()) {
         sentinel = '[';
      }

      const unsigned l = strlen(var->name);
      for (unsigned i = 0; i < shader->NumUniformBlocks; i++) {
	 for (unsigned j = 0; j < shader->UniformBlocks[i].NumUniforms; j++) {
            if (sentinel) {
               const char *begin = shader->UniformBlocks[i].Uniforms[j].Name;
               const char *end = strchr(begin, sentinel);

               if (end == NULL)
                  continue;

               if (l != (end - begin))
                  continue;

               if (strncmp(var->name, begin, l) == 0) {
                  found = true;
                  var->location = j;
                  break;
               }
            } else if (!strcmp(var->name,
                               shader->UniformBlocks[i].Uniforms[j].Name)) {
	       found = true;
	       var->location = j;
	       break;
	    }
	 }
	 if (found)
	    break;
      }
      assert(found);
   }
}

void
link_assign_uniform_block_offsets(struct gl_shader *shader)
{
   for (unsigned b = 0; b < shader->NumUniformBlocks; b++) {
      struct gl_uniform_block *block = &shader->UniformBlocks[b];

      unsigned offset = 0;
      for (unsigned int i = 0; i < block->NumUniforms; i++) {
	 struct gl_uniform_buffer_variable *ubo_var = &block->Uniforms[i];
	 const struct glsl_type *type = ubo_var->Type;

	 unsigned alignment = type->std140_base_alignment(!!ubo_var->RowMajor);
	 unsigned size = type->std140_size(!!ubo_var->RowMajor);

	 offset = glsl_align(offset, alignment);
	 ubo_var->Offset = offset;
	 offset += size;
      }

      /* From the GL_ARB_uniform_buffer_object spec:
       *
       *     "For uniform blocks laid out according to [std140] rules,
       *      the minimum buffer object size returned by the
       *      UNIFORM_BLOCK_DATA_SIZE query is derived by taking the
       *      offset of the last basic machine unit consumed by the
       *      last uniform of the uniform block (including any
       *      end-of-array or end-of-structure padding), adding one,
       *      and rounding up to the next multiple of the base
       *      alignment required for a vec4."
       */
      block->UniformBufferSize = glsl_align(offset, 16);
   }
}

void
link_assign_uniform_locations(struct gl_shader_program *prog)
{
   ralloc_free(prog->UniformStorage);
   prog->UniformStorage = NULL;
   prog->NumUserUniformStorage = 0;

   if (prog->UniformHash != NULL) {
      prog->UniformHash->clear();
   } else {
      prog->UniformHash = new string_to_uint_map;
   }

   /* Uniforms that lack an initializer in the shader code have an initial
    * value of zero.  This includes sampler uniforms.
    *
    * Page 24 (page 30 of the PDF) of the GLSL 1.20 spec says:
    *
    *     "The link time initial value is either the value of the variable's
    *     initializer, if present, or 0 if no initializer is present. Sampler
    *     types cannot have initializers."
    */
   memset(prog->SamplerUnits, 0, sizeof(prog->SamplerUnits));

   /* First pass: Count the uniform resources used by the user-defined
    * uniforms.  While this happens, each active uniform will have an index
    * assigned to it.
    *
    * Note: this is *NOT* the index that is returned to the application by
    * glGetUniformLocation.
    */
   count_uniform_size uniform_size(prog->UniformHash);
   for (unsigned i = 0; i < MESA_SHADER_TYPES; i++) {
      if (prog->_LinkedShaders[i] == NULL)
	 continue;

      link_update_uniform_buffer_variables(prog->_LinkedShaders[i]);

      /* Reset various per-shader target counts.
       */
      uniform_size.start_shader();

      foreach_list(node, prog->_LinkedShaders[i]->ir) {
	 ir_variable *const var = ((ir_instruction *) node)->as_variable();

	 if ((var == NULL) || (var->mode != ir_var_uniform))
	    continue;

	 /* FINISHME: Update code to process built-in uniforms!
	  */
	 if (strncmp("gl_", var->name, 3) == 0) {
	    uniform_size.num_shader_uniform_components +=
	       var->type->component_slots();
	    continue;
	 }

	 uniform_size.process(var);
      }

      prog->_LinkedShaders[i]->num_samplers = uniform_size.num_shader_samplers;
      prog->_LinkedShaders[i]->num_uniform_components =
	 uniform_size.num_shader_uniform_components;
   }

   const unsigned num_user_uniforms = uniform_size.num_active_uniforms;
   const unsigned num_data_slots = uniform_size.num_values;

   /* On the outside chance that there were no uniforms, bail out.
    */
   if (num_user_uniforms == 0)
      return;

   struct gl_uniform_storage *uniforms =
      rzalloc_array(prog, struct gl_uniform_storage, num_user_uniforms);
   union gl_constant_value *data =
      rzalloc_array(uniforms, union gl_constant_value, num_data_slots);
#ifndef NDEBUG
   union gl_constant_value *data_end = &data[num_data_slots];
#endif

   parcel_out_uniform_storage parcel(prog->UniformHash, uniforms, data);

   for (unsigned i = 0; i < MESA_SHADER_TYPES; i++) {
      if (prog->_LinkedShaders[i] == NULL)
	 continue;

      /* Reset various per-shader target counts.
       */
      parcel.start_shader();

      foreach_list(node, prog->_LinkedShaders[i]->ir) {
	 ir_variable *const var = ((ir_instruction *) node)->as_variable();

	 if ((var == NULL) || (var->mode != ir_var_uniform))
	    continue;

	 /* FINISHME: Update code to process built-in uniforms!
	  */
	 if (strncmp("gl_", var->name, 3) == 0)
	    continue;

	 parcel.set_and_process(prog, var);
      }

      prog->_LinkedShaders[i]->active_samplers = parcel.shader_samplers_used;
      prog->_LinkedShaders[i]->shadow_samplers = parcel.shader_shadow_samplers;
   }

   assert(sizeof(prog->SamplerTargets) == sizeof(parcel.targets));
   memcpy(prog->SamplerTargets, parcel.targets, sizeof(prog->SamplerTargets));

#ifndef NDEBUG
   for (unsigned i = 0; i < num_user_uniforms; i++) {
      assert(uniforms[i].storage != NULL);
   }

   assert(parcel.values == data_end);
#endif

   prog->NumUserUniformStorage = num_user_uniforms;
   prog->UniformStorage = uniforms;

   link_set_uniform_initializers(prog);

   return;
}<|MERGE_RESOLUTION|>--- conflicted
+++ resolved
@@ -419,16 +419,6 @@
       if (this->ubo_block_index != -1) {
 	 this->uniforms[id].block_index = this->ubo_block_index;
 
-<<<<<<< HEAD
-	 unsigned alignment = type->std140_base_alignment(!!ubo_var->RowMajor);
-	 this->ubo_byte_offset = align(this->ubo_byte_offset, alignment);
-	 this->uniforms[id].offset = this->ubo_byte_offset;
-	 this->ubo_byte_offset += type->std140_size(!!ubo_var->RowMajor);
-
-	 if (type->is_array()) {
-	    this->uniforms[id].array_stride =
-	       align(type->fields.array->std140_size(!!ubo_var->RowMajor), 16);
-=======
 	 unsigned alignment = type->std140_base_alignment(ubo_row_major);
 	 this->ubo_byte_offset = glsl_align(this->ubo_byte_offset, alignment);
 	 this->uniforms[id].offset = this->ubo_byte_offset;
@@ -437,7 +427,6 @@
 	 if (type->is_array()) {
 	    this->uniforms[id].array_stride =
 	       glsl_align(type->fields.array->std140_size(ubo_row_major), 16);
->>>>>>> 1658efc4
 	 } else {
 	    this->uniforms[id].array_stride = 0;
 	 }
@@ -445,11 +434,7 @@
 	 if (type->is_matrix() ||
 	     (type->is_array() && type->fields.array->is_matrix())) {
 	    this->uniforms[id].matrix_stride = 16;
-<<<<<<< HEAD
-	    this->uniforms[id].row_major = !!ubo_var->RowMajor;
-=======
 	    this->uniforms[id].row_major = ubo_row_major;
->>>>>>> 1658efc4
 	 } else {
 	    this->uniforms[id].matrix_stride = 0;
 	    this->uniforms[id].row_major = false;
