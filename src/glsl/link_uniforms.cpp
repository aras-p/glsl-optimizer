/*
 * Copyright © 2011 Intel Corporation
 *
 * Permission is hereby granted, free of charge, to any person obtaining a
 * copy of this software and associated documentation files (the "Software"),
 * to deal in the Software without restriction, including without limitation
 * the rights to use, copy, modify, merge, publish, distribute, sublicense,
 * and/or sell copies of the Software, and to permit persons to whom the
 * Software is furnished to do so, subject to the following conditions:
 *
 * The above copyright notice and this permission notice (including the next
 * paragraph) shall be included in all copies or substantial portions of the
 * Software.
 *
 * THE SOFTWARE IS PROVIDED "AS IS", WITHOUT WARRANTY OF ANY KIND, EXPRESS OR
 * IMPLIED, INCLUDING BUT NOT LIMITED TO THE WARRANTIES OF MERCHANTABILITY,
 * FITNESS FOR A PARTICULAR PURPOSE AND NONINFRINGEMENT.  IN NO EVENT SHALL
 * THE AUTHORS OR COPYRIGHT HOLDERS BE LIABLE FOR ANY CLAIM, DAMAGES OR OTHER
 * LIABILITY, WHETHER IN AN ACTION OF CONTRACT, TORT OR OTHERWISE, ARISING
 * FROM, OUT OF OR IN CONNECTION WITH THE SOFTWARE OR THE USE OR OTHER
 * DEALINGS IN THE SOFTWARE.
 */

#include "main/core.h"
#include "ir.h"
#include "linker.h"
#include "ir_uniform.h"
#include "glsl_symbol_table.h"
#include "program/hash_table.h"
#include "program.h"

/**
 * \file link_uniforms.cpp
 * Assign locations for GLSL uniforms.
 *
 * \author Ian Romanick <ian.d.romanick@intel.com>
 */

/**
 * Used by linker to indicate uniforms that have no location set.
 */
#define UNMAPPED_UNIFORM_LOC ~0u

/**
 * Count the backing storage requirements for a type
 */
static unsigned
values_for_type(const glsl_type *type)
{
   if (type->is_sampler()) {
      return 1;
   } else if (type->is_array() && type->fields.array->is_sampler()) {
      return type->array_size();
   } else {
      return type->component_slots();
   }
}

void
program_resource_visitor::process(const glsl_type *type, const char *name)
{
   assert(type->without_array()->is_record()
          || type->without_array()->is_interface());

   char *name_copy = ralloc_strdup(NULL, name);
   recursion(type, &name_copy, strlen(name), false, NULL, false);
   ralloc_free(name_copy);
}

void
program_resource_visitor::process(ir_variable *var)
{
   const glsl_type *t = var->type;
   const bool row_major =
      var->data.matrix_layout == GLSL_MATRIX_LAYOUT_ROW_MAJOR;

   /* false is always passed for the row_major parameter to the other
    * processing functions because no information is available to do
    * otherwise.  See the warning in linker.h.
    */

   /* Only strdup the name if we actually will need to modify it. */
   if (var->data.from_named_ifc_block_array) {
      /* lower_named_interface_blocks created this variable by lowering an
       * interface block array to an array variable.  For example if the
       * original source code was:
       *
       *     out Blk { vec4 bar } foo[3];
       *
       * Then the variable is now:
       *
       *     out vec4 bar[3];
       *
       * We need to visit each array element using the names constructed like
       * so:
       *
       *     Blk[0].bar
       *     Blk[1].bar
       *     Blk[2].bar
       */
      assert(t->is_array());
      const glsl_type *ifc_type = var->get_interface_type();
      char *name = ralloc_strdup(NULL, ifc_type->name);
      size_t name_length = strlen(name);
      for (unsigned i = 0; i < t->length; i++) {
         size_t new_length = name_length;
         ralloc_asprintf_rewrite_tail(&name, &new_length, "[%u].%s", i,
                                      var->name);
         /* Note: row_major is only meaningful for uniform blocks, and
          * lowering is only applied to non-uniform interface blocks, so we
          * can safely pass false for row_major.
          */
         recursion(var->type, &name, new_length, row_major, NULL, false);
      }
      ralloc_free(name);
   } else if (var->data.from_named_ifc_block_nonarray) {
      /* lower_named_interface_blocks created this variable by lowering a
       * named interface block (non-array) to an ordinary variable.  For
       * example if the original source code was:
       *
       *     out Blk { vec4 bar } foo;
       *
       * Then the variable is now:
       *
       *     out vec4 bar;
       *
       * We need to visit this variable using the name:
       *
       *     Blk.bar
       */
      const glsl_type *ifc_type = var->get_interface_type();
      char *name = ralloc_asprintf(NULL, "%s.%s", ifc_type->name, var->name);
      /* Note: row_major is only meaningful for uniform blocks, and lowering
       * is only applied to non-uniform interface blocks, so we can safely
       * pass false for row_major.
       */
      recursion(var->type, &name, strlen(name), row_major, NULL, false);
      ralloc_free(name);
   } else if (t->without_array()->is_record()) {
      char *name = ralloc_strdup(NULL, var->name);
      recursion(var->type, &name, strlen(name), row_major, NULL, false);
      ralloc_free(name);
   } else if (t->is_interface()) {
      char *name = ralloc_strdup(NULL, var->type->name);
      recursion(var->type, &name, strlen(name), row_major, NULL, false);
      ralloc_free(name);
   } else if (t->is_array() && t->fields.array->is_interface()) {
      char *name = ralloc_strdup(NULL, var->type->fields.array->name);
      recursion(var->type, &name, strlen(name), row_major, NULL, false);
      ralloc_free(name);
   } else {
      this->visit_field(t, var->name, row_major, NULL, false);
   }
}

void
program_resource_visitor::recursion(const glsl_type *t, char **name,
                                    size_t name_length, bool row_major,
                                    const glsl_type *record_type,
                                    bool last_field)
{
   /* Records need to have each field processed individually.
    *
    * Arrays of records need to have each array element processed
    * individually, then each field of the resulting array elements processed
    * individually.
    */
   if (t->is_record() || t->is_interface()) {
      if (record_type == NULL && t->is_record())
         record_type = t;

      for (unsigned i = 0; i < t->length; i++) {
	 const char *field = t->fields.structure[i].name;
	 size_t new_length = name_length;

         if (t->fields.structure[i].type->is_record())
            this->visit_field(&t->fields.structure[i]);

         /* Append '.field' to the current variable name. */
         if (name_length == 0) {
            ralloc_asprintf_rewrite_tail(name, &new_length, "%s", field);
         } else {
            ralloc_asprintf_rewrite_tail(name, &new_length, ".%s", field);
         }

         /* The layout of structures at the top level of the block is set
          * during parsing.  For matrices contained in multiple levels of
          * structures in the block, the inner structures have no layout.
          * These cases must potentially inherit the layout from the outer
          * levels.
          */
         bool field_row_major = row_major;
         const enum glsl_matrix_layout matrix_layout =
            glsl_matrix_layout(t->fields.structure[i].matrix_layout);
         if (matrix_layout == GLSL_MATRIX_LAYOUT_ROW_MAJOR) {
            field_row_major = true;
         } else if (matrix_layout == GLSL_MATRIX_LAYOUT_COLUMN_MAJOR) {
            field_row_major = false;
         }

         recursion(t->fields.structure[i].type, name, new_length,
                   field_row_major,
                   record_type,
                   (i + 1) == t->length);

         /* Only the first leaf-field of the record gets called with the
          * record type pointer.
          */
         record_type = NULL;
      }
   } else if (t->is_array() && (t->fields.array->is_record()
                                || t->fields.array->is_interface())) {
      if (record_type == NULL && t->fields.array->is_record())
         record_type = t->fields.array;

      for (unsigned i = 0; i < t->length; i++) {
	 size_t new_length = name_length;

	 /* Append the subscript to the current variable name */
	 ralloc_asprintf_rewrite_tail(name, &new_length, "[%u]", i);

         recursion(t->fields.array, name, new_length, row_major,
                   record_type,
                   (i + 1) == t->length);

         /* Only the first leaf-field of the record gets called with the
          * record type pointer.
          */
         record_type = NULL;
      }
   } else {
      this->visit_field(t, *name, row_major, record_type, last_field);
   }
}

void
program_resource_visitor::visit_field(const glsl_type *type, const char *name,
                                      bool row_major,
                                      const glsl_type *,
                                      bool /* last_field */)
{
   visit_field(type, name, row_major);
}

void
program_resource_visitor::visit_field(const glsl_struct_field *field)
{
   (void) field;
   /* empty */
}

namespace {

/**
 * Class to help calculate the storage requirements for a set of uniforms
 *
 * As uniforms are added to the active set the number of active uniforms and
 * the storage requirements for those uniforms are accumulated.  The active
 * uniforms are added the the hash table supplied to the constructor.
 *
 * If the same uniform is added multiple times (i.e., once for each shader
 * target), it will only be accounted once.
 */
class count_uniform_size : public program_resource_visitor {
public:
   count_uniform_size(struct string_to_uint_map *map)
      : num_active_uniforms(0), num_values(0), num_shader_samplers(0),
        num_shader_images(0), num_shader_uniform_components(0),
        is_ubo_var(false), map(map)
   {
      /* empty */
   }

   void start_shader()
   {
      this->num_shader_samplers = 0;
      this->num_shader_images = 0;
      this->num_shader_uniform_components = 0;
   }

   void process(ir_variable *var)
   {
      this->is_ubo_var = var->is_in_uniform_block();
      if (var->is_interface_instance())
         program_resource_visitor::process(var->get_interface_type(),
                                           var->get_interface_type()->name);
      else
         program_resource_visitor::process(var);
   }

   /**
    * Total number of active uniforms counted
    */
   unsigned num_active_uniforms;

   /**
    * Number of data values required to back the storage for the active uniforms
    */
   unsigned num_values;

   /**
    * Number of samplers used
    */
   unsigned num_shader_samplers;

   /**
    * Number of images used
    */
   unsigned num_shader_images;

   /**
    * Number of uniforms used in the current shader
    */
   unsigned num_shader_uniform_components;

   bool is_ubo_var;

private:
   virtual void visit_field(const glsl_type *type, const char *name,
                            bool row_major)
   {
      assert(!type->without_array()->is_record());
      assert(!type->without_array()->is_interface());

      (void) row_major;

      /* Count the number of samplers regardless of whether the uniform is
       * already in the hash table.  The hash table prevents adding the same
       * uniform for multiple shader targets, but in this case we want to
       * count it for each shader target.
       */
      const unsigned values = values_for_type(type);
      if (type->contains_sampler()) {
         this->num_shader_samplers += values;
      } else if (type->contains_image()) {
         this->num_shader_images += values;

         /* As drivers are likely to represent image uniforms as
          * scalar indices, count them against the limit of uniform
          * components in the default block.  The spec allows image
          * uniforms to use up no more than one scalar slot.
          */
         this->num_shader_uniform_components += values;
      } else {
	 /* Accumulate the total number of uniform slots used by this shader.
	  * Note that samplers do not count against this limit because they
	  * don't use any storage on current hardware.
	  */
	 if (!is_ubo_var)
	    this->num_shader_uniform_components += values;
      }

      /* If the uniform is already in the map, there's nothing more to do.
       */
      unsigned id;
      if (this->map->get(id, name))
	 return;

      this->map->put(this->num_active_uniforms, name);

      /* Each leaf uniform occupies one entry in the list of active
       * uniforms.
       */
      this->num_active_uniforms++;
      this->num_values += values;
   }

   struct string_to_uint_map *map;
};

} /* anonymous namespace */

/**
 * Class to help parcel out pieces of backing storage to uniforms
 *
 * Each uniform processed has some range of the \c gl_constant_value
 * structures associated with it.  The association is done by finding
 * the uniform in the \c string_to_uint_map and using the value from
 * the map to connect that slot in the \c gl_uniform_storage table
 * with the next available slot in the \c gl_constant_value array.
 *
 * \warning
 * This class assumes that every uniform that will be processed is
 * already in the \c string_to_uint_map.  In addition, it assumes that
 * the \c gl_uniform_storage and \c gl_constant_value arrays are "big
 * enough."
 */
class parcel_out_uniform_storage : public program_resource_visitor {
public:
   parcel_out_uniform_storage(struct string_to_uint_map *map,
			      struct gl_uniform_storage *uniforms,
			      union gl_constant_value *values)
      : map(map), uniforms(uniforms), values(values)
   {
   }

   void start_shader(gl_shader_stage shader_type)
   {
      assert(shader_type < MESA_SHADER_STAGES);
      this->shader_type = shader_type;

      this->shader_samplers_used = 0;
      this->shader_shadow_samplers = 0;
      this->next_sampler = 0;
      this->next_image = 0;
      memset(this->targets, 0, sizeof(this->targets));
   }

   void set_and_process(struct gl_shader_program *prog,
			ir_variable *var)
   {
      current_var = var;
      field_counter = 0;

      ubo_block_index = -1;
      if (var->is_in_uniform_block()) {
         if (var->is_interface_instance() && var->type->is_array()) {
            unsigned l = strlen(var->get_interface_type()->name);

            for (unsigned i = 0; i < prog->NumUniformBlocks; i++) {
               if (strncmp(var->get_interface_type()->name,
                           prog->UniformBlocks[i].Name,
                           l) == 0
                   && prog->UniformBlocks[i].Name[l] == '[') {
                  ubo_block_index = i;
                  break;
               }
            }
         } else {
            for (unsigned i = 0; i < prog->NumUniformBlocks; i++) {
               if (strcmp(var->get_interface_type()->name,
                          prog->UniformBlocks[i].Name) == 0) {
                  ubo_block_index = i;
                  break;
               }
	    }
	 }
	 assert(ubo_block_index != -1);

         /* Uniform blocks that were specified with an instance name must be
          * handled a little bit differently.  The name of the variable is the
          * name used to reference the uniform block instead of being the name
          * of a variable within the block.  Therefore, searching for the name
          * within the block will fail.
          */
         if (var->is_interface_instance()) {
            ubo_byte_offset = 0;
         } else {
            const struct gl_uniform_block *const block =
               &prog->UniformBlocks[ubo_block_index];

            assert(var->data.location != -1);

            const struct gl_uniform_buffer_variable *const ubo_var =
               &block->Uniforms[var->data.location];

<<<<<<< HEAD
            ubo_row_major = !!ubo_var->RowMajor;
=======
>>>>>>> 5480d6b1
            ubo_byte_offset = ubo_var->Offset;
         }

         if (var->is_interface_instance())
            process(var->get_interface_type(),
                    var->get_interface_type()->name);
         else
            process(var);
      } else
         process(var);
   }

   int ubo_block_index;
   int ubo_byte_offset;
   gl_shader_stage shader_type;

private:
   void handle_samplers(const glsl_type *base_type,
                        struct gl_uniform_storage *uniform)
   {
      if (base_type->is_sampler()) {
         uniform->sampler[shader_type].index = this->next_sampler;
         uniform->sampler[shader_type].active = true;

         /* Increment the sampler by 1 for non-arrays and by the number of
          * array elements for arrays.
          */
         this->next_sampler +=
               MAX2(1, uniform->array_elements);

         const gl_texture_index target = base_type->sampler_index();
         const unsigned shadow = base_type->sampler_shadow;
         for (unsigned i = uniform->sampler[shader_type].index;
              i < MIN2(this->next_sampler, MAX_SAMPLERS);
              i++) {
            this->targets[i] = target;
            this->shader_samplers_used |= 1U << i;
            this->shader_shadow_samplers |= shadow << i;
         }
      } else {
         uniform->sampler[shader_type].index = ~0;
         uniform->sampler[shader_type].active = false;
      }
   }

   void handle_images(const glsl_type *base_type,
                      struct gl_uniform_storage *uniform)
   {
      if (base_type->is_image()) {
         uniform->image[shader_type].index = this->next_image;
         uniform->image[shader_type].active = true;

         /* Increment the image index by 1 for non-arrays and by the
          * number of array elements for arrays.
          */
         this->next_image += MAX2(1, uniform->array_elements);

      } else {
         uniform->image[shader_type].index = ~0;
         uniform->image[shader_type].active = false;
      }
   }

   virtual void visit_field(const glsl_type *type, const char *name,
                            bool row_major)
   {
      (void) type;
      (void) name;
      (void) row_major;
      assert(!"Should not get here.");
   }

   virtual void visit_field(const glsl_type *type, const char *name,
                            bool row_major, const glsl_type *record_type,
                            bool last_field)
   {
      assert(!type->without_array()->is_record());
      assert(!type->without_array()->is_interface());

      unsigned id;
      bool found = this->map->get(id, name);
      assert(found);

      if (!found)
	 return;

      const glsl_type *base_type;
      if (type->is_array()) {
	 this->uniforms[id].array_elements = type->length;
	 base_type = type->fields.array;
      } else {
	 this->uniforms[id].array_elements = 0;
	 base_type = type;
      }

      /* This assigns uniform indices to sampler and image uniforms. */
      handle_samplers(base_type, &this->uniforms[id]);
      handle_images(base_type, &this->uniforms[id]);

      /* If there is already storage associated with this uniform, it means
       * that it was set while processing an earlier shader stage.  For
       * example, we may be processing the uniform in the fragment shader, but
       * the uniform was already processed in the vertex shader.
       */
      if (this->uniforms[id].storage != NULL) {
         return;
      }

      /* Assign explicit locations. */
      if (current_var->data.explicit_location) {
         /* Set sequential locations for struct fields. */
         if (record_type != NULL) {
            const unsigned entries = MAX2(1, this->uniforms[id].array_elements);
            this->uniforms[id].remap_location =
               current_var->data.location + field_counter;
            field_counter += entries;
         } else {
            this->uniforms[id].remap_location = current_var->data.location;
         }
      } else {
         /* Initialize to to indicate that no location is set */
         this->uniforms[id].remap_location = UNMAPPED_UNIFORM_LOC;
      }

      this->uniforms[id].name = ralloc_strdup(this->uniforms, name);
      this->uniforms[id].type = base_type;
      this->uniforms[id].initialized = 0;
      this->uniforms[id].num_driver_storage = 0;
      this->uniforms[id].driver_storage = NULL;
      this->uniforms[id].storage = this->values;
      this->uniforms[id].atomic_buffer_index = -1;
      if (this->ubo_block_index != -1) {
	 this->uniforms[id].block_index = this->ubo_block_index;

	 const unsigned alignment = record_type
	    ? record_type->std140_base_alignment(row_major)
	    : type->std140_base_alignment(row_major);
	 this->ubo_byte_offset = glsl_align(this->ubo_byte_offset, alignment);
	 this->uniforms[id].offset = this->ubo_byte_offset;
	 this->ubo_byte_offset += type->std140_size(row_major);

         if (last_field)
            this->ubo_byte_offset = glsl_align(this->ubo_byte_offset, 16);

	 if (type->is_array()) {
	    this->uniforms[id].array_stride =
	       glsl_align(type->fields.array->std140_size(row_major), 16);
	 } else {
	    this->uniforms[id].array_stride = 0;
	 }

	 if (type->without_array()->is_matrix()) {
	    this->uniforms[id].matrix_stride = 16;
	    this->uniforms[id].row_major = row_major;
	 } else {
	    this->uniforms[id].matrix_stride = 0;
	    this->uniforms[id].row_major = false;
	 }
      } else {
	 this->uniforms[id].block_index = -1;
	 this->uniforms[id].offset = -1;
	 this->uniforms[id].array_stride = -1;
	 this->uniforms[id].matrix_stride = -1;
	 this->uniforms[id].row_major = false;
      }

      this->values += values_for_type(type);
   }

   struct string_to_uint_map *map;

   struct gl_uniform_storage *uniforms;
   unsigned next_sampler;
   unsigned next_image;

public:
   union gl_constant_value *values;

   gl_texture_index targets[MAX_SAMPLERS];

   /**
    * Current variable being processed.
    */
   ir_variable *current_var;

   /**
    * Field counter is used to take care that uniform structures
    * with explicit locations get sequential locations.
    */
   unsigned field_counter;

   /**
    * Mask of samplers used by the current shader stage.
    */
   unsigned shader_samplers_used;

   /**
    * Mask of samplers used by the current shader stage for shadows.
    */
   unsigned shader_shadow_samplers;
};

/**
 * Merges a uniform block into an array of uniform blocks that may or
 * may not already contain a copy of it.
 *
 * Returns the index of the new block in the array.
 */
int
link_cross_validate_uniform_block(void *mem_ctx,
				  struct gl_uniform_block **linked_blocks,
				  unsigned int *num_linked_blocks,
				  struct gl_uniform_block *new_block)
{
   for (unsigned int i = 0; i < *num_linked_blocks; i++) {
      struct gl_uniform_block *old_block = &(*linked_blocks)[i];

      if (strcmp(old_block->Name, new_block->Name) == 0)
	 return link_uniform_blocks_are_compatible(old_block, new_block)
	    ? i : -1;
   }

   *linked_blocks = reralloc(mem_ctx, *linked_blocks,
			     struct gl_uniform_block,
			     *num_linked_blocks + 1);
   int linked_block_index = (*num_linked_blocks)++;
   struct gl_uniform_block *linked_block = &(*linked_blocks)[linked_block_index];

   memcpy(linked_block, new_block, sizeof(*new_block));
   linked_block->Uniforms = ralloc_array(*linked_blocks,
					 struct gl_uniform_buffer_variable,
					 linked_block->NumUniforms);

   memcpy(linked_block->Uniforms,
	  new_block->Uniforms,
	  sizeof(*linked_block->Uniforms) * linked_block->NumUniforms);

   for (unsigned int i = 0; i < linked_block->NumUniforms; i++) {
      struct gl_uniform_buffer_variable *ubo_var =
	 &linked_block->Uniforms[i];

      if (ubo_var->Name == ubo_var->IndexName) {
         ubo_var->Name = ralloc_strdup(*linked_blocks, ubo_var->Name);
         ubo_var->IndexName = ubo_var->Name;
      } else {
         ubo_var->Name = ralloc_strdup(*linked_blocks, ubo_var->Name);
         ubo_var->IndexName = ralloc_strdup(*linked_blocks, ubo_var->IndexName);
      }
   }

   return linked_block_index;
}

/**
 * Walks the IR and update the references to uniform blocks in the
 * ir_variables to point at linked shader's list (previously, they
 * would point at the uniform block list in one of the pre-linked
 * shaders).
 */
static void
link_update_uniform_buffer_variables(struct gl_shader *shader)
{
   foreach_in_list(ir_instruction, node, shader->ir) {
      ir_variable *const var = node->as_variable();

      if ((var == NULL) || !var->is_in_uniform_block())
	 continue;

      assert(var->data.mode == ir_var_uniform);

      if (var->is_interface_instance()) {
         var->data.location = 0;
         continue;
      }

      bool found = false;
      char sentinel = '\0';

      if (var->type->is_record()) {
         sentinel = '.';
      } else if (var->type->is_array()
                 && var->type->fields.array->is_record()) {
         sentinel = '[';
      }

      const unsigned l = strlen(var->name);
      for (unsigned i = 0; i < shader->NumUniformBlocks; i++) {
	 for (unsigned j = 0; j < shader->UniformBlocks[i].NumUniforms; j++) {
            if (sentinel) {
               const char *begin = shader->UniformBlocks[i].Uniforms[j].Name;
               const char *end = strchr(begin, sentinel);

               if (end == NULL)
                  continue;

               if ((ptrdiff_t) l != (end - begin))
                  continue;

               if (strncmp(var->name, begin, l) == 0) {
                  found = true;
                  var->data.location = j;
                  break;
               }
            } else if (!strcmp(var->name,
                               shader->UniformBlocks[i].Uniforms[j].Name)) {
	       found = true;
	       var->data.location = j;
	       break;
	    }
	 }
	 if (found)
	    break;
      }
      assert(found);
   }
}

<<<<<<< HEAD
void
link_assign_uniform_block_offsets(struct gl_shader *shader)
{
   for (unsigned b = 0; b < shader->NumUniformBlocks; b++) {
      struct gl_uniform_block *block = &shader->UniformBlocks[b];

      unsigned offset = 0;
      for (unsigned int i = 0; i < block->NumUniforms; i++) {
	 struct gl_uniform_buffer_variable *ubo_var = &block->Uniforms[i];
	 const struct glsl_type *type = ubo_var->Type;

	 unsigned alignment = type->std140_base_alignment(!!ubo_var->RowMajor);
	 unsigned size = type->std140_size(!!ubo_var->RowMajor);

	 offset = glsl_align(offset, alignment);
	 ubo_var->Offset = offset;
	 offset += size;
      }

      /* From the GL_ARB_uniform_buffer_object spec:
       *
       *     "For uniform blocks laid out according to [std140] rules,
       *      the minimum buffer object size returned by the
       *      UNIFORM_BLOCK_DATA_SIZE query is derived by taking the
       *      offset of the last basic machine unit consumed by the
       *      last uniform of the uniform block (including any
       *      end-of-array or end-of-structure padding), adding one,
       *      and rounding up to the next multiple of the base
       *      alignment required for a vec4."
       */
      block->UniformBufferSize = glsl_align(offset, 16);
   }
}

=======
>>>>>>> 5480d6b1
/**
 * Scan the program for image uniforms and store image unit access
 * information into the gl_shader data structure.
 */
static void
link_set_image_access_qualifiers(struct gl_shader_program *prog)
{
   for (unsigned i = 0; i < MESA_SHADER_STAGES; i++) {
      gl_shader *sh = prog->_LinkedShaders[i];

      if (sh == NULL)
	 continue;

      foreach_in_list(ir_instruction, node, sh->ir) {
	 ir_variable *var = node->as_variable();

         if (var && var->data.mode == ir_var_uniform &&
             var->type->contains_image()) {
            unsigned id = 0;
            bool found = prog->UniformHash->get(id, var->name);
            assert(found);
            (void) found;
            const gl_uniform_storage *storage = &prog->UniformStorage[id];
            const unsigned index = storage->image[i].index;
            const GLenum access = (var->data.image_read_only ? GL_READ_ONLY :
                                   var->data.image_write_only ? GL_WRITE_ONLY :
                                   GL_READ_WRITE);

            for (unsigned j = 0; j < MAX2(1, storage->array_elements); ++j)
               sh->ImageAccess[index + j] = access;
         }
      }
   }
}

void
link_assign_uniform_locations(struct gl_shader_program *prog,
                              unsigned int boolean_true)
{
   ralloc_free(prog->UniformStorage);
   prog->UniformStorage = NULL;
   prog->NumUserUniformStorage = 0;

   if (prog->UniformHash != NULL) {
      prog->UniformHash->clear();
   } else {
      prog->UniformHash = new string_to_uint_map;
   }

   /* First pass: Count the uniform resources used by the user-defined
    * uniforms.  While this happens, each active uniform will have an index
    * assigned to it.
    *
    * Note: this is *NOT* the index that is returned to the application by
    * glGetUniformLocation.
    */
   count_uniform_size uniform_size(prog->UniformHash);
   for (unsigned i = 0; i < MESA_SHADER_STAGES; i++) {
      struct gl_shader *sh = prog->_LinkedShaders[i];

      if (sh == NULL)
	 continue;

      /* Uniforms that lack an initializer in the shader code have an initial
       * value of zero.  This includes sampler uniforms.
       *
       * Page 24 (page 30 of the PDF) of the GLSL 1.20 spec says:
       *
       *     "The link time initial value is either the value of the variable's
       *     initializer, if present, or 0 if no initializer is present. Sampler
       *     types cannot have initializers."
       */
      memset(sh->SamplerUnits, 0, sizeof(sh->SamplerUnits));
      memset(sh->ImageUnits, 0, sizeof(sh->ImageUnits));

      link_update_uniform_buffer_variables(sh);

      /* Reset various per-shader target counts.
       */
      uniform_size.start_shader();

      foreach_in_list(ir_instruction, node, sh->ir) {
	 ir_variable *const var = node->as_variable();

	 if ((var == NULL) || (var->data.mode != ir_var_uniform))
	    continue;

	 /* FINISHME: Update code to process built-in uniforms!
	  */
	 if (is_gl_identifier(var->name)) {
	    uniform_size.num_shader_uniform_components +=
	       var->type->component_slots();
	    continue;
	 }

	 uniform_size.process(var);
      }

      sh->num_samplers = uniform_size.num_shader_samplers;
      sh->NumImages = uniform_size.num_shader_images;
      sh->num_uniform_components = uniform_size.num_shader_uniform_components;

      sh->num_combined_uniform_components = sh->num_uniform_components;
      for (unsigned i = 0; i < sh->NumUniformBlocks; i++) {
	 sh->num_combined_uniform_components +=
	    sh->UniformBlocks[i].UniformBufferSize / 4;
      }
   }

   const unsigned num_user_uniforms = uniform_size.num_active_uniforms;
   const unsigned num_data_slots = uniform_size.num_values;

   /* On the outside chance that there were no uniforms, bail out.
    */
   if (num_user_uniforms == 0)
      return;

   struct gl_uniform_storage *uniforms =
      rzalloc_array(prog, struct gl_uniform_storage, num_user_uniforms);
   union gl_constant_value *data =
      rzalloc_array(uniforms, union gl_constant_value, num_data_slots);
#ifndef NDEBUG
   union gl_constant_value *data_end = &data[num_data_slots];
#endif

   parcel_out_uniform_storage parcel(prog->UniformHash, uniforms, data);

   for (unsigned i = 0; i < MESA_SHADER_STAGES; i++) {
      if (prog->_LinkedShaders[i] == NULL)
	 continue;

      parcel.start_shader((gl_shader_stage)i);

      foreach_in_list(ir_instruction, node, prog->_LinkedShaders[i]->ir) {
	 ir_variable *const var = node->as_variable();

	 if ((var == NULL) || (var->data.mode != ir_var_uniform))
	    continue;

	 /* FINISHME: Update code to process built-in uniforms!
	  */
	 if (is_gl_identifier(var->name))
	    continue;

	 parcel.set_and_process(prog, var);
      }

      prog->_LinkedShaders[i]->active_samplers = parcel.shader_samplers_used;
      prog->_LinkedShaders[i]->shadow_samplers = parcel.shader_shadow_samplers;

      STATIC_ASSERT(sizeof(prog->_LinkedShaders[i]->SamplerTargets) == sizeof(parcel.targets));
      memcpy(prog->_LinkedShaders[i]->SamplerTargets, parcel.targets,
             sizeof(prog->_LinkedShaders[i]->SamplerTargets));
   }

   /* Reserve all the explicit locations of the active uniforms. */
   for (unsigned i = 0; i < num_user_uniforms; i++) {
      if (uniforms[i].remap_location != UNMAPPED_UNIFORM_LOC) {
         /* How many new entries for this uniform? */
         const unsigned entries = MAX2(1, uniforms[i].array_elements);

         /* Set remap table entries point to correct gl_uniform_storage. */
         for (unsigned j = 0; j < entries; j++) {
            unsigned element_loc = uniforms[i].remap_location + j;
            assert(prog->UniformRemapTable[element_loc] ==
                   INACTIVE_UNIFORM_EXPLICIT_LOCATION);
            prog->UniformRemapTable[element_loc] = &uniforms[i];
         }
      }
   }

   /* Reserve locations for rest of the uniforms. */
   for (unsigned i = 0; i < num_user_uniforms; i++) {

      /* Explicit ones have been set already. */
      if (uniforms[i].remap_location != UNMAPPED_UNIFORM_LOC)
         continue;

      /* how many new entries for this uniform? */
      const unsigned entries = MAX2(1, uniforms[i].array_elements);

      /* resize remap table to fit new entries */
      prog->UniformRemapTable =
         reralloc(prog,
                  prog->UniformRemapTable,
                  gl_uniform_storage *,
                  prog->NumUniformRemapTable + entries);

      /* set pointers for this uniform */
      for (unsigned j = 0; j < entries; j++)
         prog->UniformRemapTable[prog->NumUniformRemapTable+j] = &uniforms[i];

      /* set the base location in remap table for the uniform */
      uniforms[i].remap_location = prog->NumUniformRemapTable;

      prog->NumUniformRemapTable += entries;
   }

#ifndef NDEBUG
   for (unsigned i = 0; i < num_user_uniforms; i++) {
      assert(uniforms[i].storage != NULL);
   }

   assert(parcel.values == data_end);
#endif

   prog->NumUserUniformStorage = num_user_uniforms;
   prog->UniformStorage = uniforms;

   link_set_image_access_qualifiers(prog);
   link_set_uniform_initializers(prog, boolean_true);

   return;
}<|MERGE_RESOLUTION|>--- conflicted
+++ resolved
@@ -454,10 +454,6 @@
             const struct gl_uniform_buffer_variable *const ubo_var =
                &block->Uniforms[var->data.location];
 
-<<<<<<< HEAD
-            ubo_row_major = !!ubo_var->RowMajor;
-=======
->>>>>>> 5480d6b1
             ubo_byte_offset = ubo_var->Offset;
          }
 
@@ -775,43 +771,7 @@
    }
 }
 
-<<<<<<< HEAD
-void
-link_assign_uniform_block_offsets(struct gl_shader *shader)
-{
-   for (unsigned b = 0; b < shader->NumUniformBlocks; b++) {
-      struct gl_uniform_block *block = &shader->UniformBlocks[b];
-
-      unsigned offset = 0;
-      for (unsigned int i = 0; i < block->NumUniforms; i++) {
-	 struct gl_uniform_buffer_variable *ubo_var = &block->Uniforms[i];
-	 const struct glsl_type *type = ubo_var->Type;
-
-	 unsigned alignment = type->std140_base_alignment(!!ubo_var->RowMajor);
-	 unsigned size = type->std140_size(!!ubo_var->RowMajor);
-
-	 offset = glsl_align(offset, alignment);
-	 ubo_var->Offset = offset;
-	 offset += size;
-      }
-
-      /* From the GL_ARB_uniform_buffer_object spec:
-       *
-       *     "For uniform blocks laid out according to [std140] rules,
-       *      the minimum buffer object size returned by the
-       *      UNIFORM_BLOCK_DATA_SIZE query is derived by taking the
-       *      offset of the last basic machine unit consumed by the
-       *      last uniform of the uniform block (including any
-       *      end-of-array or end-of-structure padding), adding one,
-       *      and rounding up to the next multiple of the base
-       *      alignment required for a vec4."
-       */
-      block->UniformBufferSize = glsl_align(offset, 16);
-   }
-}
-
-=======
->>>>>>> 5480d6b1
+
 /**
  * Scan the program for image uniforms and store image unit access
  * information into the gl_shader data structure.
