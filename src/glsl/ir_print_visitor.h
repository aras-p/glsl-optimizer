--- conflicted
+++ resolved
@@ -69,13 +69,10 @@
    virtual void visit(ir_if *);
    virtual void visit(ir_loop *);
    virtual void visit(ir_loop_jump *);
-<<<<<<< HEAD
    virtual void visit(ir_precision_statement *);
    virtual void visit(ir_typedecl_statement *);
-=======
    virtual void visit(ir_emit_vertex *);
    virtual void visit(ir_end_primitive *);
->>>>>>> 74be77a9
    /*@}*/
 
 private:
