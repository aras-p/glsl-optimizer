/*
 * Copyright © 2010 Intel Corporation
 *
 * Permission is hereby granted, free of charge, to any person obtaining a
 * copy of this software and associated documentation files (the "Software"),
 * to deal in the Software without restriction, including without limitation
 * the rights to use, copy, modify, merge, publish, distribute, sublicense,
 * and/or sell copies of the Software, and to permit persons to whom the
 * Software is furnished to do so, subject to the following conditions:
 *
 * The above copyright notice and this permission notice (including the next
 * paragraph) shall be included in all copies or substantial portions of the
 * Software.
 *
 * THE SOFTWARE IS PROVIDED "AS IS", WITHOUT WARRANTY OF ANY KIND, EXPRESS OR
 * IMPLIED, INCLUDING BUT NOT LIMITED TO THE WARRANTIES OF MERCHANTABILITY,
 * FITNESS FOR A PARTICULAR PURPOSE AND NONINFRINGEMENT.  IN NO EVENT SHALL
 * THE AUTHORS OR COPYRIGHT HOLDERS BE LIABLE FOR ANY CLAIM, DAMAGES OR OTHER
 * LIABILITY, WHETHER IN AN ACTION OF CONTRACT, TORT OR OTHERWISE, ARISING
 * FROM, OUT OF OR IN CONNECTION WITH THE SOFTWARE OR THE USE OR OTHER
 * DEALINGS IN THE SOFTWARE.
 */

/**
 * \file ir_copy_propagation.cpp
 *
 * Moves usage of recently-copied variables to the previous copy of
 * the variable within basic blocks.
 *
 * This should reduce the number of MOV instructions in the generated
 * programs unless copy propagation is also done on the LIR, and may
 * help anyway by triggering other optimizations that live in the HIR.
 */

#include "ir.h"
#include "ir_visitor.h"
#include "ir_basic_block.h"
#include "ir_optimization.h"
#include "glsl_types.h"

class acp_entry : public exec_node
{
public:
   acp_entry(ir_variable *lhs, ir_variable *rhs)
   {
      assert(lhs);
      assert(rhs);
      this->lhs = lhs;
      this->rhs = rhs;
   }

   ir_variable *lhs;
   ir_variable *rhs;
};

class ir_copy_propagation_visitor : public ir_hierarchical_visitor {
public:
   ir_copy_propagation_visitor(exec_list *acp)
   {
      progress = false;
      in_lhs = false;
      this->acp = acp;
   }

   virtual ir_visitor_status visit(class ir_dereference_variable *);
   virtual ir_visitor_status visit_enter(class ir_loop *);
   virtual ir_visitor_status visit_enter(class ir_function_signature *);
   virtual ir_visitor_status visit_enter(class ir_function *);
   virtual ir_visitor_status visit_enter(class ir_assignment *);
   virtual ir_visitor_status visit_enter(class ir_call *);
   virtual ir_visitor_status visit_enter(class ir_if *);

   /** List of acp_entry */
   exec_list *acp;
   bool progress;

   /** Currently in the LHS of an assignment? */
   bool in_lhs;
};


ir_visitor_status
ir_copy_propagation_visitor::visit_enter(ir_loop *ir)
{
   (void)ir;
   return visit_continue_with_parent;
}

ir_visitor_status
ir_copy_propagation_visitor::visit_enter(ir_function_signature *ir)
{
   (void)ir;
   return visit_continue_with_parent;
}

ir_visitor_status
ir_copy_propagation_visitor::visit_enter(ir_assignment *ir)
{
   ir_visitor_status s;

   /* Inline the rest of ir_assignment::accept(ir_hv *v), wrapping the
    * LHS part with setting in_lhs so that we can avoid copy
    * propagating into the LHS.
    *
    * Note that this means we won't copy propagate into the derefs of
    * an array index.  Oh well.
    */
   this->in_lhs = true;
   s = ir->lhs->accept(this);
   this->in_lhs = false;
   if (s != visit_continue)
      return (s == visit_continue_with_parent) ? visit_continue : s;

   s = ir->rhs->accept(this);
   if (s != visit_continue)
      return (s == visit_continue_with_parent) ? visit_continue : s;

   if (ir->condition)
      s = ir->condition->accept(this);

   return (s == visit_stop) ? s : visit_continue_with_parent;
}

ir_visitor_status
ir_copy_propagation_visitor::visit_enter(ir_function *ir)
{
   (void) ir;
   return visit_continue_with_parent;
}

/**
 * Replaces dereferences of ACP RHS variables with ACP LHS variables.
 *
 * This is where the actual copy propagation occurs.  Note that the
 * rewriting of ir_dereference means that the ir_dereference instance
 * must not be shared by multiple IR operations!
 */
ir_visitor_status
ir_copy_propagation_visitor::visit(ir_dereference_variable *ir)
{
   /* Ignores the LHS.  Don't want to rewrite the LHS to point at some
    * other storage!
    */
   if (this->in_lhs) {
      return visit_continue;
   }

   ir_variable *var = ir->variable_referenced();

   foreach_iter(exec_list_iterator, iter, *this->acp) {
      acp_entry *entry = (acp_entry *)iter.get();

      if (var == entry->lhs) {
	 ir->var = entry->rhs;
	 this->progress = true;
	 break;
      }
   }

   return visit_continue;
}


ir_visitor_status
ir_copy_propagation_visitor::visit_enter(ir_call *ir)
{
   /* Do copy propagation on call parameters, but skip any out params */
   exec_list_iterator sig_param_iter = ir->get_callee()->parameters.iterator();
   foreach_iter(exec_list_iterator, iter, ir->actual_parameters) {
<<<<<<< HEAD
      ir_variable *sig_param = (ir_variable *) sig_param_iter.get();
      ir_instruction *ir = (ir_instruction *)iter.get();
      if (sig_param->mode != ir_var_out && sig_param->mode != ir_var_inout && sig_param->mode != ir_var_uniform) {
         ir->accept (this);
=======
      ir_variable *sig_param = (ir_variable *)sig_param_iter.get();
      ir_instruction *ir = (ir_instruction *)iter.get();
      if (sig_param->mode != ir_var_out && sig_param->mode != ir_var_inout &&
	  sig_param->mode != ir_var_uniform) {
         ir->accept(this);
>>>>>>> f8d2cfe4
      }
      sig_param_iter.next();
   }
   return visit_continue_with_parent;
}


ir_visitor_status
ir_copy_propagation_visitor::visit_enter(ir_if *ir)
{
   ir->condition->accept(this);

   /* Do not traverse into the body of the if-statement since that is a
    * different basic block.
    */
   return visit_continue_with_parent;
}

static bool
propagate_copies(ir_instruction *ir, exec_list *acp)
{
   ir_copy_propagation_visitor v(acp);

   ir->accept(&v);

   return v.progress;
}

static void
kill_invalidated_copies(ir_assignment *ir, exec_list *acp)
{
   ir_variable *var = ir->lhs->variable_referenced();
   assert(var != NULL);

   foreach_iter(exec_list_iterator, iter, *acp) {
      acp_entry *entry = (acp_entry *)iter.get();

      if (entry->lhs == var || entry->rhs == var) {
	 entry->remove();
      }
   }
}

/**
 * Adds an entry to the available copy list if it's a plain assignment
 * of a variable to a variable.
 */
static bool
add_copy(void *ctx, ir_assignment *ir, exec_list *acp)
{
   acp_entry *entry;

   if (ir->condition) {
      ir_constant *condition = ir->condition->as_constant();
      if (!condition || !condition->value.b[0])
	 return false;
   }

   ir_variable *lhs_var = ir->whole_variable_written();
   ir_variable *rhs_var = ir->rhs->whole_variable_referenced();

   if ((lhs_var != NULL) && (rhs_var != NULL)) {
      if (lhs_var == rhs_var) {
	 /* This is a dumb assignment, but we've conveniently noticed
	  * it here.  Removing it now would mess up the loop iteration
	  * calling us.  Just flag it to not execute, and someone else
	  * will clean up the mess.
	  */
	 ir->condition = new(talloc_parent(ir)) ir_constant(false);
	 return true;
      } else {
	 entry = new(ctx) acp_entry(lhs_var, rhs_var);
	 acp->push_tail(entry);
      }
   }

   return false;
}

static void
copy_propagation_basic_block(ir_instruction *first,
			     ir_instruction *last,
			     void *data)
{
   ir_instruction *ir;
   /* List of avaialble_copy */
   exec_list acp;
   bool *out_progress = (bool *)data;
   bool progress = false;

   void *ctx = talloc_new(NULL);
   for (ir = first;; ir = (ir_instruction *)ir->next) {
      ir_assignment *ir_assign = ir->as_assignment();

      progress = propagate_copies(ir, &acp) || progress;

      if (ir_assign) {
	 kill_invalidated_copies(ir_assign, &acp);

	 progress = add_copy(ctx, ir_assign, &acp) || progress;
      }
      if (ir == last)
	 break;
   }
   *out_progress = progress;
   talloc_free(ctx);
}

/**
 * Does a copy propagation pass on the code present in the instruction stream.
 */
bool
do_copy_propagation(exec_list *instructions)
{
   bool progress = false;

   call_for_basic_blocks(instructions, copy_propagation_basic_block, &progress);

   return progress;
}<|MERGE_RESOLUTION|>--- conflicted
+++ resolved
@@ -167,18 +167,11 @@
    /* Do copy propagation on call parameters, but skip any out params */
    exec_list_iterator sig_param_iter = ir->get_callee()->parameters.iterator();
    foreach_iter(exec_list_iterator, iter, ir->actual_parameters) {
-<<<<<<< HEAD
-      ir_variable *sig_param = (ir_variable *) sig_param_iter.get();
-      ir_instruction *ir = (ir_instruction *)iter.get();
-      if (sig_param->mode != ir_var_out && sig_param->mode != ir_var_inout && sig_param->mode != ir_var_uniform) {
-         ir->accept (this);
-=======
       ir_variable *sig_param = (ir_variable *)sig_param_iter.get();
       ir_instruction *ir = (ir_instruction *)iter.get();
       if (sig_param->mode != ir_var_out && sig_param->mode != ir_var_inout &&
 	  sig_param->mode != ir_var_uniform) {
          ir->accept(this);
->>>>>>> f8d2cfe4
       }
       sig_param_iter.next();
    }
