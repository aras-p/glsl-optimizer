--- conflicted
+++ resolved
@@ -277,11 +277,7 @@
 
          ir_variable *var = new(rvalue) ir_variable(rvalue->type,
                                                     "cse",
-<<<<<<< HEAD
-                                                    ir_var_auto, rvalue->get_precision());
-=======
-                                                    ir_var_temporary);
->>>>>>> 5480d6b1
+                                                    ir_var_temporary, rvalue->get_precision());
 
          /* Write the previous expression result into a new variable. */
          base_ir->insert_before(var);
