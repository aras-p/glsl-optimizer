/*
 * Copyright © 2013 Intel Corporation
 *
 * Permission is hereby granted, free of charge, to any person obtaining a
 * copy of this software and associated documentation files (the "Software"),
 * to deal in the Software without restriction, including without limitation
 * the rights to use, copy, modify, merge, publish, distribute, sublicense,
 * and/or sell copies of the Software, and to permit persons to whom the
 * Software is furnished to do so, subject to the following conditions:
 *
 * The above copyright notice and this permission notice (including the next
 * paragraph) shall be included in all copies or substantial portions of the
 * Software.
 *
 * THE SOFTWARE IS PROVIDED "AS IS", WITHOUT WARRANTY OF ANY KIND, EXPRESS OR
 * IMPLIED, INCLUDING BUT NOT LIMITED TO THE WARRANTIES OF MERCHANTABILITY,
 * FITNESS FOR A PARTICULAR PURPOSE AND NONINFRINGEMENT.  IN NO EVENT SHALL
 * THE AUTHORS OR COPYRIGHT HOLDERS BE LIABLE FOR ANY CLAIM, DAMAGES OR OTHER
 * LIABILITY, WHETHER IN AN ACTION OF CONTRACT, TORT OR OTHERWISE, ARISING
 * FROM, OUT OF OR IN CONNECTION WITH THE SOFTWARE OR THE USE OR OTHER
 * DEALINGS IN THE SOFTWARE.
 */

/**
 * \file opt_cse.cpp
 *
 * constant subexpression elimination at the GLSL IR level.
 *
 * Compare to brw_fs_cse.cpp for a more complete CSE implementation.  This one
 * is generic and handles texture operations, but it's rather simple currently
 * and doesn't support modification of variables in the available expressions
 * list, so it can't do variables other than uniforms or shader inputs.
 */

#include "ir.h"
#include "ir_visitor.h"
#include "ir_rvalue_visitor.h"
#include "ir_basic_block.h"
#include "ir_optimization.h"
#include "ir_builder.h"
#include "glsl_types.h"

using namespace ir_builder;

static bool debug = false;

namespace {

/**
 * This is the record of an available expression for common subexpression
 * elimination.
 */
class ae_entry : public exec_node
{
public:
   ae_entry(ir_instruction *base_ir, ir_rvalue **val)
      : val(val), base_ir(base_ir)
   {
      assert(val);
      assert(*val);
      assert(base_ir);

      var = NULL;
   }

   /**
    * The pointer to the expression that we might be able to reuse
    *
    * Note the double pointer -- this is the place in the base_ir expression
    * tree that we would rewrite to move the expression out to a new variable
    * assignment.
    */
   ir_rvalue **val;

   /**
    * Root instruction in the basic block where the expression appeared.
    *
    * This is used so that we can insert the new variable declaration into the
    * instruction stream (since *val is just somewhere in base_ir's expression
    * tree).
    */
   ir_instruction *base_ir;

   /**
    * The variable that the expression has been stored in, if it's been CSEd
    * once already.
    */
   ir_variable *var;
};

class cse_visitor : public ir_rvalue_visitor {
public:
   cse_visitor(exec_list *validate_instructions)
      : validate_instructions(validate_instructions)
   {
      progress = false;
      mem_ctx = ralloc_context(NULL);
      this->ae = new(mem_ctx) exec_list;
   }
   ~cse_visitor()
   {
      ralloc_free(mem_ctx);
   }

   virtual ir_visitor_status visit_enter(ir_function_signature *ir);
   virtual ir_visitor_status visit_enter(ir_loop *ir);
   virtual ir_visitor_status visit_enter(ir_if *ir);
   virtual ir_visitor_status visit_enter(ir_call *ir);
   virtual void handle_rvalue(ir_rvalue **rvalue);

   bool progress;

private:
   void *mem_ctx;

   ir_rvalue *try_cse(ir_rvalue *rvalue);
   void add_to_ae(ir_rvalue **rvalue);

   /** List of ae_entry: The available expressions to reuse */
   exec_list *ae;

   /**
    * The whole shader, so that we can validate_ir_tree in debug mode.
    *
    * This proved quite useful when trying to get the tree manipulation
    * right.
    */
   exec_list *validate_instructions;
};

/**
 * Visitor to walk an expression tree to check that all variables referenced
 * are constants.
 */
class is_cse_candidate_visitor : public ir_hierarchical_visitor
{
public:

   is_cse_candidate_visitor()
      : ok(true)
   {
   }

   virtual ir_visitor_status visit(ir_dereference_variable *ir);

   bool ok;
};


class contains_rvalue_visitor : public ir_rvalue_visitor
{
public:

   contains_rvalue_visitor(ir_rvalue *val)
      : val(val)
   {
      found = false;
   }

   virtual void handle_rvalue(ir_rvalue **rvalue);

   bool found;

private:
   ir_rvalue *val;
};

} /* unnamed namespace */

static void
dump_ae(exec_list *ae)
{
   int i = 0;

   printf("CSE: AE contents:\n");
   foreach_list(node, ae) {
      ae_entry *entry = (ae_entry *)node;

      printf("CSE:   AE %2d (%p): ", i, entry);
      (*entry->val)->print();
      printf("\n");

      if (entry->var)
         printf("CSE:     in var %p:\n", entry->var);

      i++;
   }
}

ir_visitor_status
is_cse_candidate_visitor::visit(ir_dereference_variable *ir)
{
   /* Currently, since we don't handle kills of the ae based on variables
    * getting assigned, we can only handle constant variables.
    */
   if (ir->var->read_only) {
      return visit_continue;
   } else {
      ok = false;
      return visit_stop;
   }
}

void
contains_rvalue_visitor::handle_rvalue(ir_rvalue **rvalue)
{
   if (*rvalue == val)
      found = true;
}

static bool
contains_rvalue(ir_rvalue *haystack, ir_rvalue *needle)
{
   contains_rvalue_visitor v(needle);
   haystack->accept(&v);
   return v.found;
}

static bool
is_cse_candidate(ir_rvalue *ir)
{
   /* Our temporary variable assignment generation isn't ready to handle
    * anything bigger than a vector.
    */
   if (!ir->type->is_vector() && !ir->type->is_scalar())
      return false;

   /* Only handle expressions and textures currently.  We may want to extend
    * to variable-index array dereferences at some point.
    */
   switch (ir->ir_type) {
   case ir_type_expression:
   case ir_type_texture:
      break;
   default:
      return false;
   }

   is_cse_candidate_visitor v;

   ir->accept(&v);

   return v.ok;
}

<<<<<<< HEAD
static bool
equals(ir_rvalue *a, ir_rvalue *b);

static bool
equals(ir_constant *a, ir_constant *b)
{
   if (!a || !b)
      return false;

   if (a->type != b->type)
      return false;

   for (unsigned i = 0; i < a->type->components(); i++) {
      if (a->value.u[i] != b->value.u[i])
         return false;
   }

   return true;
}

static bool
equals(ir_dereference_variable *a, ir_dereference_variable *b)
{
   if (!a || !b)
      return false;

   return a->var == b->var;
}

static bool
equals(ir_dereference_array *a, ir_dereference_array *b)
{
   if (!a || !b)
      return false;

   if (!equals(a->array, b->array))
      return false;

   if (!equals(a->array_index, b->array_index))
      return false;

   return true;
}

static bool
equals(ir_swizzle *a, ir_swizzle *b)
{
   if (!a || !b)
      return false;

   if (a->type != b->type)
      return false;

   if (a->mask.x != b->mask.x ||
       a->mask.y != b->mask.y ||
       a->mask.z != b->mask.z ||
       a->mask.w != b->mask.w) {
      return false;
   }

   return equals(a->val, b->val);
}

static bool
equals(ir_texture *a, ir_texture *b)
{
   if (!a || !b)
      return false;

   if (a->type != b->type)
      return false;

   if (a->op != b->op)
      return false;

   if (!equals(a->coordinate, b->coordinate))
      return false;

#if 0
   if (!equals(a->projector, b->projector))
      return false;

   if (!equals(a->shadow_comparitor, b->shadow_comparitor))
      return false;
#endif // #if 0

   if (!equals(a->offset, b->offset))
      return false;

   if (!equals(a->sampler, b->sampler))
      return false;

   switch (a->op) {
   case ir_tex:
   case ir_lod:
   case ir_query_levels:
      break;
   case ir_txb:
      if (!equals(a->lod_info.bias, b->lod_info.bias))
         return false;
      break;
   case ir_txl:
   case ir_txf:
   case ir_txs:
      if (!equals(a->lod_info.lod, b->lod_info.lod))
         return false;
      break;
   case ir_txd:
      if (!equals(a->lod_info.grad.dPdx, b->lod_info.grad.dPdx) ||
          !equals(a->lod_info.grad.dPdy, b->lod_info.grad.dPdy))
         return false;
   case ir_txf_ms:
      if (!equals(a->lod_info.sample_index, b->lod_info.sample_index))
         return false;
      break;
   case ir_tg4:
      if (!equals(a->lod_info.component, b->lod_info.component))
         return false;
   default:
      assert(!"Unrecognized texture op");
   }

   return true;
}

static bool
equals(ir_expression *a, ir_expression *b)
{
   if (!a || !b)
      return false;

   if (a->type != b->type)
      return false;

   if (a->operation != b->operation)
      return false;

   for (unsigned i = 0; i < a->get_num_operands(); i++) {
      if (!equals(a->operands[i], b->operands[i]))
         return false;
   }

   return true;
}

static bool
equals(ir_rvalue *a, ir_rvalue *b)
{
   if (!a || !b)
      return !a && !b;

   if (a->type != b->type)
      return false;

   switch (a->ir_type) {
   case ir_type_texture:
      return equals(a->as_texture(), b->as_texture());

   case ir_type_constant:
      return equals(a->as_constant(), b->as_constant());

   case ir_type_expression:
      return equals(a->as_expression(), b->as_expression());

   case ir_type_dereference_variable:
      return equals(a->as_dereference_variable(), b->as_dereference_variable());

   case ir_type_dereference_array:
      return equals(a->as_dereference_array(), b->as_dereference_array());

   case ir_type_swizzle:
      return equals(a->as_swizzle(), b->as_swizzle());

   default:
      return false;
   }
}

=======
>>>>>>> 00faf828
/**
 * Tries to find and return a reference to a previous computation of a given
 * expression.
 *
 * Walk the list of available expressions checking if any of them match the
 * rvalue, and if so, move the previous copy of the expression to a temporary
 * and return a reference of the temporary.
 */
ir_rvalue *
cse_visitor::try_cse(ir_rvalue *rvalue)
{
   foreach_list(node, ae) {
      ae_entry *entry = (ae_entry *)node;

      if (debug) {
         printf("Comparing to AE %p: ", entry);
         (*entry->val)->print();
         printf("\n");
      }

      if (!rvalue->equals(*entry->val))
         continue;

      if (debug) {
         printf("CSE: Replacing: ");
         (*entry->val)->print();
         printf("\n");
         printf("CSE:      with: ");
         rvalue->print();
         printf("\n");
      }

      if (!entry->var) {
         ir_instruction *base_ir = entry->base_ir;

         ir_variable *var = new(rvalue) ir_variable(rvalue->type,
                                                    "cse",
                                                    ir_var_auto, rvalue->get_precision());

         /* Write the previous expression result into a new variable. */
         base_ir->insert_before(var);
         ir_assignment *assignment = assign(var, *entry->val);
         base_ir->insert_before(assignment);

         /* Replace the expression in the original tree with a deref of the
          * variable, but keep tracking the expression for further reuse.
          */
         *entry->val = new(rvalue) ir_dereference_variable(var);
         entry->val = &assignment->rhs;

         entry->var = var;

         /* Update the base_irs in the AE list.  We have to be sure that
          * they're correct -- expressions from our base_ir that weren't moved
          * need to stay in this base_ir (so that later consumption of them
          * puts new variables between our new variable and our base_ir), but
          * expressions from our base_ir that we *did* move need base_ir
          * updated so that any further elimination from inside gets its new
          * assignments put before our new assignment.
          */
         foreach_list(fixup_node, ae) {
            ae_entry *fixup_entry = (ae_entry *)fixup_node;
            if (contains_rvalue(assignment->rhs, *fixup_entry->val))
               fixup_entry->base_ir = assignment;
         }

         if (debug)
            dump_ae(ae);
      }

      /* Replace the expression in our current tree with the variable. */
      return new(rvalue) ir_dereference_variable(entry->var);
   }

   return NULL;
}

/** Add the rvalue to the list of available expressions for CSE. */
void
cse_visitor::add_to_ae(ir_rvalue **rvalue)
{
   if (debug) {
      printf("CSE: Add to AE: ");
      (*rvalue)->print();
      printf("\n");
   }

   ae->push_tail(new(mem_ctx) ae_entry(base_ir, rvalue));

   if (debug)
      dump_ae(ae);
}

void
cse_visitor::handle_rvalue(ir_rvalue **rvalue)
{
   if (!*rvalue)
      return;

   if (debug) {
      printf("CSE: handle_rvalue ");
      (*rvalue)->print();
      printf("\n");
   }

   if (!is_cse_candidate(*rvalue))
      return;

   ir_rvalue *new_rvalue = try_cse(*rvalue);
   if (new_rvalue) {
      *rvalue = new_rvalue;
      progress = true;

      if (debug)
         validate_ir_tree(validate_instructions);
   } else {
      add_to_ae(rvalue);
   }
}

ir_visitor_status
cse_visitor::visit_enter(ir_if *ir)
{
   handle_rvalue(&ir->condition);

   ae->make_empty();
   visit_list_elements(this, &ir->then_instructions);

   ae->make_empty();
   visit_list_elements(this, &ir->else_instructions);

   ae->make_empty();
   return visit_continue_with_parent;
}

ir_visitor_status
cse_visitor::visit_enter(ir_function_signature *ir)
{
   ae->make_empty();
   visit_list_elements(this, &ir->body);

   ae->make_empty();
   return visit_continue_with_parent;
}

ir_visitor_status
cse_visitor::visit_enter(ir_loop *ir)
{
   ae->make_empty();
   visit_list_elements(this, &ir->body_instructions);

   ae->make_empty();
   return visit_continue_with_parent;
}

ir_visitor_status
cse_visitor::visit_enter(ir_call *ir)
{
   /* Because call is an exec_list of ir_rvalues, handle_rvalue gets passed a
    * pointer to the (ir_rvalue *) on the stack.  Since we save those pointers
    * in the AE list, we can't let handle_rvalue get called.
    */
   return visit_continue_with_parent;
}

/**
 * Does a (uniform-value) constant subexpression elimination pass on the code
 * present in the instruction stream.
 */
bool
do_cse(exec_list *instructions)
{
   cse_visitor v(instructions);

   visit_list_elements(&v, instructions);

   return v.progress;
}<|MERGE_RESOLUTION|>--- conflicted
+++ resolved
@@ -243,187 +243,7 @@
    return v.ok;
 }
 
-<<<<<<< HEAD
-static bool
-equals(ir_rvalue *a, ir_rvalue *b);
-
-static bool
-equals(ir_constant *a, ir_constant *b)
-{
-   if (!a || !b)
-      return false;
-
-   if (a->type != b->type)
-      return false;
-
-   for (unsigned i = 0; i < a->type->components(); i++) {
-      if (a->value.u[i] != b->value.u[i])
-         return false;
-   }
-
-   return true;
-}
-
-static bool
-equals(ir_dereference_variable *a, ir_dereference_variable *b)
-{
-   if (!a || !b)
-      return false;
-
-   return a->var == b->var;
-}
-
-static bool
-equals(ir_dereference_array *a, ir_dereference_array *b)
-{
-   if (!a || !b)
-      return false;
-
-   if (!equals(a->array, b->array))
-      return false;
-
-   if (!equals(a->array_index, b->array_index))
-      return false;
-
-   return true;
-}
-
-static bool
-equals(ir_swizzle *a, ir_swizzle *b)
-{
-   if (!a || !b)
-      return false;
-
-   if (a->type != b->type)
-      return false;
-
-   if (a->mask.x != b->mask.x ||
-       a->mask.y != b->mask.y ||
-       a->mask.z != b->mask.z ||
-       a->mask.w != b->mask.w) {
-      return false;
-   }
-
-   return equals(a->val, b->val);
-}
-
-static bool
-equals(ir_texture *a, ir_texture *b)
-{
-   if (!a || !b)
-      return false;
-
-   if (a->type != b->type)
-      return false;
-
-   if (a->op != b->op)
-      return false;
-
-   if (!equals(a->coordinate, b->coordinate))
-      return false;
-
-#if 0
-   if (!equals(a->projector, b->projector))
-      return false;
-
-   if (!equals(a->shadow_comparitor, b->shadow_comparitor))
-      return false;
-#endif // #if 0
-
-   if (!equals(a->offset, b->offset))
-      return false;
-
-   if (!equals(a->sampler, b->sampler))
-      return false;
-
-   switch (a->op) {
-   case ir_tex:
-   case ir_lod:
-   case ir_query_levels:
-      break;
-   case ir_txb:
-      if (!equals(a->lod_info.bias, b->lod_info.bias))
-         return false;
-      break;
-   case ir_txl:
-   case ir_txf:
-   case ir_txs:
-      if (!equals(a->lod_info.lod, b->lod_info.lod))
-         return false;
-      break;
-   case ir_txd:
-      if (!equals(a->lod_info.grad.dPdx, b->lod_info.grad.dPdx) ||
-          !equals(a->lod_info.grad.dPdy, b->lod_info.grad.dPdy))
-         return false;
-   case ir_txf_ms:
-      if (!equals(a->lod_info.sample_index, b->lod_info.sample_index))
-         return false;
-      break;
-   case ir_tg4:
-      if (!equals(a->lod_info.component, b->lod_info.component))
-         return false;
-   default:
-      assert(!"Unrecognized texture op");
-   }
-
-   return true;
-}
-
-static bool
-equals(ir_expression *a, ir_expression *b)
-{
-   if (!a || !b)
-      return false;
-
-   if (a->type != b->type)
-      return false;
-
-   if (a->operation != b->operation)
-      return false;
-
-   for (unsigned i = 0; i < a->get_num_operands(); i++) {
-      if (!equals(a->operands[i], b->operands[i]))
-         return false;
-   }
-
-   return true;
-}
-
-static bool
-equals(ir_rvalue *a, ir_rvalue *b)
-{
-   if (!a || !b)
-      return !a && !b;
-
-   if (a->type != b->type)
-      return false;
-
-   switch (a->ir_type) {
-   case ir_type_texture:
-      return equals(a->as_texture(), b->as_texture());
-
-   case ir_type_constant:
-      return equals(a->as_constant(), b->as_constant());
-
-   case ir_type_expression:
-      return equals(a->as_expression(), b->as_expression());
-
-   case ir_type_dereference_variable:
-      return equals(a->as_dereference_variable(), b->as_dereference_variable());
-
-   case ir_type_dereference_array:
-      return equals(a->as_dereference_array(), b->as_dereference_array());
-
-   case ir_type_swizzle:
-      return equals(a->as_swizzle(), b->as_swizzle());
-
-   default:
-      return false;
-   }
-}
-
-=======
->>>>>>> 00faf828
+
 /**
  * Tries to find and return a reference to a previous computation of a given
  * expression.
