--- conflicted
+++ resolved
@@ -180,13 +180,8 @@
       new_parameters.push_tail(ir->clone(mem_ctx, ht));
    }
 
-<<<<<<< HEAD
-   ir_call* rv = new(mem_ctx) ir_call(this->callee, &new_parameters);
-   rv->set_precision (this->get_precision());
+   ir_call* rv = new(mem_ctx) ir_call(this->callee, new_return_ref, &new_parameters);
    return rv;
-=======
-   return new(mem_ctx) ir_call(this->callee, new_return_ref, &new_parameters);
->>>>>>> 043f6620
 }
 
 ir_expression *
