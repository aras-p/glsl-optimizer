--- conflicted
+++ resolved
@@ -165,12 +165,8 @@
 
    bool es_shader;
    unsigned language_version;
-<<<<<<< HEAD
    bool had_version_string;
-   enum _mesa_glsl_parser_targets target;
-=======
    gl_shader_stage stage;
->>>>>>> 99abb87c
 
    /**
     * Number of nested struct_specifier levels
