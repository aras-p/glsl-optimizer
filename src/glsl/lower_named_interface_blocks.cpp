--- conflicted
+++ resolved
@@ -139,14 +139,9 @@
                new_var =
                   new(mem_ctx) ir_variable(iface_t->fields.structure[i].type,
                                            var_name,
-<<<<<<< HEAD
-                                           (ir_variable_mode) var->mode,
-                       iface_t->fields.structure[i].precision);
-               new_var->from_named_ifc_block_nonarray = 1;
-=======
-                                           (ir_variable_mode) var->data.mode);
+                                           (ir_variable_mode) var->data.mode,
+                        iface_t->fields.structure[i].precision);
                new_var->data.from_named_ifc_block_nonarray = 1;
->>>>>>> 99abb87c
             } else {
                const glsl_type *new_array_type =
                   glsl_type::get_array_instance(
@@ -155,14 +150,9 @@
                new_var =
                   new(mem_ctx) ir_variable(new_array_type,
                                            var_name,
-<<<<<<< HEAD
-                                           (ir_variable_mode) var->mode,
-                       iface_t->fields.structure[i].precision);
-               new_var->from_named_ifc_block_array = 1;
-=======
-                                           (ir_variable_mode) var->data.mode);
+                                           (ir_variable_mode) var->data.mode,
+                        iface_t->fields.structure[i].precision);                                           
                new_var->data.from_named_ifc_block_array = 1;
->>>>>>> 99abb87c
             }
             new_var->data.location = iface_t->fields.structure[i].location;
             new_var->data.explicit_location = (new_var->data.location >= 0);
