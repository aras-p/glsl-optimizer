/*
 * Copyright © 2010 Intel Corporation
 *
 * Permission is hereby granted, free of charge, to any person obtaining a
 * copy of this software and associated documentation files (the "Software"),
 * to deal in the Software without restriction, including without limitation
 * the rights to use, copy, modify, merge, publish, distribute, sublicense,
 * and/or sell copies of the Software, and to permit persons to whom the
 * Software is furnished to do so, subject to the following conditions:
 *
 * The above copyright notice and this permission notice (including the next
 * paragraph) shall be included in all copies or substantial portions of the
 * Software.
 *
 * THE SOFTWARE IS PROVIDED "AS IS", WITHOUT WARRANTY OF ANY KIND, EXPRESS OR
 * IMPLIED, INCLUDING BUT NOT LIMITED TO THE WARRANTIES OF MERCHANTABILITY,
 * FITNESS FOR A PARTICULAR PURPOSE AND NONINFRINGEMENT.  IN NO EVENT SHALL
 * THE AUTHORS OR COPYRIGHT HOLDERS BE LIABLE FOR ANY CLAIM, DAMAGES OR OTHER
 * LIABILITY, WHETHER IN AN ACTION OF CONTRACT, TORT OR OTHERWISE, ARISING
 * FROM, OUT OF OR IN CONNECTION WITH THE SOFTWARE OR THE USE OR OTHER
 * DEALINGS IN THE SOFTWARE.
 */

/**
 * \file lower_if_to_cond_assign.cpp
 *
 * This attempts to flatten if-statements to conditional assignments for
 * GPUs with limited or no flow control support.
 *
 * It can't handle other control flow being inside of its block, such
 * as calls or loops.  Hopefully loop unrolling and inlining will take
 * care of those.
 *
 * Drivers for GPUs with no control flow support should simply call
 *
 *    lower_if_to_cond_assign(instructions)
 *
 * to attempt to flatten all if-statements.
 *
 * Some GPUs (such as i965 prior to gen6) do support control flow, but have a
 * maximum nesting depth N.  Drivers for such hardware can call
 *
 *    lower_if_to_cond_assign(instructions, N)
 *
 * to attempt to flatten any if-statements appearing at depth > N.
 */

#include "glsl_types.h"
#include "ir.h"
#include "program/hash_table.h"

class ir_if_to_cond_assign_visitor : public ir_hierarchical_visitor {
public:
   ir_if_to_cond_assign_visitor(unsigned max_depth)
   {
      this->progress = false;
      this->max_depth = max_depth;
      this->depth = 0;

      this->condition_variables = hash_table_ctor(0, hash_table_pointer_hash,
						  hash_table_pointer_compare);
   }

   ~ir_if_to_cond_assign_visitor()
   {
      hash_table_dtor(this->condition_variables);
   }

   ir_visitor_status visit_enter(ir_if *);
   ir_visitor_status visit_leave(ir_if *);

   bool progress;
   unsigned max_depth;
   unsigned depth;

   struct hash_table *condition_variables;
};

bool
lower_if_to_cond_assign(exec_list *instructions, unsigned max_depth)
{
   ir_if_to_cond_assign_visitor v(max_depth);

   visit_list_elements(&v, instructions);

   return v.progress;
}

void
check_control_flow(ir_instruction *ir, void *data)
{
   bool *found_control_flow = (bool *)data;
   switch (ir->ir_type) {
   case ir_type_call:
   case ir_type_discard:
   case ir_type_loop:
   case ir_type_loop_jump:
   case ir_type_return:
      *found_control_flow = true;
      break;
   default:
      break;
   }
}

void
move_block_to_cond_assign(void *mem_ctx,
			  ir_if *if_ir, ir_rvalue *cond_expr,
			  exec_list *instructions,
			  struct hash_table *ht)
{
   foreach_list_safe(node, instructions) {
      ir_instruction *ir = (ir_instruction *) node;

      if (ir->ir_type == ir_type_assignment) {
	 ir_assignment *assign = (ir_assignment *)ir;

	 if (hash_table_find(ht, assign) == NULL) {
	    hash_table_insert(ht, assign, assign);

	    /* If the LHS of the assignment is a condition variable that was
	     * previously added, insert an additional assignment of false to
	     * the variable.
	     */
	    const bool assign_to_cv =
	       hash_table_find(ht, assign->lhs->variable_referenced()) != NULL;

	    if (!assign->condition) {
	       if (assign_to_cv) {
		  assign->rhs =
		     new(mem_ctx) ir_expression(ir_binop_logic_and,
						glsl_type::bool_type,
						cond_expr->clone(mem_ctx, NULL),
						assign->rhs);
	       } else {
		  assign->condition = cond_expr->clone(mem_ctx, NULL);
	       }
	    } else {
	       assign->condition =
		  new(mem_ctx) ir_expression(ir_binop_logic_and,
					     glsl_type::bool_type,
					     cond_expr->clone(mem_ctx, NULL),
					     assign->condition);
	    }
	 }
      }

      /* Now, move from the if block to the block surrounding it. */
      ir->remove();
      if_ir->insert_before(ir);
   }
}

ir_visitor_status
ir_if_to_cond_assign_visitor::visit_enter(ir_if *ir)
{
   (void) ir;
   this->depth++;

   return visit_continue;
}

ir_visitor_status
ir_if_to_cond_assign_visitor::visit_leave(ir_if *ir)
{
   /* Only flatten when beyond the GPU's maximum supported nesting depth. */
   if (this->depth-- <= this->max_depth)
      return visit_continue;

   bool found_control_flow = false;
   ir_assignment *assign;
   ir_dereference_variable *deref;

   /* Check that both blocks don't contain anything we can't support. */
   foreach_iter(exec_list_iterator, then_iter, ir->then_instructions) {
      ir_instruction *then_ir = (ir_instruction *)then_iter.get();
      visit_tree(then_ir, check_control_flow, &found_control_flow);
   }
   foreach_iter(exec_list_iterator, else_iter, ir->else_instructions) {
      ir_instruction *else_ir = (ir_instruction *)else_iter.get();
      visit_tree(else_ir, check_control_flow, &found_control_flow);
   }
   if (found_control_flow)
      return visit_continue;

   void *mem_ctx = ralloc_parent(ir);

   /* Store the condition to a variable.  Move all of the instructions from
    * the then-clause of the if-statement.  Use the condition variable as a
    * condition for all assignments.
    */
<<<<<<< HEAD
   cond_var = new(mem_ctx) ir_variable(glsl_type::bool_type,
				       "if_to_cond_assign_condition",
				       ir_var_temporary, glsl_precision_low);
   ir->insert_before(cond_var);

   deref = new(mem_ctx) ir_dereference_variable(cond_var);
   assign = new(mem_ctx) ir_assignment(deref,
				       ir->condition, NULL);
=======
   ir_variable *const then_var =
      new(mem_ctx) ir_variable(glsl_type::bool_type,
			       "if_to_cond_assign_then",
			       ir_var_temporary);
   ir->insert_before(then_var);

   ir_dereference_variable *then_cond =
      new(mem_ctx) ir_dereference_variable(then_var);

   assign = new(mem_ctx) ir_assignment(then_cond, ir->condition);
>>>>>>> 65bdb878
   ir->insert_before(assign);

   move_block_to_cond_assign(mem_ctx, ir, then_cond,
			     &ir->then_instructions,
			     this->condition_variables);

   /* Add the new condition variable to the hash table.  This allows us to
    * find this variable when lowering other (enclosing) if-statements.
    */
   hash_table_insert(this->condition_variables, then_var, then_var);

   /* If there are instructions in the else-clause, store the inverse of the
    * condition to a variable.  Move all of the instructions from the
    * else-clause if the if-statement.  Use the (inverse) condition variable
    * as a condition for all assignments.
    */
   if (!ir->else_instructions.is_empty()) {
      ir_variable *const else_var =
	 new(mem_ctx) ir_variable(glsl_type::bool_type,
				  "if_to_cond_assign_else",
				  ir_var_temporary);
      ir->insert_before(else_var);

      ir_dereference_variable *else_cond =
	 new(mem_ctx) ir_dereference_variable(else_var);

      ir_rvalue *inverse =
	 new(mem_ctx) ir_expression(ir_unop_logic_not,
				    then_cond->clone(mem_ctx, NULL));

      assign = new(mem_ctx) ir_assignment(else_cond, inverse);
      ir->insert_before(assign);

      move_block_to_cond_assign(mem_ctx, ir, else_cond,
				&ir->else_instructions,
				this->condition_variables);

      /* Add the new condition variable to the hash table.  This allows us to
       * find this variable when lowering other (enclosing) if-statements.
       */
      hash_table_insert(this->condition_variables, else_var, else_var);
   }

   ir->remove();

   this->progress = true;

   return visit_continue;
}<|MERGE_RESOLUTION|>--- conflicted
+++ resolved
@@ -169,7 +169,6 @@
 
    bool found_control_flow = false;
    ir_assignment *assign;
-   ir_dereference_variable *deref;
 
    /* Check that both blocks don't contain anything we can't support. */
    foreach_iter(exec_list_iterator, then_iter, ir->then_instructions) {
@@ -189,27 +188,16 @@
     * the then-clause of the if-statement.  Use the condition variable as a
     * condition for all assignments.
     */
-<<<<<<< HEAD
-   cond_var = new(mem_ctx) ir_variable(glsl_type::bool_type,
-				       "if_to_cond_assign_condition",
-				       ir_var_temporary, glsl_precision_low);
-   ir->insert_before(cond_var);
-
-   deref = new(mem_ctx) ir_dereference_variable(cond_var);
-   assign = new(mem_ctx) ir_assignment(deref,
-				       ir->condition, NULL);
-=======
    ir_variable *const then_var =
       new(mem_ctx) ir_variable(glsl_type::bool_type,
 			       "if_to_cond_assign_then",
-			       ir_var_temporary);
+			       ir_var_temporary, glsl_precision_low);
    ir->insert_before(then_var);
 
    ir_dereference_variable *then_cond =
       new(mem_ctx) ir_dereference_variable(then_var);
 
    assign = new(mem_ctx) ir_assignment(then_cond, ir->condition);
->>>>>>> 65bdb878
    ir->insert_before(assign);
 
    move_block_to_cond_assign(mem_ctx, ir, then_cond,
@@ -230,7 +218,7 @@
       ir_variable *const else_var =
 	 new(mem_ctx) ir_variable(glsl_type::bool_type,
 				  "if_to_cond_assign_else",
-				  ir_var_temporary);
+				  ir_var_temporary, glsl_precision_low);
       ir->insert_before(else_var);
 
       ir_dereference_variable *else_cond =
