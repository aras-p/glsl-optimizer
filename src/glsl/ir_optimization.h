--- conflicted
+++ resolved
@@ -123,24 +123,21 @@
 bool lower_vector_insert(exec_list *instructions, bool lower_nonconstant_index);
 void lower_named_interface_blocks(void *mem_ctx, gl_shader *shader);
 bool optimize_redundant_jumps(exec_list *instructions);
-<<<<<<< HEAD
-bool optimize_split_arrays(exec_list *instructions, bool linked, bool split_shader_outputs);
 
 typedef enum {
-	OPT_SPLIT_ONLY_LOOP_INDUCTORS = 0, //< only split vectors that are used as loop inductors (and are not used by any vector operation)
-	OPT_SPLIT_ONLY_UNUSED = 1, //< only split vectors that have unused components (and are not used by any vector operation)
-	OPT_SPLIT_ANY_POSSIBLE = 2, //< Split all vectors that are only accessed by their components
+  OPT_SPLIT_ONLY_LOOP_INDUCTORS = 0, //< only split vectors that are used as loop inductors (and are not used by any vector operation)
+  OPT_SPLIT_ONLY_UNUSED = 1, //< only split vectors that have unused components (and are not used by any vector operation)
+  OPT_SPLIT_ANY_POSSIBLE = 2, //< Split all vectors that are only accessed by their components
 } glsl_vector_splitting_mode;
 
 bool optimize_split_vectors(exec_list *instructions, bool linked, glsl_vector_splitting_mode mode);
-=======
-bool optimize_split_arrays(exec_list *instructions, bool linked);
+
+bool optimize_split_arrays(exec_list *instructions, bool linked, bool split_shader_outputs);
 bool lower_offset_arrays(exec_list *instructions);
 void optimize_dead_builtin_variables(exec_list *instructions,
                                      enum ir_variable_mode other);
 
 bool lower_vertex_id(gl_shader *shader);
->>>>>>> 5480d6b1
 
 ir_rvalue *
 compare_index_block(exec_list *instructions, ir_variable *index,
