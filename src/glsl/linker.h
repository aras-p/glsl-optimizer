/* -*- c++ -*- */
/*
 * Copyright © 2010 Intel Corporation
 *
 * Permission is hereby granted, free of charge, to any person obtaining a
 * copy of this software and associated documentation files (the "Software"),
 * to deal in the Software without restriction, including without limitation
 * the rights to use, copy, modify, merge, publish, distribute, sublicense,
 * and/or sell copies of the Software, and to permit persons to whom the
 * Software is furnished to do so, subject to the following conditions:
 *
 * The above copyright notice and this permission notice (including the next
 * paragraph) shall be included in all copies or substantial portions of the
 * Software.
 *
 * THE SOFTWARE IS PROVIDED "AS IS", WITHOUT WARRANTY OF ANY KIND, EXPRESS OR
 * IMPLIED, INCLUDING BUT NOT LIMITED TO THE WARRANTIES OF MERCHANTABILITY,
 * FITNESS FOR A PARTICULAR PURPOSE AND NONINFRINGEMENT.  IN NO EVENT SHALL
 * THE AUTHORS OR COPYRIGHT HOLDERS BE LIABLE FOR ANY CLAIM, DAMAGES OR OTHER
 * LIABILITY, WHETHER IN AN ACTION OF CONTRACT, TORT OR OTHERWISE, ARISING
 * FROM, OUT OF OR IN CONNECTION WITH THE SOFTWARE OR THE USE OR OTHER
 * DEALINGS IN THE SOFTWARE.
 */

#pragma once
#ifndef GLSL_LINKER_H
#define GLSL_LINKER_H

extern bool
link_function_calls(gl_shader_program *prog, gl_shader *main,
		    gl_shader **shader_list, unsigned num_shaders);

extern void
link_invalidate_variable_locations(gl_shader *sh, enum ir_variable_mode mode,
				   int generic_base);

extern void
link_assign_uniform_locations(struct gl_shader_program *prog);

extern void
link_set_uniform_initializers(struct gl_shader_program *prog);

extern int
link_cross_validate_uniform_block(void *mem_ctx,
				  struct gl_uniform_block **linked_blocks,
				  unsigned int *num_linked_blocks,
				  struct gl_uniform_block *new_block);

void
link_assign_uniform_block_offsets(struct gl_shader *shader);

extern bool
link_uniform_blocks_are_compatible(const gl_uniform_block *a,
				   const gl_uniform_block *b);

extern int
link_uniform_blocks(void *mem_ctx,
                    struct gl_shader_program *prog,
                    struct gl_shader **shader_list,
                    unsigned num_shaders,
                    struct gl_uniform_block **blocks_ret);

/**
 * Class for processing all of the leaf fields of a variable that corresponds
 * to a program resource.
 *
 * The leaf fields are all the parts of the variable that the application
 * could query using \c glGetProgramResourceIndex (or that could be returned
 * by \c glGetProgramResourceName).
 *
 * Classes my derive from this class to implement specific functionality.
 * This class only provides the mechanism to iterate over the leaves.  Derived
 * classes must implement \c ::visit_field and may override \c ::process.
 */
class program_resource_visitor {
public:
   /**
    * Begin processing a variable
    *
    * Classes that overload this function should call \c ::process from the
    * base class to start the recursive processing of the variable.
    *
    * \param var  The variable that is to be processed
    *
    * Calls \c ::visit_field for each leaf of the variable.
    *
    * \warning
    * When processing a uniform block, this entry should only be used in cases
    * where the row / column ordering of matrices in the block does not
    * matter.  For example, enumerating the names of members of the block, but
    * not for determining the offsets of members.
    */
   void process(ir_variable *var);

   /**
    * Begin processing a variable of a structured type.
    *
    * This flavor of \c process should be used to handle structured types
    * (i.e., structures, interfaces, or arrays there of) that need special
    * name handling.  A common usage is to handle cases where the block name
    * (instead of the instance name) is used for an interface block.
    *
    * \param type  Type that is to be processed, associated with \c name
    * \param name  Base name of the structured variable being processed
    *
    * \note
    * \c type must be \c GLSL_TYPE_RECORD, \c GLSL_TYPE_INTERFACE, or an array
    * there of.
    */
   void process(const glsl_type *type, const char *name);

protected:
   /**
    * Method invoked for each leaf of the variable
    *
    * \param type  Type of the field.
    * \param name  Fully qualified name of the field.
    * \param row_major  For a matrix type, is it stored row-major.
    */
   virtual void visit_field(const glsl_type *type, const char *name,
                            bool row_major) = 0;

   /**
    * Visit a record before visiting its fields
    *
    * For structures-of-structures or interfaces-of-structures, this visits
    * the inner structure before visiting its fields.
    *
    * The default implementation does nothing.
    */
   virtual void visit_field(const glsl_struct_field *field);

private:
   /**
    * \param name_length  Length of the current name \b not including the
    *                     terminating \c NUL character.
    */
   void recursion(const glsl_type *t, char **name, size_t name_length,
                  bool row_major);
};

<<<<<<< HEAD
extern struct gl_shader *
link_intrastage_shaders(void *mem_ctx,
						struct gl_context *ctx,
						struct gl_shader_program *prog,
						struct gl_shader **shader_list,
						unsigned num_shaders);

=======
void
linker_error(gl_shader_program *prog, const char *fmt, ...);

void
linker_warning(gl_shader_program *prog, const char *fmt, ...);

unsigned
count_attribute_slots(const glsl_type *t);
>>>>>>> 1658efc4

#endif /* GLSL_LINKER_H */<|MERGE_RESOLUTION|>--- conflicted
+++ resolved
@@ -139,7 +139,6 @@
                   bool row_major);
 };
 
-<<<<<<< HEAD
 extern struct gl_shader *
 link_intrastage_shaders(void *mem_ctx,
 						struct gl_context *ctx,
@@ -147,7 +146,6 @@
 						struct gl_shader **shader_list,
 						unsigned num_shaders);
 
-=======
 void
 linker_error(gl_shader_program *prog, const char *fmt, ...);
 
@@ -156,6 +154,5 @@
 
 unsigned
 count_attribute_slots(const glsl_type *t);
->>>>>>> 1658efc4
 
 #endif /* GLSL_LINKER_H */