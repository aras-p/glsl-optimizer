/*
 * Copyright © 2010 Intel Corporation
 *
 * Permission is hereby granted, free of charge, to any person obtaining a
 * copy of this software and associated documentation files (the "Software"),
 * to deal in the Software without restriction, including without limitation
 * the rights to use, copy, modify, merge, publish, distribute, sublicense,
 * and/or sell copies of the Software, and to permit persons to whom the
 * Software is furnished to do so, subject to the following conditions:
 *
 * The above copyright notice and this permission notice (including the next
 * paragraph) shall be included in all copies or substantial portions of the
 * Software.
 *
 * THE SOFTWARE IS PROVIDED "AS IS", WITHOUT WARRANTY OF ANY KIND, EXPRESS OR
 * IMPLIED, INCLUDING BUT NOT LIMITED TO THE WARRANTIES OF MERCHANTABILITY,
 * FITNESS FOR A PARTICULAR PURPOSE AND NONINFRINGEMENT.  IN NO EVENT SHALL
 * THE AUTHORS OR COPYRIGHT HOLDERS BE LIABLE FOR ANY CLAIM, DAMAGES OR OTHER
 * LIABILITY, WHETHER IN AN ACTION OF CONTRACT, TORT OR OTHERWISE, ARISING
 * FROM, OUT OF OR IN CONNECTION WITH THE SOFTWARE OR THE USE OR OTHER
 * DEALINGS IN THE SOFTWARE.
 */

#include "glsl_types.h"
#include "loop_analysis.h"
#include "ir_hierarchical_visitor.h"
#include "ir_variable_refcount.h"

static bool is_loop_terminator(ir_if *ir);

static bool all_expression_operands_are_loop_constant(ir_rvalue *,
						      hash_table *);

static ir_rvalue *get_basic_induction_increment(ir_assignment *, hash_table *);


/**
 * Record the fact that the given loop variable was referenced inside the loop.
 *
 * \arg in_assignee is true if the reference was on the LHS of an assignment.
 *
 * \arg in_conditional_code_or_nested_loop is true if the reference occurred
 * inside an if statement or a nested loop.
 *
 * \arg current_assignment is the ir_assignment node that the loop variable is
 * on the LHS of, if any (ignored if \c in_assignee is false).
 */
void
loop_variable::record_reference(bool in_assignee,
                                bool in_conditional_code_or_nested_loop,
                                ir_assignment *current_assignment)
{
   if (in_assignee) {
      assert(current_assignment != NULL);

      if (in_conditional_code_or_nested_loop ||
          current_assignment->condition != NULL) {
         this->conditional_or_nested_assignment = true;
      }

      if (this->first_assignment == NULL) {
         assert(this->num_assignments == 0);

         this->first_assignment = current_assignment;
      }

      this->num_assignments++;
   } else if (this->first_assignment == current_assignment) {
      /* This catches the case where the variable is used in the RHS of an
       * assignment where it is also in the LHS.
       */
      this->read_before_write = true;
   }
}


loop_state::loop_state()
{
   this->ht = hash_table_ctor(0, hash_table_pointer_hash,
			      hash_table_pointer_compare);
   this->ht_inductors = hash_table_ctor(0, hash_table_pointer_hash,
            hash_table_pointer_compare);
   this->ht_non_inductors = hash_table_ctor(0, hash_table_pointer_hash,
										 hash_table_pointer_compare);
   this->mem_ctx = ralloc_context(NULL);
   this->loop_found = false;
}


loop_state::~loop_state()
{
   hash_table_dtor(this->ht);
   hash_table_dtor(this->ht_inductors);
   hash_table_dtor(this->ht_non_inductors);
   ralloc_free(this->mem_ctx);
}


loop_variable_state *
loop_state::insert(ir_loop *ir)
{
   loop_variable_state *ls = new(this->mem_ctx) loop_variable_state;

   hash_table_insert(this->ht, ls, ir);
   this->loop_found = true;

   return ls;
}


loop_variable_state *
loop_state::get(const ir_loop *ir)
{
   return (loop_variable_state *) hash_table_find(this->ht, ir);
}

loop_variable_state *
loop_state::get_for_inductor(const ir_variable *ir)
{
   return (loop_variable_state *) hash_table_find(this->ht_inductors, ir);
}

void
loop_state::insert_inductor(ir_variable* var, loop_variable_state* state, ir_loop* loop)
{
	// Check if this variable is already marked as "sure can't be a private inductor variable"
	if (hash_table_find(this->ht_non_inductors, var))
		return;

	// Check if this variable is used after the loop anywhere. If it is, it can't be a
	// variable that's private to the loop.
	ir_variable_refcount_visitor refs;
	for (exec_node* node = loop->next;
		 !node->is_tail_sentinel();
		 node = node->next)
	{
		ir_instruction *ir = (ir_instruction *) node;
		ir->accept (&refs);
		if (refs.find_variable_entry(var))
		{
			// add to list of "non inductors", so that next loop does not try
			// to add it as inductor again
			hash_table_insert(this->ht_non_inductors, state, var);
			return;
		}
	}
	
	state->private_induction_variable_count++;
	hash_table_insert(this->ht_inductors, state, var);
}


loop_variable *
loop_variable_state::get(const ir_variable *ir)
{
   return (loop_variable *) hash_table_find(this->var_hash, ir);
}


loop_variable *
loop_variable_state::insert(ir_variable *var)
{
   void *mem_ctx = ralloc_parent(this);
   loop_variable *lv = rzalloc(mem_ctx, loop_variable);

   lv->var = var;

   hash_table_insert(this->var_hash, lv, lv->var);
   this->variables.push_tail(lv);

   return lv;
}


loop_terminator *
loop_variable_state::insert(ir_if *if_stmt)
{
   void *mem_ctx = ralloc_parent(this);
   loop_terminator *t = new(mem_ctx) loop_terminator();

   t->ir = if_stmt;
   this->terminators.push_tail(t);

   return t;
}


/**
 * If the given variable already is recorded in the state for this loop,
 * return the corresponding loop_variable object that records information
 * about it.
 *
 * Otherwise, create a new loop_variable object to record information about
 * the variable, and set its \c read_before_write field appropriately based on
 * \c in_assignee.
 *
 * \arg in_assignee is true if this variable was encountered on the LHS of an
 * assignment.
 */
loop_variable *
loop_variable_state::get_or_insert(ir_variable *var, bool in_assignee)
{
   loop_variable *lv = this->get(var);

   if (lv == NULL) {
      lv = this->insert(var);
      lv->read_before_write = !in_assignee;
   }

   return lv;
}


namespace {

class loop_analysis : public ir_hierarchical_visitor {
public:
   loop_analysis(loop_state *loops);

   virtual ir_visitor_status visit(ir_loop_jump *);
   virtual ir_visitor_status visit(ir_dereference_variable *);

   virtual ir_visitor_status visit_enter(ir_call *);

   virtual ir_visitor_status visit_enter(ir_loop *);
   virtual ir_visitor_status visit_leave(ir_loop *);
   virtual ir_visitor_status visit_enter(ir_assignment *);
   virtual ir_visitor_status visit_leave(ir_assignment *);
   virtual ir_visitor_status visit_enter(ir_if *);
   virtual ir_visitor_status visit_leave(ir_if *);

   loop_state *loops;

   int if_statement_depth;

   ir_assignment *current_assignment;

   exec_list state;
};

} /* anonymous namespace */

loop_analysis::loop_analysis(loop_state *loops)
   : loops(loops), if_statement_depth(0), current_assignment(NULL)
{
   /* empty */
}


ir_visitor_status
loop_analysis::visit(ir_loop_jump *ir)
{
   (void) ir;

   assert(!this->state.is_empty());

   loop_variable_state *const ls =
      (loop_variable_state *) this->state.get_head();

   ls->num_loop_jumps++;

   return visit_continue;
}


ir_visitor_status
loop_analysis::visit_enter(ir_call *)
{
   /* Mark every loop that we're currently analyzing as containing an ir_call
    * (even those at outer nesting levels).
    */
   foreach_in_list(loop_variable_state, ls, &this->state) {
      ls->contains_calls = true;
   }

   return visit_continue_with_parent;
}


ir_visitor_status
loop_analysis::visit(ir_dereference_variable *ir)
{
   /* If we're not somewhere inside a loop, there's nothing to do.
    */
   if (this->state.is_empty())
      return visit_continue;

   bool nested = false;

   foreach_in_list(loop_variable_state, ls, &this->state) {
      ir_variable *var = ir->variable_referenced();
      loop_variable *lv = ls->get_or_insert(var, this->in_assignee);

      lv->record_reference(this->in_assignee,
                           nested || this->if_statement_depth > 0,
                           this->current_assignment);
      nested = true;
   }

   return visit_continue;
}

ir_visitor_status
loop_analysis::visit_enter(ir_loop *ir)
{
   loop_variable_state *ls = this->loops->insert(ir);
   this->state.push_head(ls);

   return visit_continue;
}

ir_visitor_status
loop_analysis::visit_leave(ir_loop *ir)
{
   loop_variable_state *const ls =
      (loop_variable_state *) this->state.pop_head();

   /* Function calls may contain side effects.  These could alter any of our
    * variables in ways that cannot be known, and may even terminate shader
    * execution (say, calling discard in the fragment shader).  So we can't
    * rely on any of our analysis about assignments to variables.
    *
    * We could perform some conservative analysis (prove there's no statically
    * possible assignment, etc.) but it isn't worth it for now; function
    * inlining will allow us to unroll loops anyway.
    */
   if (ls->contains_calls)
      return visit_continue;

   foreach_in_list(ir_instruction, node, &ir->body_instructions) {
      /* Skip over declarations at the start of a loop.
       */
      if (node->as_variable())
	 continue;

      ir_if *if_stmt = ((ir_instruction *) node)->as_if();

      if ((if_stmt != NULL) && is_loop_terminator(if_stmt))
	 ls->insert(if_stmt);
      else
	 break;
   }


<<<<<<< HEAD
   foreach_list_safe(node, &ls->variables) {
      loop_variable *lv = (loop_variable *) node;

       ir_variable *var = lv->var;
       if (var != NULL) {
           lv->initial_value = find_initial_value(ir, var);
       }

=======
   foreach_in_list_safe(loop_variable, lv, &ls->variables) {
>>>>>>> 5480d6b1
      /* Move variables that are already marked as being loop constant to
       * a separate list.  These trivially don't need to be tested.
       */
      if (lv->is_loop_constant()) {
	 lv->remove();
	 ls->constants.push_tail(lv);
      }
   }

   /* Each variable assigned in the loop that isn't already marked as being loop
    * constant might still be loop constant.  The requirements at this point
    * are:
    *
    *    - Variable is written before it is read.
    *
    *    - Only one assignment to the variable.
    *
    *    - All operands on the RHS of the assignment are also loop constants.
    *
    * The last requirement is the reason for the progress loop.  A variable
    * marked as a loop constant on one pass may allow other variables to be
    * marked as loop constant on following passes.
    */
   bool progress;
   do {
      progress = false;

      foreach_in_list_safe(loop_variable, lv, &ls->variables) {
	 if (lv->conditional_or_nested_assignment || (lv->num_assignments > 1))
	    continue;

	 /* Process the RHS of the assignment.  If all of the variables
	  * accessed there are loop constants, then add this
	  */
	 ir_rvalue *const rhs = lv->first_assignment->rhs;
	 if (all_expression_operands_are_loop_constant(rhs, ls->var_hash)) {
	    lv->rhs_clean = true;

	    if (lv->is_loop_constant()) {
	       progress = true;

	       lv->remove();
	       ls->constants.push_tail(lv);
	    }
	 }
      }
   } while (progress);

   /* The remaining variables that are not loop invariant might be loop
    * induction variables.
    */
   foreach_in_list_safe(loop_variable, lv, &ls->variables) {
      /* If there is more than one assignment to a variable, it cannot be a
       * loop induction variable.  This isn't strictly true, but this is a
       * very simple induction variable detector, and it can't handle more
       * complex cases.
       */
      if (lv->num_assignments > 1)
	 continue;

      /* All of the variables with zero assignments in the loop are loop
       * invariant, and they should have already been filtered out.
       */
      assert(lv->num_assignments == 1);
      assert(lv->first_assignment != NULL);

      /* The assignment to the variable in the loop must be unconditional and
       * not inside a nested loop.
       */
      if (lv->conditional_or_nested_assignment)
	 continue;

      /* Basic loop induction variables have a single assignment in the loop
       * that has the form 'VAR = VAR + i' or 'VAR = VAR - i' where i is a
       * loop invariant.
       */
      ir_rvalue *const inc =
	 get_basic_induction_increment(lv->first_assignment, ls->var_hash);
      if (inc != NULL) {
	 lv->increment = inc;

	 lv->remove();
	 ls->induction_variables.push_tail(lv);
	 loops->insert_inductor(lv->var, ls, ir);
      }
   }

   /* Search the loop terminating conditions for those of the form 'i < c'
    * where i is a loop induction variable, c is a constant, and < is any
    * relative operator.  From each of these we can infer an iteration count.
    * Also figure out which terminator (if any) produces the smallest
    * iteration count--this is the limiting terminator.
    */
   foreach_in_list(loop_terminator, t, &ls->terminators) {
      ir_if *if_stmt = t->ir;

      /* If-statements can be either 'if (expr)' or 'if (deref)'.  We only care
       * about the former here.
       */
      ir_expression *cond = if_stmt->condition->as_expression();
      if (cond == NULL)
	 continue;

      switch (cond->operation) {
      case ir_binop_less:
      case ir_binop_greater:
      case ir_binop_lequal:
      case ir_binop_gequal: {
	 /* The expressions that we care about will either be of the form
	  * 'counter < limit' or 'limit < counter'.  Figure out which is
	  * which.
	  */
	 ir_rvalue *counter = cond->operands[0]->as_dereference_variable();
	 ir_constant *limit = cond->operands[1]->as_constant();
	 enum ir_expression_operation cmp = cond->operation;

	 if (limit == NULL) {
	    counter = cond->operands[1]->as_dereference_variable();
	    limit = cond->operands[0]->as_constant();

	    switch (cmp) {
	    case ir_binop_less:    cmp = ir_binop_greater; break;
	    case ir_binop_greater: cmp = ir_binop_less;    break;
	    case ir_binop_lequal:  cmp = ir_binop_gequal;  break;
	    case ir_binop_gequal:  cmp = ir_binop_lequal;  break;
	    default: assert(!"Should not get here.");
	    }
	 }

	 if ((counter == NULL) || (limit == NULL))
	    break;

	 ir_variable *var = counter->variable_referenced();

         loop_variable *lv = ls->get(var);
         if (lv != NULL && lv->is_induction_var()) {
            t->iterations = calculate_iterations(lv->initial_value, limit, lv->increment,
                                                 cmp);

            if (t->iterations >= 0 &&
                (ls->limiting_terminator == NULL ||
                 t->iterations < ls->limiting_terminator->iterations)) {
               ls->limiting_terminator = t;
            }
         }
         break;
      }

      default:
         break;
      }
   }

   return visit_continue;
}

ir_visitor_status
loop_analysis::visit_enter(ir_if *ir)
{
   (void) ir;

   if (!this->state.is_empty())
      this->if_statement_depth++;

   return visit_continue;
}

ir_visitor_status
loop_analysis::visit_leave(ir_if *ir)
{
   (void) ir;

   if (!this->state.is_empty())
      this->if_statement_depth--;

   return visit_continue;
}

ir_visitor_status
loop_analysis::visit_enter(ir_assignment *ir)
{
   /* If we're not somewhere inside a loop, there's nothing to do.
    */
   if (this->state.is_empty())
      return visit_continue_with_parent;

   this->current_assignment = ir;

   return visit_continue;
}

ir_visitor_status
loop_analysis::visit_leave(ir_assignment *ir)
{
   /* Since the visit_enter exits with visit_continue_with_parent for this
    * case, the loop state stack should never be empty here.
    */
   assert(!this->state.is_empty());

   assert(this->current_assignment == ir);
   this->current_assignment = NULL;

   return visit_continue;
}


class examine_rhs : public ir_hierarchical_visitor {
public:
   examine_rhs(hash_table *loop_variables)
   {
      this->only_uses_loop_constants = true;
      this->loop_variables = loop_variables;
   }

   virtual ir_visitor_status visit(ir_dereference_variable *ir)
   {
      loop_variable *lv =
	 (loop_variable *) hash_table_find(this->loop_variables, ir->var);

      assert(lv != NULL);

      if (lv->is_loop_constant()) {
	 return visit_continue;
      } else {
	 this->only_uses_loop_constants = false;
	 return visit_stop;
      }
   }

   hash_table *loop_variables;
   bool only_uses_loop_constants;
};


bool
all_expression_operands_are_loop_constant(ir_rvalue *ir, hash_table *variables)
{
   examine_rhs v(variables);

   ir->accept(&v);

   return v.only_uses_loop_constants;
}


ir_rvalue *
get_basic_induction_increment(ir_assignment *ir, hash_table *var_hash)
{
   /* The RHS must be a binary expression.
    */
   ir_expression *const rhs = ir->rhs->as_expression();
   if ((rhs == NULL)
       || ((rhs->operation != ir_binop_add)
	   && (rhs->operation != ir_binop_sub)))
      return NULL;

   /* One of the of operands of the expression must be the variable assigned.
    * If the operation is subtraction, the variable in question must be the
    * "left" operand.
    */
   ir_variable *const var = ir->lhs->variable_referenced();

   ir_variable *const op0 = rhs->operands[0]->variable_referenced();
   ir_variable *const op1 = rhs->operands[1]->variable_referenced();

   if (((op0 != var) && (op1 != var))
       || ((op1 == var) && (rhs->operation == ir_binop_sub)))
      return NULL;

   ir_rvalue *inc = (op0 == var) ? rhs->operands[1] : rhs->operands[0];

   if (inc->as_constant() == NULL) {
      ir_variable *const inc_var = inc->variable_referenced();
      if (inc_var != NULL) {
	 loop_variable *lv =
	    (loop_variable *) hash_table_find(var_hash, inc_var);

         if (lv == NULL || !lv->is_loop_constant()) {
            assert(lv != NULL);
            inc = NULL;
         }
      } else
	 inc = NULL;
   }

   if ((inc != NULL) && (rhs->operation == ir_binop_sub)) {
      void *mem_ctx = ralloc_parent(ir);

      inc = new(mem_ctx) ir_expression(ir_unop_neg,
				       inc->type,
				       inc->clone(mem_ctx, NULL),
				       NULL);
   }

   return inc;
}


/**
 * Detect whether an if-statement is a loop terminating condition
 *
 * Detects if-statements of the form
 *
 *  (if (expression bool ...) (break))
 */
bool
is_loop_terminator(ir_if *ir)
{
   if (!ir->else_instructions.is_empty())
      return false;

   ir_instruction *const inst =
      (ir_instruction *) ir->then_instructions.get_head();
   if (inst == NULL)
      return false;

   if (inst->ir_type != ir_type_loop_jump)
      return false;

   ir_loop_jump *const jump = (ir_loop_jump *) inst;
   if (jump->mode != ir_loop_jump::jump_break)
      return false;

   return true;
}


loop_state *
analyze_loop_variables(exec_list *instructions)
{
   loop_state *loops = new loop_state;
   loop_analysis v(loops);

   v.run(instructions);
   return v.loops;
}<|MERGE_RESOLUTION|>--- conflicted
+++ resolved
@@ -342,18 +342,11 @@
    }
 
 
-<<<<<<< HEAD
-   foreach_list_safe(node, &ls->variables) {
-      loop_variable *lv = (loop_variable *) node;
-
+   foreach_in_list_safe(loop_variable, lv, &ls->variables) {
        ir_variable *var = lv->var;
        if (var != NULL) {
            lv->initial_value = find_initial_value(ir, var);
        }
-
-=======
-   foreach_in_list_safe(loop_variable, lv, &ls->variables) {
->>>>>>> 5480d6b1
       /* Move variables that are already marked as being loop constant to
        * a separate list.  These trivially don't need to be tested.
        */
