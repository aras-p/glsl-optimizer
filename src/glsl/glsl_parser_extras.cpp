/*
 * Copyright © 2008, 2009 Intel Corporation
 *
 * Permission is hereby granted, free of charge, to any person obtaining a
 * copy of this software and associated documentation files (the "Software"),
 * to deal in the Software without restriction, including without limitation
 * the rights to use, copy, modify, merge, publish, distribute, sublicense,
 * and/or sell copies of the Software, and to permit persons to whom the
 * Software is furnished to do so, subject to the following conditions:
 *
 * The above copyright notice and this permission notice (including the next
 * paragraph) shall be included in all copies or substantial portions of the
 * Software.
 *
 * THE SOFTWARE IS PROVIDED "AS IS", WITHOUT WARRANTY OF ANY KIND, EXPRESS OR
 * IMPLIED, INCLUDING BUT NOT LIMITED TO THE WARRANTIES OF MERCHANTABILITY,
 * FITNESS FOR A PARTICULAR PURPOSE AND NONINFRINGEMENT.  IN NO EVENT SHALL
 * THE AUTHORS OR COPYRIGHT HOLDERS BE LIABLE FOR ANY CLAIM, DAMAGES OR OTHER
 * LIABILITY, WHETHER IN AN ACTION OF CONTRACT, TORT OR OTHERWISE, ARISING
 * FROM, OUT OF OR IN CONNECTION WITH THE SOFTWARE OR THE USE OR OTHER
 * DEALINGS IN THE SOFTWARE.
 */
#include <stdio.h>
#include <stdarg.h>
#include <string.h>
#include <assert.h>

extern "C" {
#include "main/core.h" /* for struct gl_context */
#include "main/context.h"
}

#include "util/ralloc.h"
#include "ast.h"
#include "glsl_parser_extras.h"
#include "glsl_parser.h"
#include "ir_optimization.h"
#include "loop_analysis.h"
#include "standalone_scaffolding.h"

/**
 * Format a short human-readable description of the given GLSL version.
 */
const char *
glsl_compute_version_string(void *mem_ctx, bool is_es, unsigned version)
{
   return ralloc_asprintf(mem_ctx, "GLSL%s %d.%02d", is_es ? " ES" : "",
                          version / 100, version % 100);
}


static const unsigned known_desktop_glsl_versions[] =
   { 110, 120, 130, 140, 150, 330, 400, 410, 420, 430, 440 };


_mesa_glsl_parse_state::_mesa_glsl_parse_state(struct gl_context *_ctx,
					       gl_shader_stage stage,
                                               void *mem_ctx)
   : ctx(_ctx), cs_input_local_size_specified(false), cs_input_local_size(),
     switch_state()
{
   assert(stage < MESA_SHADER_STAGES);
   this->stage = stage;

   this->scanner = NULL;
   this->translation_unit.make_empty();
   this->symbols = new(mem_ctx) glsl_symbol_table;

   this->info_log = ralloc_strdup(mem_ctx, "");
   this->error = false;
   this->loop_nesting_ast = NULL;

   this->struct_specifier_depth = 0;

   this->uses_builtin_functions = false;

   /* Set default language version and extensions */
   this->language_version = ctx->Const.ForceGLSLVersion ?
                            ctx->Const.ForceGLSLVersion : 110;
   this->es_shader = false;
   this->metal_target = false;
   this->had_version_string = false;
   this->had_float_precision = false;
   this->ARB_texture_rectangle_enable = true;

   /* OpenGL ES 2.0 has different defaults from desktop GL. */
   if (ctx->API == API_OPENGLES2) {
      this->language_version = 100;
      this->es_shader = true;
      this->ARB_texture_rectangle_enable = false;
   }

   this->extensions = &ctx->Extensions;

   this->Const.MaxLights = ctx->Const.MaxLights;
   this->Const.MaxClipPlanes = ctx->Const.MaxClipPlanes;
   this->Const.MaxTextureUnits = ctx->Const.MaxTextureUnits;
   this->Const.MaxTextureCoords = ctx->Const.MaxTextureCoordUnits;
   this->Const.MaxVertexAttribs = ctx->Const.Program[MESA_SHADER_VERTEX].MaxAttribs;
   this->Const.MaxVertexUniformComponents = ctx->Const.Program[MESA_SHADER_VERTEX].MaxUniformComponents;
   this->Const.MaxVertexTextureImageUnits = ctx->Const.Program[MESA_SHADER_VERTEX].MaxTextureImageUnits;
   this->Const.MaxCombinedTextureImageUnits = ctx->Const.MaxCombinedTextureImageUnits;
   this->Const.MaxTextureImageUnits = ctx->Const.Program[MESA_SHADER_FRAGMENT].MaxTextureImageUnits;
   this->Const.MaxFragmentUniformComponents = ctx->Const.Program[MESA_SHADER_FRAGMENT].MaxUniformComponents;
   this->Const.MinProgramTexelOffset = ctx->Const.MinProgramTexelOffset;
   this->Const.MaxProgramTexelOffset = ctx->Const.MaxProgramTexelOffset;

   this->Const.MaxDrawBuffers = ctx->Const.MaxDrawBuffers;

   /* 1.50 constants */
   this->Const.MaxVertexOutputComponents = ctx->Const.Program[MESA_SHADER_VERTEX].MaxOutputComponents;
   this->Const.MaxGeometryInputComponents = ctx->Const.Program[MESA_SHADER_GEOMETRY].MaxInputComponents;
   this->Const.MaxGeometryOutputComponents = ctx->Const.Program[MESA_SHADER_GEOMETRY].MaxOutputComponents;
   this->Const.MaxFragmentInputComponents = ctx->Const.Program[MESA_SHADER_FRAGMENT].MaxInputComponents;
   this->Const.MaxGeometryTextureImageUnits = ctx->Const.Program[MESA_SHADER_GEOMETRY].MaxTextureImageUnits;
   this->Const.MaxGeometryOutputVertices = ctx->Const.MaxGeometryOutputVertices;
   this->Const.MaxGeometryTotalOutputComponents = ctx->Const.MaxGeometryTotalOutputComponents;
   this->Const.MaxGeometryUniformComponents = ctx->Const.Program[MESA_SHADER_GEOMETRY].MaxUniformComponents;

   this->Const.MaxVertexAtomicCounters = ctx->Const.Program[MESA_SHADER_VERTEX].MaxAtomicCounters;
   this->Const.MaxGeometryAtomicCounters = ctx->Const.Program[MESA_SHADER_GEOMETRY].MaxAtomicCounters;
   this->Const.MaxFragmentAtomicCounters = ctx->Const.Program[MESA_SHADER_FRAGMENT].MaxAtomicCounters;
   this->Const.MaxCombinedAtomicCounters = ctx->Const.MaxCombinedAtomicCounters;
   this->Const.MaxAtomicBufferBindings = ctx->Const.MaxAtomicBufferBindings;

   /* Compute shader constants */
   for (unsigned i = 0; i < Elements(this->Const.MaxComputeWorkGroupCount); i++)
      this->Const.MaxComputeWorkGroupCount[i] = ctx->Const.MaxComputeWorkGroupCount[i];
   for (unsigned i = 0; i < Elements(this->Const.MaxComputeWorkGroupSize); i++)
      this->Const.MaxComputeWorkGroupSize[i] = ctx->Const.MaxComputeWorkGroupSize[i];

   this->Const.MaxImageUnits = ctx->Const.MaxImageUnits;
   this->Const.MaxCombinedImageUnitsAndFragmentOutputs = ctx->Const.MaxCombinedImageUnitsAndFragmentOutputs;
   this->Const.MaxImageSamples = ctx->Const.MaxImageSamples;
   this->Const.MaxVertexImageUniforms = ctx->Const.Program[MESA_SHADER_VERTEX].MaxImageUniforms;
   this->Const.MaxGeometryImageUniforms = ctx->Const.Program[MESA_SHADER_GEOMETRY].MaxImageUniforms;
   this->Const.MaxFragmentImageUniforms = ctx->Const.Program[MESA_SHADER_FRAGMENT].MaxImageUniforms;
   this->Const.MaxCombinedImageUniforms = ctx->Const.MaxCombinedImageUniforms;

   this->current_function = NULL;
   this->toplevel_ir = NULL;
   this->found_return = false;
   this->all_invariant = false;
   this->user_structures = NULL;
   this->num_user_structures = 0;

   /* Populate the list of supported GLSL versions */
   /* FINISHME: Once the OpenGL 3.0 'forward compatible' context or
    * the OpenGL 3.2 Core context is supported, this logic will need
    * change.  Older versions of GLSL are no longer supported
    * outside the compatibility contexts of 3.x.
    */
   this->num_supported_versions = 0;
   if (_mesa_is_desktop_gl(ctx)) {
      for (unsigned i = 0; i < ARRAY_SIZE(known_desktop_glsl_versions); i++) {
         if (known_desktop_glsl_versions[i] <= ctx->Const.GLSLVersion) {
            this->supported_versions[this->num_supported_versions].ver
               = known_desktop_glsl_versions[i];
            this->supported_versions[this->num_supported_versions].es = false;
            this->num_supported_versions++;
         }
      }
   }
   if (ctx->API == API_OPENGLES2 || ctx->Extensions.ARB_ES2_compatibility) {
      this->supported_versions[this->num_supported_versions].ver = 100;
      this->supported_versions[this->num_supported_versions].es = true;
      this->num_supported_versions++;
   }
   if (_mesa_is_gles3(ctx) || ctx->Extensions.ARB_ES3_compatibility) {
      this->supported_versions[this->num_supported_versions].ver = 300;
      this->supported_versions[this->num_supported_versions].es = true;
      this->num_supported_versions++;
   }
   assert(this->num_supported_versions
          <= ARRAY_SIZE(this->supported_versions));

   /* Create a string for use in error messages to tell the user which GLSL
    * versions are supported.
    */
   char *supported = ralloc_strdup(this, "");
   for (unsigned i = 0; i < this->num_supported_versions; i++) {
      unsigned ver = this->supported_versions[i].ver;
      const char *const prefix = (i == 0)
	 ? ""
	 : ((i == this->num_supported_versions - 1) ? ", and " : ", ");
      const char *const suffix = (this->supported_versions[i].es) ? " ES" : "";

      ralloc_asprintf_append(& supported, "%s%u.%02u%s",
			     prefix,
			     ver / 100, ver % 100,
			     suffix);
   }

   this->supported_version_string = supported;

   if (ctx->Const.ForceGLSLExtensionsWarn)
      _mesa_glsl_process_extension("all", NULL, "warn", NULL, this);

   this->default_uniform_qualifier = new(this) ast_type_qualifier;
   this->default_uniform_qualifier->flags.q.shared = 1;
   this->default_uniform_qualifier->flags.q.column_major = 1;

   this->fs_uses_gl_fragcoord = false;
   this->fs_redeclares_gl_fragcoord = false;
   this->fs_origin_upper_left = false;
   this->fs_pixel_center_integer = false;
   this->fs_redeclares_gl_fragcoord_with_no_layout_qualifiers = false;

   this->gs_input_prim_type_specified = false;
   this->gs_input_size = 0;
   this->in_qualifier = new(this) ast_type_qualifier();
   this->out_qualifier = new(this) ast_type_qualifier();
   this->early_fragment_tests = false;
   memset(this->atomic_counter_offsets, 0,
          sizeof(this->atomic_counter_offsets));
   this->allow_extension_directive_midshader =
      ctx->Const.AllowGLSLExtensionDirectiveMidShader;
}

/**
 * Determine whether the current GLSL version is sufficiently high to support
 * a certain feature, and generate an error message if it isn't.
 *
 * \param required_glsl_version and \c required_glsl_es_version are
 * interpreted as they are in _mesa_glsl_parse_state::is_version().
 *
 * \param locp is the parser location where the error should be reported.
 *
 * \param fmt (and additional arguments) constitute a printf-style error
 * message to report if the version check fails.  Information about the
 * current and required GLSL versions will be appended.  So, for example, if
 * the GLSL version being compiled is 1.20, and check_version(130, 300, locp,
 * "foo unsupported") is called, the error message will be "foo unsupported in
 * GLSL 1.20 (GLSL 1.30 or GLSL 3.00 ES required)".
 */
bool
_mesa_glsl_parse_state::check_version(unsigned required_glsl_version,
                                      unsigned required_glsl_es_version,
                                      YYLTYPE *locp, const char *fmt, ...)
{
   if (this->is_version(required_glsl_version, required_glsl_es_version))
      return true;

   va_list args;
   va_start(args, fmt);
   char *problem = ralloc_vasprintf(this, fmt, args);
   va_end(args);
   const char *glsl_version_string
      = glsl_compute_version_string(this, false, required_glsl_version);
   const char *glsl_es_version_string
      = glsl_compute_version_string(this, true, required_glsl_es_version);
   const char *requirement_string = "";
   if (required_glsl_version && required_glsl_es_version) {
      requirement_string = ralloc_asprintf(this, " (%s or %s required)",
                                           glsl_version_string,
                                           glsl_es_version_string);
   } else if (required_glsl_version) {
      requirement_string = ralloc_asprintf(this, " (%s required)",
                                           glsl_version_string);
   } else if (required_glsl_es_version) {
      requirement_string = ralloc_asprintf(this, " (%s required)",
                                           glsl_es_version_string);
   }
   _mesa_glsl_error(locp, this, "%s in %s%s",
                    problem, this->get_version_string(),
                    requirement_string);

   return false;
}

/**
 * Process a GLSL #version directive.
 *
 * \param version is the integer that follows the #version token.
 *
 * \param ident is a string identifier that follows the integer, if any is
 * present.  Otherwise NULL.
 */
void
_mesa_glsl_parse_state::process_version_directive(YYLTYPE *locp, int version,
                                                  const char *ident)
{
   bool es_token_present = false;
   if (ident) {
      if (strcmp(ident, "es") == 0) {
         es_token_present = true;
      } else if (version >= 150) {
         if (strcmp(ident, "core") == 0) {
            /* Accept the token.  There's no need to record that this is
             * a core profile shader since that's the only profile we support.
             */
         } else if (strcmp(ident, "compatibility") == 0) {
            _mesa_glsl_error(locp, this,
                             "the compatibility profile is not supported");
         } else {
            _mesa_glsl_error(locp, this,
                             "\"%s\" is not a valid shading language profile; "
                             "if present, it must be \"core\"", ident);
         }
      } else {
         _mesa_glsl_error(locp, this,
                          "illegal text following version number");
      }
   }

   this->es_shader = es_token_present;
   if (version == 100) {
      if (es_token_present) {
         _mesa_glsl_error(locp, this,
                          "GLSL 1.00 ES should be selected using "
                          "`#version 100'");
      } else {
         this->es_shader = true;
      }
   }

   if (this->es_shader) {
      this->ARB_texture_rectangle_enable = false;
   }

   this->language_version = version;
   this->had_version_string = true;

   bool supported = false;
   for (unsigned i = 0; i < this->num_supported_versions; i++) {
      if (this->supported_versions[i].ver == (unsigned) version
          && this->supported_versions[i].es == this->es_shader) {
         supported = true;
         break;
      }
   }

   if (!supported) {
      _mesa_glsl_error(locp, this, "%s is not supported. "
                       "Supported versions are: %s",
                       this->get_version_string(),
                       this->supported_version_string);

      /* On exit, the language_version must be set to a valid value.
       * Later calls to _mesa_glsl_initialize_types will misbehave if
       * the version is invalid.
       */
      switch (this->ctx->API) {
      case API_OPENGL_COMPAT:
      case API_OPENGL_CORE:
	 this->language_version = this->ctx->Const.GLSLVersion;
	 break;

      case API_OPENGLES:
	 assert(!"Should not get here.");
	 /* FALLTHROUGH */

      case API_OPENGLES2:
	 this->language_version = 100;
	 break;
      }
   }
}


/**
 * Translate a gl_shader_stage to a short shader stage name for debug
 * printouts and error messages.
 */
const char *
_mesa_shader_stage_to_string(unsigned stage)
{
   switch (stage) {
   case MESA_SHADER_VERTEX:   return "vertex";
   case MESA_SHADER_FRAGMENT: return "fragment";
   case MESA_SHADER_GEOMETRY: return "geometry";
   }

   assert(!"Should not get here.");
   return "unknown";
}

/* This helper function will append the given message to the shader's
   info log and report it via GL_ARB_debug_output. Per that extension,
   'type' is one of the enum values classifying the message, and
   'id' is the implementation-defined ID of the given message. */
static void
_mesa_glsl_msg(const YYLTYPE *locp, _mesa_glsl_parse_state *state,
               GLenum type, const char *fmt, va_list ap)
{
   bool error = (type == MESA_DEBUG_TYPE_ERROR);
   GLuint msg_id = 0;

   assert(state->info_log != NULL);

   /* Get the offset that the new message will be written to. */
   int msg_offset = strlen(state->info_log);

	// format:
	// (line,col): type: message
   ralloc_asprintf_append(&state->info_log, "(%u,%u): %s: ",
					    locp->first_line,
					    locp->first_column,
					    error ? "error" : "warning");
   ralloc_vasprintf_append(&state->info_log, fmt, ap);

   const char *const msg = &state->info_log[msg_offset];
   struct gl_context *ctx = state->ctx;

   /* Report the error via GL_ARB_debug_output. */
   _mesa_shader_debug(ctx, type, &msg_id, msg, strlen(msg));

   ralloc_strcat(&state->info_log, "\n");
}

void
_mesa_glsl_error(YYLTYPE *locp, _mesa_glsl_parse_state *state,
		 const char *fmt, ...)
{
   va_list ap;

   state->error = true;

   va_start(ap, fmt);
   _mesa_glsl_msg(locp, state, MESA_DEBUG_TYPE_ERROR, fmt, ap);
   va_end(ap);
}


void
_mesa_glsl_warning(const YYLTYPE *locp, _mesa_glsl_parse_state *state,
		   const char *fmt, ...)
{
   va_list ap;

   va_start(ap, fmt);
   _mesa_glsl_msg(locp, state, MESA_DEBUG_TYPE_OTHER, fmt, ap);
   va_end(ap);
}


/**
 * Enum representing the possible behaviors that can be specified in
 * an #extension directive.
 */
enum ext_behavior {
   extension_disable,
   extension_enable,
   extension_require,
   extension_warn
};

/**
 * Element type for _mesa_glsl_supported_extensions
 */
struct _mesa_glsl_extension {
   /**
    * Name of the extension when referred to in a GLSL extension
    * statement
    */
   const char *name;

   /** True if this extension is available to desktop GL shaders */
   bool avail_in_GL;

   /** True if this extension is available to GLES shaders */
   bool avail_in_ES;

   /**
    * Flag in the gl_extensions struct indicating whether this
    * extension is supported by the driver, or
    * &gl_extensions::dummy_true if supported by all drivers.
    *
    * Note: the type (GLboolean gl_extensions::*) is a "pointer to
    * member" type, the type-safe alternative to the "offsetof" macro.
    * In a nutshell:
    *
    * - foo bar::* p declares p to be an "offset" to a field of type
    *   foo that exists within struct bar
    * - &bar::baz computes the "offset" of field baz within struct bar
    * - x.*p accesses the field of x that exists at "offset" p
    * - x->*p is equivalent to (*x).*p
    */
   const GLboolean gl_extensions::* supported_flag;

   /**
    * Flag in the _mesa_glsl_parse_state struct that should be set
    * when this extension is enabled.
    *
    * See note in _mesa_glsl_extension::supported_flag about "pointer
    * to member" types.
    */
   bool _mesa_glsl_parse_state::* enable_flag;

   /**
    * Flag in the _mesa_glsl_parse_state struct that should be set
    * when the shader requests "warn" behavior for this extension.
    *
    * See note in _mesa_glsl_extension::supported_flag about "pointer
    * to member" types.
    */
   bool _mesa_glsl_parse_state::* warn_flag;


   bool compatible_with_state(const _mesa_glsl_parse_state *state) const;
   void set_flags(_mesa_glsl_parse_state *state, ext_behavior behavior) const;
};

#define EXT(NAME, GL, ES, SUPPORTED_FLAG)                   \
   { "GL_" #NAME, GL, ES, &gl_extensions::SUPPORTED_FLAG,   \
         &_mesa_glsl_parse_state::NAME##_enable,            \
         &_mesa_glsl_parse_state::NAME##_warn }

/**
 * Table of extensions that can be enabled/disabled within a shader,
 * and the conditions under which they are supported.
 */
static const _mesa_glsl_extension _mesa_glsl_supported_extensions[] = {
   /*                                  API availability */
   /* name                             GL     ES         supported flag */

   /* ARB extensions go here, sorted alphabetically.
    */
   EXT(ARB_arrays_of_arrays,           true,  false,     ARB_arrays_of_arrays),
   EXT(ARB_compute_shader,             true,  false,     ARB_compute_shader),
   EXT(ARB_conservative_depth,         true,  false,     ARB_conservative_depth),
   EXT(ARB_derivative_control,         true,  false,     ARB_derivative_control),
   EXT(ARB_draw_buffers,               true,  false,     dummy_true),
   EXT(EXT_draw_buffers,               false,  true,     EXT_draw_buffers),
   EXT(ARB_draw_instanced,             true,  false,     ARB_draw_instanced),
   EXT(ARB_explicit_attrib_location,   true,  false,     ARB_explicit_attrib_location),
   EXT(ARB_explicit_uniform_location,  true,  false,     ARB_explicit_uniform_location),
   EXT(ARB_fragment_coord_conventions, true,  false,     ARB_fragment_coord_conventions),
<<<<<<< HEAD
   EXT(ARB_texture_rectangle,          true,  false,     dummy_true),
   EXT(EXT_texture_array,              true,  false,     EXT_texture_array),
   EXT(ARB_shader_texture_lod,         true,  false,     ARB_shader_texture_lod),
   EXT(EXT_shader_texture_lod,         false, true,      ARB_shader_texture_lod),
   EXT(ARB_shader_stencil_export,      true,  false,     ARB_shader_stencil_export),
   EXT(AMD_conservative_depth,         true,  false,     ARB_conservative_depth),
   EXT(AMD_shader_stencil_export,      true,  false,     ARB_shader_stencil_export),
   EXT(OES_texture_3D,                 false, true,      EXT_texture3D),
   EXT(OES_EGL_image_external,         false, true,      OES_EGL_image_external),
   EXT(ARB_shader_bit_encoding,        true,  false,     ARB_shader_bit_encoding),
   EXT(ARB_uniform_buffer_object,      true,  false,     ARB_uniform_buffer_object),
   EXT(OES_standard_derivatives,       false,  true,     OES_standard_derivatives),
   EXT(EXT_shadow_samplers,            false,  true,     EXT_shadow_samplers),
   EXT(EXT_frag_depth,                 false,  true,     EXT_frag_depth),
   EXT(EXT_shader_framebuffer_fetch,   false,  true,     EXT_shader_framebuffer_fetch),
   EXT(ARB_texture_cube_map_array,     true,  false,     ARB_texture_cube_map_array),
   EXT(ARB_shading_language_packing,   true,  false,     ARB_shading_language_packing),
=======
   EXT(ARB_fragment_layer_viewport,    true,  false,     ARB_fragment_layer_viewport),
   EXT(ARB_gpu_shader5,                true,  false,     ARB_gpu_shader5),
   EXT(ARB_sample_shading,             true,  false,     ARB_sample_shading),
   EXT(ARB_separate_shader_objects,    true,  false,     dummy_true),
   EXT(ARB_shader_atomic_counters,     true,  false,     ARB_shader_atomic_counters),
   EXT(ARB_shader_bit_encoding,        true,  false,     ARB_shader_bit_encoding),
   EXT(ARB_shader_image_load_store,    true,  false,     ARB_shader_image_load_store),
   EXT(ARB_shader_stencil_export,      true,  false,     ARB_shader_stencil_export),
   EXT(ARB_shader_texture_lod,         true,  false,     ARB_shader_texture_lod),
>>>>>>> 5480d6b1
   EXT(ARB_shading_language_420pack,   true,  false,     ARB_shading_language_420pack),
   EXT(ARB_shading_language_packing,   true,  false,     ARB_shading_language_packing),
   EXT(ARB_texture_cube_map_array,     true,  false,     ARB_texture_cube_map_array),
   EXT(ARB_texture_gather,             true,  false,     ARB_texture_gather),
   EXT(ARB_texture_multisample,        true,  false,     ARB_texture_multisample),
   EXT(ARB_texture_query_levels,       true,  false,     ARB_texture_query_levels),
   EXT(ARB_texture_query_lod,          true,  false,     ARB_texture_query_lod),
   EXT(ARB_texture_rectangle,          true,  false,     dummy_true),
   EXT(ARB_uniform_buffer_object,      true,  false,     ARB_uniform_buffer_object),
   EXT(ARB_viewport_array,             true,  false,     ARB_viewport_array),

   /* KHR extensions go here, sorted alphabetically.
    */

   /* OES extensions go here, sorted alphabetically.
    */
   EXT(OES_EGL_image_external,         false, true,      OES_EGL_image_external),
   EXT(OES_standard_derivatives,       false, true,      OES_standard_derivatives),
   EXT(OES_texture_3D,                 false, true,      EXT_texture3D),

   /* All other extensions go here, sorted alphabetically.
    */
   EXT(AMD_conservative_depth,         true,  false,     ARB_conservative_depth),
   EXT(AMD_shader_stencil_export,      true,  false,     ARB_shader_stencil_export),
   EXT(AMD_shader_trinary_minmax,      true,  false,     dummy_true),
   EXT(AMD_vertex_shader_layer,        true,  false,     AMD_vertex_shader_layer),
   EXT(AMD_vertex_shader_viewport_index, true,  false,   AMD_vertex_shader_viewport_index),
   EXT(EXT_separate_shader_objects,    false, true,      dummy_true),
   EXT(EXT_shader_integer_mix,         true,  true,      EXT_shader_integer_mix),
   EXT(EXT_texture_array,              true,  false,     EXT_texture_array),
};

#undef EXT


/**
 * Determine whether a given extension is compatible with the target,
 * API, and extension information in the current parser state.
 */
bool _mesa_glsl_extension::compatible_with_state(const _mesa_glsl_parse_state *
                                                 state) const
{
   /* Check that this extension matches whether we are compiling
    * for desktop GL or GLES.
    */
   if (state->es_shader) {
      if (!this->avail_in_ES) return false;
   } else {
      if (!this->avail_in_GL) return false;
   }

   /* Check that this extension is supported by the OpenGL
    * implementation.
    *
    * Note: the ->* operator indexes into state->extensions by the
    * offset this->supported_flag.  See
    * _mesa_glsl_extension::supported_flag for more info.
    */
   return !!(state->extensions->*(this->supported_flag));
}

/**
 * Set the appropriate flags in the parser state to establish the
 * given behavior for this extension.
 */
void _mesa_glsl_extension::set_flags(_mesa_glsl_parse_state *state,
                                     ext_behavior behavior) const
{
   /* Note: the ->* operator indexes into state by the
    * offsets this->enable_flag and this->warn_flag.  See
    * _mesa_glsl_extension::supported_flag for more info.
    */
   state->*(this->enable_flag) = (behavior != extension_disable);
   state->*(this->warn_flag)   = (behavior == extension_warn);
}

/**
 * Find an extension by name in _mesa_glsl_supported_extensions.  If
 * the name is not found, return NULL.
 */
static const _mesa_glsl_extension *find_extension(const char *name)
{
   for (unsigned i = 0; i < Elements(_mesa_glsl_supported_extensions); ++i) {
      if (strcmp(name, _mesa_glsl_supported_extensions[i].name) == 0) {
         return &_mesa_glsl_supported_extensions[i];
      }
   }
   return NULL;
}


bool
_mesa_glsl_process_extension(const char *name, YYLTYPE *name_locp,
			     const char *behavior_string, YYLTYPE *behavior_locp,
			     _mesa_glsl_parse_state *state)
{
   ext_behavior behavior;
   if (strcmp(behavior_string, "warn") == 0) {
      behavior = extension_warn;
   } else if (strcmp(behavior_string, "require") == 0) {
      behavior = extension_require;
   } else if (strcmp(behavior_string, "enable") == 0) {
      behavior = extension_enable;
   } else if (strcmp(behavior_string, "disable") == 0) {
      behavior = extension_disable;
   } else {
      _mesa_glsl_error(behavior_locp, state,
		       "unknown extension behavior `%s'",
		       behavior_string);
      return false;
   }

   if (strcmp(name, "all") == 0) {
      if ((behavior == extension_enable) || (behavior == extension_require)) {
	 _mesa_glsl_error(name_locp, state, "cannot %s all extensions",
			  (behavior == extension_enable)
			  ? "enable" : "require");
	 return false;
      } else {
         for (unsigned i = 0;
              i < Elements(_mesa_glsl_supported_extensions); ++i) {
            const _mesa_glsl_extension *extension
               = &_mesa_glsl_supported_extensions[i];
            if (extension->compatible_with_state(state)) {
               _mesa_glsl_supported_extensions[i].set_flags(state, behavior);
            }
         }
      }
   } else {
      const _mesa_glsl_extension *extension = find_extension(name);
      if (extension && extension->compatible_with_state(state)) {
         extension->set_flags(state, behavior);
      } else {
         static const char fmt[] = "extension `%s' unsupported in %s shader";

         if (behavior == extension_require) {
            _mesa_glsl_error(name_locp, state, fmt,
                             name, _mesa_shader_stage_to_string(state->stage));
            return false;
         } else {
            _mesa_glsl_warning(name_locp, state, fmt,
                               name, _mesa_shader_stage_to_string(state->stage));
         }
      }
   }

   return true;
}


/**
 * Recurses through <type> and <expr> if <expr> is an aggregate initializer
 * and sets <expr>'s <constructor_type> field to <type>. Gives later functions
 * (process_array_constructor, et al) sufficient information to do type
 * checking.
 *
 * Operates on assignments involving an aggregate initializer. E.g.,
 *
 * vec4 pos = {1.0, -1.0, 0.0, 1.0};
 *
 * or more ridiculously,
 *
 * struct S {
 *     vec4 v[2];
 * };
 *
 * struct {
 *     S a[2], b;
 *     int c;
 * } aggregate = {
 *     {
 *         {
 *             {
 *                 {1.0, 2.0, 3.0, 4.0}, // a[0].v[0]
 *                 {5.0, 6.0, 7.0, 8.0}  // a[0].v[1]
 *             } // a[0].v
 *         }, // a[0]
 *         {
 *             {
 *                 {1.0, 2.0, 3.0, 4.0}, // a[1].v[0]
 *                 {5.0, 6.0, 7.0, 8.0}  // a[1].v[1]
 *             } // a[1].v
 *         } // a[1]
 *     }, // a
 *     {
 *         {
 *             {1.0, 2.0, 3.0, 4.0}, // b.v[0]
 *             {5.0, 6.0, 7.0, 8.0}  // b.v[1]
 *         } // b.v
 *     }, // b
 *     4 // c
 * };
 *
 * This pass is necessary because the right-hand side of <type> e = { ... }
 * doesn't contain sufficient information to determine if the types match.
 */
void
_mesa_ast_set_aggregate_type(const glsl_type *type,
                             ast_expression *expr)
{
   ast_aggregate_initializer *ai = (ast_aggregate_initializer *)expr;
   ai->constructor_type = type;

   /* If the aggregate is an array, recursively set its elements' types. */
   if (type->is_array()) {
      /* Each array element has the type type->element_type().
       *
       * E.g., if <type> if struct S[2] we want to set each element's type to
       * struct S.
       */
      for (exec_node *expr_node = ai->expressions.head;
           !expr_node->is_tail_sentinel();
           expr_node = expr_node->next) {
         ast_expression *expr = exec_node_data(ast_expression, expr_node,
                                               link);

         if (expr->oper == ast_aggregate)
            _mesa_ast_set_aggregate_type(type->element_type(), expr);
      }

   /* If the aggregate is a struct, recursively set its fields' types. */
   } else if (type->is_record()) {
      exec_node *expr_node = ai->expressions.head;

      /* Iterate through the struct's fields. */
      for (unsigned i = 0; !expr_node->is_tail_sentinel() && i < type->length;
           i++, expr_node = expr_node->next) {
         ast_expression *expr = exec_node_data(ast_expression, expr_node,
                                               link);

         if (expr->oper == ast_aggregate) {
            _mesa_ast_set_aggregate_type(type->fields.structure[i].type, expr);
         }
      }
   /* If the aggregate is a matrix, set its columns' types. */
   } else if (type->is_matrix()) {
      for (exec_node *expr_node = ai->expressions.head;
           !expr_node->is_tail_sentinel();
           expr_node = expr_node->next) {
         ast_expression *expr = exec_node_data(ast_expression, expr_node,
                                               link);

         if (expr->oper == ast_aggregate)
            _mesa_ast_set_aggregate_type(type->column_type(), expr);
      }
   }
}


void
_mesa_ast_type_qualifier_print(const struct ast_type_qualifier *q)
{
   if (q->flags.q.constant)
      printf("const ");

   if (q->flags.q.invariant)
      printf("invariant ");

   if (q->flags.q.attribute)
      printf("attribute ");

   if (q->flags.q.varying)
      printf("varying ");

   if (q->flags.q.in && q->flags.q.out)
      printf("inout ");
   else {
      if (q->flags.q.in)
	 printf("in ");

      if (q->flags.q.out)
	 printf("out ");
   }

   if (q->flags.q.centroid)
      printf("centroid ");
   if (q->flags.q.sample)
      printf("sample ");
   if (q->flags.q.uniform)
      printf("uniform ");
   if (q->flags.q.smooth)
      printf("smooth ");
   if (q->flags.q.flat)
      printf("flat ");
   if (q->flags.q.noperspective)
      printf("noperspective ");
}


void
ast_node::print(void) const
{
   printf("unhandled node ");
}


ast_node::ast_node(void)
{
   this->location.source = 0;
   this->location.first_line = 0;
   this->location.first_column = 0;
   this->location.last_line = 0;
   this->location.last_column = 0;
}


static void
ast_opt_array_dimensions_print(const ast_array_specifier *array_specifier)
{
   if (array_specifier)
      array_specifier->print();
}


void
ast_compound_statement::print(void) const
{
   printf("{\n");
   
   foreach_list_typed(ast_node, ast, link, &this->statements) {
      ast->print();
   }

   printf("}\n");
}


ast_compound_statement::ast_compound_statement(int new_scope,
					       ast_node *statements)
{
   this->new_scope = new_scope;

   if (statements != NULL) {
      this->statements.push_degenerate_list_at_head(&statements->link);
   }
}


void
ast_expression::print(void) const
{
   switch (oper) {
   case ast_assign:
   case ast_mul_assign:
   case ast_div_assign:
   case ast_mod_assign:
   case ast_add_assign:
   case ast_sub_assign:
   case ast_ls_assign:
   case ast_rs_assign:
   case ast_and_assign:
   case ast_xor_assign:
   case ast_or_assign:
      subexpressions[0]->print();
      printf("%s ", operator_string(oper));
      subexpressions[1]->print();
      break;

   case ast_field_selection:
      subexpressions[0]->print();
      printf(". %s ", primary_expression.identifier);
      break;

   case ast_plus:
   case ast_neg:
   case ast_bit_not:
   case ast_logic_not:
   case ast_pre_inc:
   case ast_pre_dec:
      printf("%s ", operator_string(oper));
      subexpressions[0]->print();
      break;

   case ast_post_inc:
   case ast_post_dec:
      subexpressions[0]->print();
      printf("%s ", operator_string(oper));
      break;

   case ast_conditional:
      subexpressions[0]->print();
      printf("? ");
      subexpressions[1]->print();
      printf(": ");
      subexpressions[2]->print();
      break;

   case ast_array_index:
      subexpressions[0]->print();
      printf("[ ");
      subexpressions[1]->print();
      printf("] ");
      break;

   case ast_function_call: {
      subexpressions[0]->print();
      printf("( ");

      foreach_list_typed (ast_node, ast, link, &this->expressions) {
	 if (&ast->link != this->expressions.get_head())
	    printf(", ");

	 ast->print();
      }

      printf(") ");
      break;
   }

   case ast_identifier:
      printf("%s ", primary_expression.identifier);
      break;

   case ast_int_constant:
      printf("%d ", primary_expression.int_constant);
      break;

   case ast_uint_constant:
      printf("%u ", primary_expression.uint_constant);
      break;

   case ast_float_constant:
      printf("%f ", primary_expression.float_constant);
      break;

   case ast_bool_constant:
      printf("%s ",
	     primary_expression.bool_constant
	     ? "true" : "false");
      break;

   case ast_sequence: {
      printf("( ");
      foreach_list_typed (ast_node, ast, link, & this->expressions) {
	 if (&ast->link != this->expressions.get_head())
	    printf(", ");

	 ast->print();
      }
      printf(") ");
      break;
   }

   case ast_aggregate: {
      printf("{ ");
      foreach_list_typed (ast_node, ast, link, & this->expressions) {
	 if (&ast->link != this->expressions.get_head())
	    printf(", ");

	 ast->print();
      }
      printf("} ");
      break;
   }

   default:
      assert(0);
      break;
   }
}

ast_expression::ast_expression(int oper,
			       ast_expression *ex0,
			       ast_expression *ex1,
			       ast_expression *ex2) :
   primary_expression()
{
   this->oper = ast_operators(oper);
   this->subexpressions[0] = ex0;
   this->subexpressions[1] = ex1;
   this->subexpressions[2] = ex2;
   this->non_lvalue_description = NULL;
}


void
ast_expression_statement::print(void) const
{
   if (expression)
      expression->print();

   printf("; ");
}


ast_expression_statement::ast_expression_statement(ast_expression *ex) :
   expression(ex)
{
   /* empty */
}


void
ast_function::print(void) const
{
   return_type->print();
   printf(" %s (", identifier);

   foreach_list_typed(ast_node, ast, link, & this->parameters) {
      ast->print();
   }

   printf(")");
}


ast_function::ast_function(void)
   : return_type(NULL), identifier(NULL), is_definition(false),
     signature(NULL)
{
   /* empty */
}


void
ast_fully_specified_type::print(void) const
{
   _mesa_ast_type_qualifier_print(& qualifier);
   specifier->print();
}


void
ast_parameter_declarator::print(void) const
{
   type->print();
   if (identifier)
      printf("%s ", identifier);
   ast_opt_array_dimensions_print(array_specifier);
}


void
ast_function_definition::print(void) const
{
   prototype->print();
   body->print();
}


void
ast_declaration::print(void) const
{
   printf("%s ", identifier);
   ast_opt_array_dimensions_print(array_specifier);

   if (initializer) {
      printf("= ");
      initializer->print();
   }
}


ast_declaration::ast_declaration(const char *identifier,
				 ast_array_specifier *array_specifier,
				 ast_expression *initializer)
{
   this->identifier = identifier;
   this->array_specifier = array_specifier;
   this->initializer = initializer;
}


void
ast_declarator_list::print(void) const
{
   assert(type || invariant);

   if (type)
      type->print();
   else if (invariant)
      printf("invariant ");
   else
      printf("precise ");

   foreach_list_typed (ast_node, ast, link, & this->declarations) {
      if (&ast->link != this->declarations.get_head())
	 printf(", ");

      ast->print();
   }

   printf("; ");
}


ast_declarator_list::ast_declarator_list(ast_fully_specified_type *type)
{
   this->type = type;
   this->invariant = false;
   this->precise = false;
}

void
ast_jump_statement::print(void) const
{
   switch (mode) {
   case ast_continue:
      printf("continue; ");
      break;
   case ast_break:
      printf("break; ");
      break;
   case ast_return:
      printf("return ");
      if (opt_return_value)
	 opt_return_value->print();

      printf("; ");
      break;
   case ast_discard:
      printf("discard; ");
      break;
   }
}


ast_jump_statement::ast_jump_statement(int mode, ast_expression *return_value)
   : opt_return_value(NULL)
{
   this->mode = ast_jump_modes(mode);

   if (mode == ast_return)
      opt_return_value = return_value;
}


void
ast_selection_statement::print(void) const
{
   printf("if ( ");
   condition->print();
   printf(") ");

   then_statement->print();

   if (else_statement) {
      printf("else ");
      else_statement->print();
   }
   
}


ast_selection_statement::ast_selection_statement(ast_expression *condition,
						 ast_node *then_statement,
						 ast_node *else_statement)
{
   this->condition = condition;
   this->then_statement = then_statement;
   this->else_statement = else_statement;
}


void
ast_switch_statement::print(void) const
{
   printf("switch ( ");
   test_expression->print();
   printf(") ");

   body->print();
}


ast_switch_statement::ast_switch_statement(ast_expression *test_expression,
					   ast_node *body)
{
   this->test_expression = test_expression;
   this->body = body;
}


void
ast_switch_body::print(void) const
{
   printf("{\n");
   if (stmts != NULL) {
      stmts->print();
   }
   printf("}\n");
}


ast_switch_body::ast_switch_body(ast_case_statement_list *stmts)
{
   this->stmts = stmts;
}


void ast_case_label::print(void) const
{
   if (test_value != NULL) {
      printf("case ");
      test_value->print();
      printf(": ");
   } else {
      printf("default: ");
   }
}


ast_case_label::ast_case_label(ast_expression *test_value)
{
   this->test_value = test_value;
}


void ast_case_label_list::print(void) const
{
   foreach_list_typed(ast_node, ast, link, & this->labels) {
      ast->print();
   }
   printf("\n");
}


ast_case_label_list::ast_case_label_list(void)
{
}


void ast_case_statement::print(void) const
{
   labels->print();
   foreach_list_typed(ast_node, ast, link, & this->stmts) {
      ast->print();
      printf("\n");
   }
}


ast_case_statement::ast_case_statement(ast_case_label_list *labels)
{
   this->labels = labels;
}


void ast_case_statement_list::print(void) const
{
   foreach_list_typed(ast_node, ast, link, & this->cases) {
      ast->print();
   }
}


ast_case_statement_list::ast_case_statement_list(void)
{
}


void
ast_iteration_statement::print(void) const
{
   switch (mode) {
   case ast_for:
      printf("for( ");
      if (init_statement)
	 init_statement->print();
      printf("; ");

      if (condition)
	 condition->print();
      printf("; ");

      if (rest_expression)
	 rest_expression->print();
      printf(") ");

      body->print();
      break;

   case ast_while:
      printf("while ( ");
      if (condition)
	 condition->print();
      printf(") ");
      body->print();
      break;

   case ast_do_while:
      printf("do ");
      body->print();
      printf("while ( ");
      if (condition)
	 condition->print();
      printf("); ");
      break;
   }
}


ast_iteration_statement::ast_iteration_statement(int mode,
						 ast_node *init,
						 ast_node *condition,
						 ast_expression *rest_expression,
						 ast_node *body)
{
   this->mode = ast_iteration_modes(mode);
   this->init_statement = init;
   this->condition = condition;
   this->rest_expression = rest_expression;
   this->body = body;
}


void
ast_struct_specifier::print(void) const
{
   printf("struct %s { ", name);
   foreach_list_typed(ast_node, ast, link, &this->declarations) {
      ast->print();
   }
   printf("} ");
}


ast_struct_specifier::ast_struct_specifier(const char *identifier,
					   ast_declarator_list *declarator_list)
{
   if (identifier == NULL) {
      static unsigned anon_count = 1;
      identifier = ralloc_asprintf(this, "#anon_struct_%04x", anon_count);
      anon_count++;
   }
   name = identifier;
   this->declarations.push_degenerate_list_at_head(&declarator_list->link);
   is_declaration = true;
}

static void
set_shader_inout_layout(struct gl_shader *shader,
		     struct _mesa_glsl_parse_state *state)
{
   if (shader->Stage != MESA_SHADER_GEOMETRY) {
      /* Should have been prevented by the parser. */
      assert(!state->in_qualifier->flags.i);
      assert(!state->out_qualifier->flags.i);
   }

   if (shader->Stage != MESA_SHADER_COMPUTE) {
      /* Should have been prevented by the parser. */
      assert(!state->cs_input_local_size_specified);
   }

   if (shader->Stage != MESA_SHADER_FRAGMENT) {
      /* Should have been prevented by the parser. */
      assert(!state->fs_uses_gl_fragcoord);
      assert(!state->fs_redeclares_gl_fragcoord);
      assert(!state->fs_pixel_center_integer);
      assert(!state->fs_origin_upper_left);
   }

   switch (shader->Stage) {
   case MESA_SHADER_GEOMETRY:
      shader->Geom.VerticesOut = 0;
      if (state->out_qualifier->flags.q.max_vertices)
         shader->Geom.VerticesOut = state->out_qualifier->max_vertices;

      if (state->gs_input_prim_type_specified) {
         shader->Geom.InputType = state->in_qualifier->prim_type;
      } else {
         shader->Geom.InputType = PRIM_UNKNOWN;
      }

      if (state->out_qualifier->flags.q.prim_type) {
         shader->Geom.OutputType = state->out_qualifier->prim_type;
      } else {
         shader->Geom.OutputType = PRIM_UNKNOWN;
      }

      shader->Geom.Invocations = 0;
      if (state->in_qualifier->flags.q.invocations)
         shader->Geom.Invocations = state->in_qualifier->invocations;
      break;

   case MESA_SHADER_COMPUTE:
      if (state->cs_input_local_size_specified) {
         for (int i = 0; i < 3; i++)
            shader->Comp.LocalSize[i] = state->cs_input_local_size[i];
      } else {
         for (int i = 0; i < 3; i++)
            shader->Comp.LocalSize[i] = 0;
      }
      break;

   case MESA_SHADER_FRAGMENT:
      shader->redeclares_gl_fragcoord = state->fs_redeclares_gl_fragcoord;
      shader->uses_gl_fragcoord = state->fs_uses_gl_fragcoord;
      shader->pixel_center_integer = state->fs_pixel_center_integer;
      shader->origin_upper_left = state->fs_origin_upper_left;
      shader->ARB_fragment_coord_conventions_enable =
         state->ARB_fragment_coord_conventions_enable;
      break;

   default:
      /* Nothing to do. */
      break;
   }
}

extern "C" {

void
_mesa_glsl_compile_shader(struct gl_context *ctx, struct gl_shader *shader,
                          bool dump_ast, bool dump_hir)
{
   struct _mesa_glsl_parse_state *state =
      new(shader) _mesa_glsl_parse_state(ctx, shader->Stage, shader);
   const char *source = shader->Source;

<<<<<<< HEAD
   state->error = !!glcpp_preprocess(state, &source, &state->info_log,
=======
   if (ctx->Const.GenerateTemporaryNames)
      ir_variable::temporaries_allocate_names = true;

   state->error = glcpp_preprocess(state, &source, &state->info_log,
>>>>>>> 5480d6b1
                             &ctx->Extensions, ctx);

   if (!state->error) {
     _mesa_glsl_lexer_ctor(state, source);
     _mesa_glsl_parse(state);
     _mesa_glsl_lexer_dtor(state);
   }

   if (dump_ast) {
      foreach_list_typed(ast_node, ast, link, &state->translation_unit) {
         ast->print();
      }
      printf("\n\n");
   }

   ralloc_free(shader->ir);
   shader->ir = new(shader) exec_list;
   if (!state->error && !state->translation_unit.is_empty())
      _mesa_ast_to_hir(shader->ir, state);

   if (!state->error) {
      validate_ir_tree(shader->ir);

      /* Print out the unoptimized IR. */
      if (dump_hir) {
         _mesa_print_ir(stdout, shader->ir, state);
      }
   }


   if (!state->error && !shader->ir->is_empty()) {
      struct gl_shader_compiler_options *options =
         &ctx->Const.ShaderCompilerOptions[shader->Stage];

      /* Do some optimization at compile time to reduce shader IR size
       * and reduce later work if the same shader is linked multiple times
       */
      while (do_common_optimization(shader->ir, false, false, options,
                                    ctx->Const.NativeIntegers))
         ;

      validate_ir_tree(shader->ir);

      enum ir_variable_mode other;
      switch (shader->Stage) {
      case MESA_SHADER_VERTEX:
         other = ir_var_shader_in;
         break;
      case MESA_SHADER_FRAGMENT:
         other = ir_var_shader_out;
         break;
      default:
         /* Something invalid to ensure optimize_dead_builtin_uniforms
          * doesn't remove anything other than uniforms or constants.
          */
         other = ir_var_mode_count;
         break;
      }

      optimize_dead_builtin_variables(shader->ir, other);

      validate_ir_tree(shader->ir);
   }

   if (shader->InfoLog)
      ralloc_free(shader->InfoLog);

   shader->symbols = new(shader->ir) glsl_symbol_table;
   shader->CompileStatus = !state->error;
   shader->InfoLog = state->info_log;
   shader->Version = state->language_version;
   shader->IsES = state->es_shader;
   shader->uses_builtin_functions = state->uses_builtin_functions;

   if (!state->error)
      set_shader_inout_layout(shader, state);

   /* Retain any live IR, but trash the rest. */
   reparent_ir(shader->ir, shader->ir);

   /* Destroy the symbol table.  Create a new symbol table that contains only
    * the variables and functions that still exist in the IR.  The symbol
    * table will be used later during linking.
    *
    * There must NOT be any freed objects still referenced by the symbol
    * table.  That could cause the linker to dereference freed memory.
    *
    * We don't have to worry about types or interface-types here because those
    * are fly-weights that are looked up by glsl_type.
    */
   foreach_in_list (ir_instruction, ir, shader->ir) {
      switch (ir->ir_type) {
      case ir_type_function:
         shader->symbols->add_function((ir_function *) ir);
         break;
      case ir_type_variable: {
         ir_variable *const var = (ir_variable *) ir;

         if (var->data.mode != ir_var_temporary)
            shader->symbols->add_variable(var);
         break;
      }
      default:
         break;
      }
   }

   delete state->symbols;
   ralloc_free(state);
}

} /* extern "C" */
/**
 * Do the set of common optimizations passes
 *
 * \param ir                          List of instructions to be optimized
 * \param linked                      Is the shader linked?  This enables
 *                                    optimizations passes that remove code at
 *                                    global scope and could cause linking to
 *                                    fail.
 * \param uniform_locations_assigned  Have locations already been assigned for
 *                                    uniforms?  This prevents the declarations
 *                                    of unused uniforms from being removed.
 *                                    The setting of this flag only matters if
 *                                    \c linked is \c true.
 * \param max_unroll_iterations       Maximum number of loop iterations to be
 *                                    unrolled.  Setting to 0 disables loop
 *                                    unrolling.
 * \param options                     The driver's preferred shader options.
 */
bool
do_common_optimization(exec_list *ir, bool linked,
		       bool uniform_locations_assigned,
                       const struct gl_shader_compiler_options *options,
                       bool native_integers)
{
   GLboolean progress = GL_FALSE;

   progress = lower_instructions(ir, SUB_TO_ADD_NEG) || progress;

   if (linked) {
      progress = do_function_inlining(ir) || progress;
      progress = do_dead_functions(ir) || progress;
      progress = do_structure_splitting(ir) || progress;
   }
   progress = do_if_simplification(ir) || progress;
   progress = opt_flatten_nested_if_blocks(ir) || progress;
   progress = do_copy_propagation(ir) || progress;
   progress = do_copy_propagation_elements(ir) || progress;

   if (options->OptimizeForAOS && !linked)
      progress = opt_flip_matrices(ir) || progress;

   if (linked && options->OptimizeForAOS) {
      progress = do_vectorize(ir) || progress;
   }

   if (linked)
      progress = do_dead_code(ir, uniform_locations_assigned) || progress;
   else
      progress = do_dead_code_unlinked(ir) || progress;
   progress = do_dead_code_local(ir) || progress;
   progress = do_tree_grafting(ir) || progress;
   progress = do_constant_propagation(ir) || progress;
   if (linked)
      progress = do_constant_variable(ir) || progress;
   else
      progress = do_constant_variable_unlinked(ir) || progress;
   progress = do_constant_folding(ir) || progress;
   progress = do_minmax_prune(ir) || progress;
   progress = do_cse(ir) || progress;
   progress = do_rebalance_tree(ir) || progress;
   progress = do_algebraic(ir, native_integers, options) || progress;
   progress = do_lower_jumps(ir) || progress;
   progress = do_vec_index_to_swizzle(ir) || progress;
   progress = lower_vector_insert(ir, false) || progress;
   progress = do_swizzle_swizzle(ir) || progress;
   progress = do_noop_swizzle(ir) || progress;

   progress = optimize_split_arrays(ir, linked, false) || progress;
   progress = optimize_redundant_jumps(ir) || progress;

   loop_state *ls = analyze_loop_variables(ir);
   if (ls->loop_found) {
      progress = set_loop_controls(ir, ls) || progress;
      progress = unroll_loops(ir, ls, options) || progress;
   }
   delete ls;

   return !!progress;
}

extern "C" {

/**
 * To be called at GL teardown time, this frees compiler datastructures.
 *
 * After calling this, any previously compiled shaders and shader
 * programs would be invalid.  So this should happen at approximately
 * program exit.
 */
void
_mesa_destroy_shader_compiler(void)
{
   _mesa_destroy_shader_compiler_caches();

   _mesa_glsl_release_types();
}

/**
 * Releases compiler caches to trade off performance for memory.
 *
 * Intended to be used with glReleaseShaderCompiler().
 */
void
_mesa_destroy_shader_compiler_caches(void)
{
   _mesa_glsl_release_builtin_functions();
}

}<|MERGE_RESOLUTION|>--- conflicted
+++ resolved
@@ -521,30 +521,10 @@
    EXT(ARB_conservative_depth,         true,  false,     ARB_conservative_depth),
    EXT(ARB_derivative_control,         true,  false,     ARB_derivative_control),
    EXT(ARB_draw_buffers,               true,  false,     dummy_true),
-   EXT(EXT_draw_buffers,               false,  true,     EXT_draw_buffers),
    EXT(ARB_draw_instanced,             true,  false,     ARB_draw_instanced),
    EXT(ARB_explicit_attrib_location,   true,  false,     ARB_explicit_attrib_location),
    EXT(ARB_explicit_uniform_location,  true,  false,     ARB_explicit_uniform_location),
    EXT(ARB_fragment_coord_conventions, true,  false,     ARB_fragment_coord_conventions),
-<<<<<<< HEAD
-   EXT(ARB_texture_rectangle,          true,  false,     dummy_true),
-   EXT(EXT_texture_array,              true,  false,     EXT_texture_array),
-   EXT(ARB_shader_texture_lod,         true,  false,     ARB_shader_texture_lod),
-   EXT(EXT_shader_texture_lod,         false, true,      ARB_shader_texture_lod),
-   EXT(ARB_shader_stencil_export,      true,  false,     ARB_shader_stencil_export),
-   EXT(AMD_conservative_depth,         true,  false,     ARB_conservative_depth),
-   EXT(AMD_shader_stencil_export,      true,  false,     ARB_shader_stencil_export),
-   EXT(OES_texture_3D,                 false, true,      EXT_texture3D),
-   EXT(OES_EGL_image_external,         false, true,      OES_EGL_image_external),
-   EXT(ARB_shader_bit_encoding,        true,  false,     ARB_shader_bit_encoding),
-   EXT(ARB_uniform_buffer_object,      true,  false,     ARB_uniform_buffer_object),
-   EXT(OES_standard_derivatives,       false,  true,     OES_standard_derivatives),
-   EXT(EXT_shadow_samplers,            false,  true,     EXT_shadow_samplers),
-   EXT(EXT_frag_depth,                 false,  true,     EXT_frag_depth),
-   EXT(EXT_shader_framebuffer_fetch,   false,  true,     EXT_shader_framebuffer_fetch),
-   EXT(ARB_texture_cube_map_array,     true,  false,     ARB_texture_cube_map_array),
-   EXT(ARB_shading_language_packing,   true,  false,     ARB_shading_language_packing),
-=======
    EXT(ARB_fragment_layer_viewport,    true,  false,     ARB_fragment_layer_viewport),
    EXT(ARB_gpu_shader5,                true,  false,     ARB_gpu_shader5),
    EXT(ARB_sample_shading,             true,  false,     ARB_sample_shading),
@@ -554,7 +534,6 @@
    EXT(ARB_shader_image_load_store,    true,  false,     ARB_shader_image_load_store),
    EXT(ARB_shader_stencil_export,      true,  false,     ARB_shader_stencil_export),
    EXT(ARB_shader_texture_lod,         true,  false,     ARB_shader_texture_lod),
->>>>>>> 5480d6b1
    EXT(ARB_shading_language_420pack,   true,  false,     ARB_shading_language_420pack),
    EXT(ARB_shading_language_packing,   true,  false,     ARB_shading_language_packing),
    EXT(ARB_texture_cube_map_array,     true,  false,     ARB_texture_cube_map_array),
@@ -582,8 +561,13 @@
    EXT(AMD_shader_trinary_minmax,      true,  false,     dummy_true),
    EXT(AMD_vertex_shader_layer,        true,  false,     AMD_vertex_shader_layer),
    EXT(AMD_vertex_shader_viewport_index, true,  false,   AMD_vertex_shader_viewport_index),
+   EXT(EXT_draw_buffers,               false,  true,     EXT_draw_buffers),
+   EXT(EXT_frag_depth,                 false,  true,     EXT_frag_depth),
    EXT(EXT_separate_shader_objects,    false, true,      dummy_true),
+   EXT(EXT_shader_framebuffer_fetch,   false, true,      EXT_shader_framebuffer_fetch),
    EXT(EXT_shader_integer_mix,         true,  true,      EXT_shader_integer_mix),
+   EXT(EXT_shader_texture_lod,         false, true,      ARB_shader_texture_lod),
+   EXT(EXT_shadow_samplers,            false, true,      EXT_shadow_samplers),
    EXT(EXT_texture_array,              true,  false,     EXT_texture_array),
 };
 
@@ -1466,14 +1450,10 @@
       new(shader) _mesa_glsl_parse_state(ctx, shader->Stage, shader);
    const char *source = shader->Source;
 
-<<<<<<< HEAD
-   state->error = !!glcpp_preprocess(state, &source, &state->info_log,
-=======
    if (ctx->Const.GenerateTemporaryNames)
       ir_variable::temporaries_allocate_names = true;
 
-   state->error = glcpp_preprocess(state, &source, &state->info_log,
->>>>>>> 5480d6b1
+   state->error = !!glcpp_preprocess(state, &source, &state->info_log,
                              &ctx->Extensions, ctx);
 
    if (!state->error) {
