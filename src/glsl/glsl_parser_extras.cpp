/*
 * Copyright © 2008, 2009 Intel Corporation
 *
 * Permission is hereby granted, free of charge, to any person obtaining a
 * copy of this software and associated documentation files (the "Software"),
 * to deal in the Software without restriction, including without limitation
 * the rights to use, copy, modify, merge, publish, distribute, sublicense,
 * and/or sell copies of the Software, and to permit persons to whom the
 * Software is furnished to do so, subject to the following conditions:
 *
 * The above copyright notice and this permission notice (including the next
 * paragraph) shall be included in all copies or substantial portions of the
 * Software.
 *
 * THE SOFTWARE IS PROVIDED "AS IS", WITHOUT WARRANTY OF ANY KIND, EXPRESS OR
 * IMPLIED, INCLUDING BUT NOT LIMITED TO THE WARRANTIES OF MERCHANTABILITY,
 * FITNESS FOR A PARTICULAR PURPOSE AND NONINFRINGEMENT.  IN NO EVENT SHALL
 * THE AUTHORS OR COPYRIGHT HOLDERS BE LIABLE FOR ANY CLAIM, DAMAGES OR OTHER
 * LIABILITY, WHETHER IN AN ACTION OF CONTRACT, TORT OR OTHERWISE, ARISING
 * FROM, OUT OF OR IN CONNECTION WITH THE SOFTWARE OR THE USE OR OTHER
 * DEALINGS IN THE SOFTWARE.
 */
#include <stdio.h>
#include <stdarg.h>
#include <string.h>
#include <assert.h>

extern "C" {
#include "main/core.h" /* for struct gl_context */
#include "main/context.h"
}

#include "ralloc.h"
#include "ast.h"
#include "glsl_parser_extras.h"
#include "glsl_parser.h"
#include "ir_optimization.h"
#include "loop_analysis.h"
#include "standalone_scaffolding.h"

/**
 * Format a short human-readable description of the given GLSL version.
 */
const char *
glsl_compute_version_string(void *mem_ctx, bool is_es, unsigned version)
{
   return ralloc_asprintf(mem_ctx, "GLSL%s %d.%02d", is_es ? " ES" : "",
                          version / 100, version % 100);
}


static unsigned known_desktop_glsl_versions[] =
   { 110, 120, 130, 140, 150, 330, 400, 410, 420, 430, 440 };


_mesa_glsl_parse_state::_mesa_glsl_parse_state(struct gl_context *_ctx,
					       gl_shader_stage stage,
                                               void *mem_ctx)
   : ctx(_ctx), switch_state()
{
   assert(stage < MESA_SHADER_STAGES);
   this->stage = stage;

   this->scanner = NULL;
   this->translation_unit.make_empty();
   this->symbols = new(mem_ctx) glsl_symbol_table;

   this->num_uniform_blocks = 0;
   this->uniform_block_array_size = 0;
   this->uniform_blocks = NULL;

   this->info_log = ralloc_strdup(mem_ctx, "");
   this->error = false;
   this->loop_nesting_ast = NULL;

   this->struct_specifier_depth = 0;

   this->uses_builtin_functions = false;

   /* Set default language version and extensions */
   this->language_version = ctx->Const.ForceGLSLVersion ?
                            ctx->Const.ForceGLSLVersion : 110;
   this->es_shader = false;
   this->had_version_string = false;
   this->ARB_texture_rectangle_enable = true;

   /* OpenGL ES 2.0 has different defaults from desktop GL. */
   if (ctx->API == API_OPENGLES2) {
      this->language_version = 100;
      this->es_shader = true;
      this->ARB_texture_rectangle_enable = false;
   }

   this->extensions = &ctx->Extensions;

   this->Const.MaxLights = ctx->Const.MaxLights;
   this->Const.MaxClipPlanes = ctx->Const.MaxClipPlanes;
   this->Const.MaxTextureUnits = ctx->Const.MaxTextureUnits;
   this->Const.MaxTextureCoords = ctx->Const.MaxTextureCoordUnits;
   this->Const.MaxVertexAttribs = ctx->Const.Program[MESA_SHADER_VERTEX].MaxAttribs;
   this->Const.MaxVertexUniformComponents = ctx->Const.Program[MESA_SHADER_VERTEX].MaxUniformComponents;
   this->Const.MaxVertexTextureImageUnits = ctx->Const.Program[MESA_SHADER_VERTEX].MaxTextureImageUnits;
   this->Const.MaxCombinedTextureImageUnits = ctx->Const.MaxCombinedTextureImageUnits;
   this->Const.MaxTextureImageUnits = ctx->Const.Program[MESA_SHADER_FRAGMENT].MaxTextureImageUnits;
   this->Const.MaxFragmentUniformComponents = ctx->Const.Program[MESA_SHADER_FRAGMENT].MaxUniformComponents;
   this->Const.MinProgramTexelOffset = ctx->Const.MinProgramTexelOffset;
   this->Const.MaxProgramTexelOffset = ctx->Const.MaxProgramTexelOffset;

   this->Const.MaxDrawBuffers = ctx->Const.MaxDrawBuffers;

   /* 1.50 constants */
   this->Const.MaxVertexOutputComponents = ctx->Const.Program[MESA_SHADER_VERTEX].MaxOutputComponents;
   this->Const.MaxGeometryInputComponents = ctx->Const.Program[MESA_SHADER_GEOMETRY].MaxInputComponents;
   this->Const.MaxGeometryOutputComponents = ctx->Const.Program[MESA_SHADER_GEOMETRY].MaxOutputComponents;
   this->Const.MaxFragmentInputComponents = ctx->Const.Program[MESA_SHADER_FRAGMENT].MaxInputComponents;
   this->Const.MaxGeometryTextureImageUnits = ctx->Const.Program[MESA_SHADER_GEOMETRY].MaxTextureImageUnits;
   this->Const.MaxGeometryOutputVertices = ctx->Const.MaxGeometryOutputVertices;
   this->Const.MaxGeometryTotalOutputComponents = ctx->Const.MaxGeometryTotalOutputComponents;
   this->Const.MaxGeometryUniformComponents = ctx->Const.Program[MESA_SHADER_GEOMETRY].MaxUniformComponents;

   this->Const.MaxVertexAtomicCounters = ctx->Const.Program[MESA_SHADER_VERTEX].MaxAtomicCounters;
   this->Const.MaxGeometryAtomicCounters = ctx->Const.Program[MESA_SHADER_GEOMETRY].MaxAtomicCounters;
   this->Const.MaxFragmentAtomicCounters = ctx->Const.Program[MESA_SHADER_FRAGMENT].MaxAtomicCounters;
   this->Const.MaxCombinedAtomicCounters = ctx->Const.MaxCombinedAtomicCounters;
   this->Const.MaxAtomicBufferBindings = ctx->Const.MaxAtomicBufferBindings;

   this->current_function = NULL;
   this->toplevel_ir = NULL;
   this->found_return = false;
   this->all_invariant = false;
   this->user_structures = NULL;
   this->num_user_structures = 0;

   /* Populate the list of supported GLSL versions */
   /* FINISHME: Once the OpenGL 3.0 'forward compatible' context or
    * the OpenGL 3.2 Core context is supported, this logic will need
    * change.  Older versions of GLSL are no longer supported
    * outside the compatibility contexts of 3.x.
    */
   this->num_supported_versions = 0;
   if (_mesa_is_desktop_gl(ctx)) {
      for (unsigned i = 0; i < ARRAY_SIZE(known_desktop_glsl_versions); i++) {
         if (known_desktop_glsl_versions[i] <= ctx->Const.GLSLVersion) {
            this->supported_versions[this->num_supported_versions].ver
               = known_desktop_glsl_versions[i];
            this->supported_versions[this->num_supported_versions].es = false;
            this->num_supported_versions++;
         }
      }
   }
   if (ctx->API == API_OPENGLES2 || ctx->Extensions.ARB_ES2_compatibility) {
      this->supported_versions[this->num_supported_versions].ver = 100;
      this->supported_versions[this->num_supported_versions].es = true;
      this->num_supported_versions++;
   }
   if (_mesa_is_gles3(ctx) || ctx->Extensions.ARB_ES3_compatibility) {
      this->supported_versions[this->num_supported_versions].ver = 300;
      this->supported_versions[this->num_supported_versions].es = true;
      this->num_supported_versions++;
   }
   assert(this->num_supported_versions
          <= ARRAY_SIZE(this->supported_versions));

   /* Create a string for use in error messages to tell the user which GLSL
    * versions are supported.
    */
   char *supported = ralloc_strdup(this, "");
   for (unsigned i = 0; i < this->num_supported_versions; i++) {
      unsigned ver = this->supported_versions[i].ver;
      const char *const prefix = (i == 0)
	 ? ""
	 : ((i == this->num_supported_versions - 1) ? ", and " : ", ");
      const char *const suffix = (this->supported_versions[i].es) ? " ES" : "";

      ralloc_asprintf_append(& supported, "%s%u.%02u%s",
			     prefix,
			     ver / 100, ver % 100,
			     suffix);
   }

   this->supported_version_string = supported;

   if (ctx->Const.ForceGLSLExtensionsWarn)
      _mesa_glsl_process_extension("all", NULL, "warn", NULL, this);

   this->default_uniform_qualifier = new(this) ast_type_qualifier;
   this->default_uniform_qualifier->flags.q.shared = 1;
   this->default_uniform_qualifier->flags.q.column_major = 1;

   this->gs_input_prim_type_specified = false;
   this->gs_input_prim_type = GL_POINTS;
   this->gs_input_size = 0;
   this->out_qualifier = new(this) ast_type_qualifier();
   memset(this->atomic_counter_offsets, 0,
          sizeof(this->atomic_counter_offsets));
}

/**
 * Determine whether the current GLSL version is sufficiently high to support
 * a certain feature, and generate an error message if it isn't.
 *
 * \param required_glsl_version and \c required_glsl_es_version are
 * interpreted as they are in _mesa_glsl_parse_state::is_version().
 *
 * \param locp is the parser location where the error should be reported.
 *
 * \param fmt (and additional arguments) constitute a printf-style error
 * message to report if the version check fails.  Information about the
 * current and required GLSL versions will be appended.  So, for example, if
 * the GLSL version being compiled is 1.20, and check_version(130, 300, locp,
 * "foo unsupported") is called, the error message will be "foo unsupported in
 * GLSL 1.20 (GLSL 1.30 or GLSL 3.00 ES required)".
 */
bool
_mesa_glsl_parse_state::check_version(unsigned required_glsl_version,
                                      unsigned required_glsl_es_version,
                                      YYLTYPE *locp, const char *fmt, ...)
{
   if (this->is_version(required_glsl_version, required_glsl_es_version))
      return true;

   va_list args;
   va_start(args, fmt);
   char *problem = ralloc_vasprintf(this, fmt, args);
   va_end(args);
   const char *glsl_version_string
      = glsl_compute_version_string(this, false, required_glsl_version);
   const char *glsl_es_version_string
      = glsl_compute_version_string(this, true, required_glsl_es_version);
   const char *requirement_string = "";
   if (required_glsl_version && required_glsl_es_version) {
      requirement_string = ralloc_asprintf(this, " (%s or %s required)",
                                           glsl_version_string,
                                           glsl_es_version_string);
   } else if (required_glsl_version) {
      requirement_string = ralloc_asprintf(this, " (%s required)",
                                           glsl_version_string);
   } else if (required_glsl_es_version) {
      requirement_string = ralloc_asprintf(this, " (%s required)",
                                           glsl_es_version_string);
   }
   _mesa_glsl_error(locp, this, "%s in %s%s",
                    problem, this->get_version_string(),
                    requirement_string);

   return false;
}

/**
 * Process a GLSL #version directive.
 *
 * \param version is the integer that follows the #version token.
 *
 * \param ident is a string identifier that follows the integer, if any is
 * present.  Otherwise NULL.
 */
void
_mesa_glsl_parse_state::process_version_directive(YYLTYPE *locp, int version,
                                                  const char *ident)
{
   bool es_token_present = false;
   if (ident) {
      if (strcmp(ident, "es") == 0) {
         es_token_present = true;
      } else if (version >= 150) {
         if (strcmp(ident, "core") == 0) {
            /* Accept the token.  There's no need to record that this is
             * a core profile shader since that's the only profile we support.
             */
         } else if (strcmp(ident, "compatibility") == 0) {
            _mesa_glsl_error(locp, this,
                             "the compatibility profile is not supported");
         } else {
            _mesa_glsl_error(locp, this,
                             "\"%s\" is not a valid shading language profile; "
                             "if present, it must be \"core\"", ident);
         }
      } else {
         _mesa_glsl_error(locp, this,
                          "illegal text following version number");
      }
   }

   this->es_shader = es_token_present;
   if (version == 100) {
      if (es_token_present) {
         _mesa_glsl_error(locp, this,
                          "GLSL 1.00 ES should be selected using "
                          "`#version 100'");
      } else {
         this->es_shader = true;
      }
   }

   if (this->es_shader) {
      this->ARB_texture_rectangle_enable = false;
   }

   this->language_version = version;
   this->had_version_string = true;

   bool supported = false;
   for (unsigned i = 0; i < this->num_supported_versions; i++) {
      if (this->supported_versions[i].ver == (unsigned) version
          && this->supported_versions[i].es == this->es_shader) {
         supported = true;
         break;
      }
   }

   if (!supported) {
      _mesa_glsl_error(locp, this, "%s is not supported. "
                       "Supported versions are: %s",
                       this->get_version_string(),
                       this->supported_version_string);

      /* On exit, the language_version must be set to a valid value.
       * Later calls to _mesa_glsl_initialize_types will misbehave if
       * the version is invalid.
       */
      switch (this->ctx->API) {
      case API_OPENGL_COMPAT:
      case API_OPENGL_CORE:
	 this->language_version = this->ctx->Const.GLSLVersion;
	 break;

      case API_OPENGLES:
	 assert(!"Should not get here.");
	 /* FALLTHROUGH */

      case API_OPENGLES2:
	 this->language_version = 100;
	 break;
      }
   }
}


/**
 * Translate a gl_shader_stage to a short shader stage name for debug
 * printouts and error messages.
 */
const char *
_mesa_shader_stage_to_string(unsigned stage)
{
   switch (stage) {
   case MESA_SHADER_VERTEX:   return "vertex";
   case MESA_SHADER_FRAGMENT: return "fragment";
   case MESA_SHADER_GEOMETRY: return "geometry";
   }

   assert(!"Should not get here.");
   return "unknown";
}

/* This helper function will append the given message to the shader's
   info log and report it via GL_ARB_debug_output. Per that extension,
   'type' is one of the enum values classifying the message, and
   'id' is the implementation-defined ID of the given message. */
static void
_mesa_glsl_msg(const YYLTYPE *locp, _mesa_glsl_parse_state *state,
               GLenum type, const char *fmt, va_list ap)
{
   bool error = (type == MESA_DEBUG_TYPE_ERROR);
   GLuint msg_id = 0;

   assert(state->info_log != NULL);

   /* Get the offset that the new message will be written to. */
   int msg_offset = strlen(state->info_log);

   ralloc_asprintf_append(&state->info_log, "%u:%u(%u): %s: ",
					    locp->source,
					    locp->first_line,
					    locp->first_column,
					    error ? "error" : "warning");
   ralloc_vasprintf_append(&state->info_log, fmt, ap);

   const char *const msg = &state->info_log[msg_offset];
   struct gl_context *ctx = state->ctx;

   /* Report the error via GL_ARB_debug_output. */
   _mesa_shader_debug(ctx, type, &msg_id, msg, strlen(msg));

   ralloc_strcat(&state->info_log, "\n");
}

void
_mesa_glsl_error(YYLTYPE *locp, _mesa_glsl_parse_state *state,
		 const char *fmt, ...)
{
   va_list ap;

   state->error = true;

   va_start(ap, fmt);
   _mesa_glsl_msg(locp, state, MESA_DEBUG_TYPE_ERROR, fmt, ap);
   va_end(ap);
}


void
_mesa_glsl_warning(const YYLTYPE *locp, _mesa_glsl_parse_state *state,
		   const char *fmt, ...)
{
   va_list ap;

   va_start(ap, fmt);
   _mesa_glsl_msg(locp, state, MESA_DEBUG_TYPE_OTHER, fmt, ap);
   va_end(ap);
}


/**
 * Enum representing the possible behaviors that can be specified in
 * an #extension directive.
 */
enum ext_behavior {
   extension_disable,
   extension_enable,
   extension_require,
   extension_warn
};

/**
 * Element type for _mesa_glsl_supported_extensions
 */
struct _mesa_glsl_extension {
   /**
    * Name of the extension when referred to in a GLSL extension
    * statement
    */
   const char *name;

   /** True if this extension is available to desktop GL shaders */
   bool avail_in_GL;

   /** True if this extension is available to GLES shaders */
   bool avail_in_ES;

   /**
    * Flag in the gl_extensions struct indicating whether this
    * extension is supported by the driver, or
    * &gl_extensions::dummy_true if supported by all drivers.
    *
    * Note: the type (GLboolean gl_extensions::*) is a "pointer to
    * member" type, the type-safe alternative to the "offsetof" macro.
    * In a nutshell:
    *
    * - foo bar::* p declares p to be an "offset" to a field of type
    *   foo that exists within struct bar
    * - &bar::baz computes the "offset" of field baz within struct bar
    * - x.*p accesses the field of x that exists at "offset" p
    * - x->*p is equivalent to (*x).*p
    */
   const GLboolean gl_extensions::* supported_flag;

   /**
    * Flag in the _mesa_glsl_parse_state struct that should be set
    * when this extension is enabled.
    *
    * See note in _mesa_glsl_extension::supported_flag about "pointer
    * to member" types.
    */
   bool _mesa_glsl_parse_state::* enable_flag;

   /**
    * Flag in the _mesa_glsl_parse_state struct that should be set
    * when the shader requests "warn" behavior for this extension.
    *
    * See note in _mesa_glsl_extension::supported_flag about "pointer
    * to member" types.
    */
   bool _mesa_glsl_parse_state::* warn_flag;


   bool compatible_with_state(const _mesa_glsl_parse_state *state) const;
   void set_flags(_mesa_glsl_parse_state *state, ext_behavior behavior) const;
};

#define EXT(NAME, GL, ES, SUPPORTED_FLAG)                   \
   { "GL_" #NAME, GL, ES, &gl_extensions::SUPPORTED_FLAG,   \
         &_mesa_glsl_parse_state::NAME##_enable,            \
         &_mesa_glsl_parse_state::NAME##_warn }

/**
 * Table of extensions that can be enabled/disabled within a shader,
 * and the conditions under which they are supported.
 */
static const _mesa_glsl_extension _mesa_glsl_supported_extensions[] = {
   /*                                  API availability */
   /* name                             GL     ES         supported flag */
   EXT(ARB_arrays_of_arrays,           true,  false,     ARB_arrays_of_arrays),
   EXT(ARB_conservative_depth,         true,  false,     ARB_conservative_depth),
   EXT(ARB_draw_buffers,               true,  false,     dummy_true),
   EXT(ARB_draw_instanced,             true,  false,     ARB_draw_instanced),
   EXT(ARB_explicit_attrib_location,   true,  false,     ARB_explicit_attrib_location),
   EXT(ARB_fragment_coord_conventions, true,  false,     ARB_fragment_coord_conventions),
   EXT(ARB_texture_rectangle,          true,  false,     dummy_true),
   EXT(EXT_texture_array,              true,  false,     EXT_texture_array),
   EXT(ARB_shader_texture_lod,         true,  false,     ARB_shader_texture_lod),
   EXT(EXT_shader_texture_lod,         false, true,      ARB_shader_texture_lod),
   EXT(ARB_shader_stencil_export,      true,  false,     ARB_shader_stencil_export),
   EXT(AMD_conservative_depth,         true,  false,     ARB_conservative_depth),
   EXT(AMD_shader_stencil_export,      true,  false,     ARB_shader_stencil_export),
   EXT(OES_texture_3D,                 false, true,      EXT_texture3D),
   EXT(OES_EGL_image_external,         false, true,      OES_EGL_image_external),
   EXT(ARB_shader_bit_encoding,        true,  false,     ARB_shader_bit_encoding),
   EXT(ARB_uniform_buffer_object,      true,  false,     ARB_uniform_buffer_object),
   EXT(OES_standard_derivatives,       false,  true,     OES_standard_derivatives),
   EXT(EXT_shadow_samplers,            false,  true,     EXT_shadow_samplers),
   EXT(EXT_frag_depth,                 false,  true,     EXT_frag_depth),
   EXT(ARB_texture_cube_map_array,     true,  false,     ARB_texture_cube_map_array),
   EXT(ARB_shading_language_packing,   true,  false,     ARB_shading_language_packing),
   EXT(ARB_shading_language_420pack,   true,  false,     ARB_shading_language_420pack),
   EXT(ARB_texture_multisample,        true,  false,     ARB_texture_multisample),
   EXT(ARB_texture_query_levels,       true,  false,     ARB_texture_query_levels),
   EXT(ARB_texture_query_lod,          true,  false,     ARB_texture_query_lod),
   EXT(ARB_gpu_shader5,                true,  false,     ARB_gpu_shader5),
   EXT(AMD_vertex_shader_layer,        true,  false,     AMD_vertex_shader_layer),
   EXT(EXT_shader_integer_mix,         true,  true,      EXT_shader_integer_mix),
   EXT(ARB_texture_gather,             true,  false,     ARB_texture_gather),
   EXT(ARB_shader_atomic_counters,     true,  false,     ARB_shader_atomic_counters),
   EXT(ARB_sample_shading,             true,  false,     ARB_sample_shading),
   EXT(AMD_shader_trinary_minmax,      true,  false,     dummy_true),
   EXT(ARB_viewport_array,             true,  false,     ARB_viewport_array),
};

#undef EXT


/**
 * Determine whether a given extension is compatible with the target,
 * API, and extension information in the current parser state.
 */
bool _mesa_glsl_extension::compatible_with_state(const _mesa_glsl_parse_state *
                                                 state) const
{
   /* Check that this extension matches whether we are compiling
    * for desktop GL or GLES.
    */
   if (state->es_shader) {
      if (!this->avail_in_ES) return false;
   } else {
      if (!this->avail_in_GL) return false;
   }

   /* Check that this extension is supported by the OpenGL
    * implementation.
    *
    * Note: the ->* operator indexes into state->extensions by the
    * offset this->supported_flag.  See
    * _mesa_glsl_extension::supported_flag for more info.
    */
   return !!(state->extensions->*(this->supported_flag));
}

/**
 * Set the appropriate flags in the parser state to establish the
 * given behavior for this extension.
 */
void _mesa_glsl_extension::set_flags(_mesa_glsl_parse_state *state,
                                     ext_behavior behavior) const
{
   /* Note: the ->* operator indexes into state by the
    * offsets this->enable_flag and this->warn_flag.  See
    * _mesa_glsl_extension::supported_flag for more info.
    */
   state->*(this->enable_flag) = (behavior != extension_disable);
   state->*(this->warn_flag)   = (behavior == extension_warn);
}

/**
 * Find an extension by name in _mesa_glsl_supported_extensions.  If
 * the name is not found, return NULL.
 */
static const _mesa_glsl_extension *find_extension(const char *name)
{
   for (unsigned i = 0; i < Elements(_mesa_glsl_supported_extensions); ++i) {
      if (strcmp(name, _mesa_glsl_supported_extensions[i].name) == 0) {
         return &_mesa_glsl_supported_extensions[i];
      }
   }
   return NULL;
}


bool
_mesa_glsl_process_extension(const char *name, YYLTYPE *name_locp,
			     const char *behavior_string, YYLTYPE *behavior_locp,
			     _mesa_glsl_parse_state *state)
{
   ext_behavior behavior;
   if (strcmp(behavior_string, "warn") == 0) {
      behavior = extension_warn;
   } else if (strcmp(behavior_string, "require") == 0) {
      behavior = extension_require;
   } else if (strcmp(behavior_string, "enable") == 0) {
      behavior = extension_enable;
   } else if (strcmp(behavior_string, "disable") == 0) {
      behavior = extension_disable;
   } else {
      _mesa_glsl_error(behavior_locp, state,
		       "unknown extension behavior `%s'",
		       behavior_string);
      return false;
   }

   if (strcmp(name, "all") == 0) {
      if ((behavior == extension_enable) || (behavior == extension_require)) {
	 _mesa_glsl_error(name_locp, state, "cannot %s all extensions",
			  (behavior == extension_enable)
			  ? "enable" : "require");
	 return false;
      } else {
         for (unsigned i = 0;
              i < Elements(_mesa_glsl_supported_extensions); ++i) {
            const _mesa_glsl_extension *extension
               = &_mesa_glsl_supported_extensions[i];
            if (extension->compatible_with_state(state)) {
               _mesa_glsl_supported_extensions[i].set_flags(state, behavior);
            }
         }
      }
   } else {
      const _mesa_glsl_extension *extension = find_extension(name);
      if (extension && extension->compatible_with_state(state)) {
         extension->set_flags(state, behavior);
      } else {
         static const char *const fmt = "extension `%s' unsupported in %s shader";

         if (behavior == extension_require) {
            _mesa_glsl_error(name_locp, state, fmt,
                             name, _mesa_shader_stage_to_string(state->stage));
            return false;
         } else {
            _mesa_glsl_warning(name_locp, state, fmt,
                               name, _mesa_shader_stage_to_string(state->stage));
         }
      }
   }

   return true;
}


/**
 * Recurses through <type> and <expr> if <expr> is an aggregate initializer
 * and sets <expr>'s <constructor_type> field to <type>. Gives later functions
 * (process_array_constructor, et al) sufficient information to do type
 * checking.
 *
 * Operates on assignments involving an aggregate initializer. E.g.,
 *
 * vec4 pos = {1.0, -1.0, 0.0, 1.0};
 *
 * or more ridiculously,
 *
 * struct S {
 *     vec4 v[2];
 * };
 *
 * struct {
 *     S a[2], b;
 *     int c;
 * } aggregate = {
 *     {
 *         {
 *             {
 *                 {1.0, 2.0, 3.0, 4.0}, // a[0].v[0]
 *                 {5.0, 6.0, 7.0, 8.0}  // a[0].v[1]
 *             } // a[0].v
 *         }, // a[0]
 *         {
 *             {
 *                 {1.0, 2.0, 3.0, 4.0}, // a[1].v[0]
 *                 {5.0, 6.0, 7.0, 8.0}  // a[1].v[1]
 *             } // a[1].v
 *         } // a[1]
 *     }, // a
 *     {
 *         {
 *             {1.0, 2.0, 3.0, 4.0}, // b.v[0]
 *             {5.0, 6.0, 7.0, 8.0}  // b.v[1]
 *         } // b.v
 *     }, // b
 *     4 // c
 * };
 *
 * This pass is necessary because the right-hand side of <type> e = { ... }
 * doesn't contain sufficient information to determine if the types match.
 */
void
_mesa_ast_set_aggregate_type(const glsl_type *type,
                             ast_expression *expr)
{
   ast_aggregate_initializer *ai = (ast_aggregate_initializer *)expr;
   ai->constructor_type = type;

   /* If the aggregate is an array, recursively set its elements' types. */
   if (type->is_array()) {
      /* Each array element has the type type->element_type().
       *
       * E.g., if <type> if struct S[2] we want to set each element's type to
       * struct S.
       */
      for (exec_node *expr_node = ai->expressions.head;
           !expr_node->is_tail_sentinel();
           expr_node = expr_node->next) {
         ast_expression *expr = exec_node_data(ast_expression, expr_node,
                                               link);

         if (expr->oper == ast_aggregate)
            _mesa_ast_set_aggregate_type(type->element_type(), expr);
      }

   /* If the aggregate is a struct, recursively set its fields' types. */
   } else if (type->is_record()) {
      exec_node *expr_node = ai->expressions.head;

      /* Iterate through the struct's fields. */
      for (unsigned i = 0; !expr_node->is_tail_sentinel() && i < type->length;
           i++, expr_node = expr_node->next) {
         ast_expression *expr = exec_node_data(ast_expression, expr_node,
                                               link);

         if (expr->oper == ast_aggregate) {
            _mesa_ast_set_aggregate_type(type->fields.structure[i].type, expr);
         }
      }
   /* If the aggregate is a matrix, set its columns' types. */
   } else if (type->is_matrix()) {
      for (exec_node *expr_node = ai->expressions.head;
           !expr_node->is_tail_sentinel();
           expr_node = expr_node->next) {
         ast_expression *expr = exec_node_data(ast_expression, expr_node,
                                               link);

         if (expr->oper == ast_aggregate)
            _mesa_ast_set_aggregate_type(type->column_type(), expr);
      }
   }
}


void
_mesa_ast_type_qualifier_print(const struct ast_type_qualifier *q)
{
   if (q->flags.q.constant)
      printf("const ");

   if (q->flags.q.invariant)
      printf("invariant ");

   if (q->flags.q.attribute)
      printf("attribute ");

   if (q->flags.q.varying)
      printf("varying ");

   if (q->flags.q.in && q->flags.q.out)
      printf("inout ");
   else {
      if (q->flags.q.in)
	 printf("in ");

      if (q->flags.q.out)
	 printf("out ");
   }

   if (q->flags.q.centroid)
      printf("centroid ");
   if (q->flags.q.sample)
      printf("sample ");
   if (q->flags.q.uniform)
      printf("uniform ");
   if (q->flags.q.smooth)
      printf("smooth ");
   if (q->flags.q.flat)
      printf("flat ");
   if (q->flags.q.noperspective)
      printf("noperspective ");
}


void
ast_node::print(void) const
{
   printf("unhandled node ");
}


ast_node::ast_node(void)
{
   this->location.source = 0;
   this->location.line = 0;
   this->location.column = 0;
}


static void
ast_opt_array_dimensions_print(const ast_array_specifier *array_specifier)
{
   if (array_specifier)
      array_specifier->print();
}


void
ast_compound_statement::print(void) const
{
   printf("{\n");
   
   foreach_list_const(n, &this->statements) {
      ast_node *ast = exec_node_data(ast_node, n, link);
      ast->print();
   }

   printf("}\n");
}


ast_compound_statement::ast_compound_statement(int new_scope,
					       ast_node *statements)
{
   this->new_scope = new_scope;

   if (statements != NULL) {
      this->statements.push_degenerate_list_at_head(&statements->link);
   }
}


void
ast_expression::print(void) const
{
   switch (oper) {
   case ast_assign:
   case ast_mul_assign:
   case ast_div_assign:
   case ast_mod_assign:
   case ast_add_assign:
   case ast_sub_assign:
   case ast_ls_assign:
   case ast_rs_assign:
   case ast_and_assign:
   case ast_xor_assign:
   case ast_or_assign:
      subexpressions[0]->print();
      printf("%s ", operator_string(oper));
      subexpressions[1]->print();
      break;

   case ast_field_selection:
      subexpressions[0]->print();
      printf(". %s ", primary_expression.identifier);
      break;

   case ast_plus:
   case ast_neg:
   case ast_bit_not:
   case ast_logic_not:
   case ast_pre_inc:
   case ast_pre_dec:
      printf("%s ", operator_string(oper));
      subexpressions[0]->print();
      break;

   case ast_post_inc:
   case ast_post_dec:
      subexpressions[0]->print();
      printf("%s ", operator_string(oper));
      break;

   case ast_conditional:
      subexpressions[0]->print();
      printf("? ");
      subexpressions[1]->print();
      printf(": ");
      subexpressions[2]->print();
      break;

   case ast_array_index:
      subexpressions[0]->print();
      printf("[ ");
      subexpressions[1]->print();
      printf("] ");
      break;

   case ast_function_call: {
      subexpressions[0]->print();
      printf("( ");

      foreach_list_const (n, &this->expressions) {
	 if (n != this->expressions.get_head())
	    printf(", ");

	 ast_node *ast = exec_node_data(ast_node, n, link);
	 ast->print();
      }

      printf(") ");
      break;
   }

   case ast_identifier:
      printf("%s ", primary_expression.identifier);
      break;

   case ast_int_constant:
      printf("%d ", primary_expression.int_constant);
      break;

   case ast_uint_constant:
      printf("%u ", primary_expression.uint_constant);
      break;

   case ast_float_constant:
      printf("%f ", primary_expression.float_constant);
      break;

   case ast_bool_constant:
      printf("%s ",
	     primary_expression.bool_constant
	     ? "true" : "false");
      break;

   case ast_sequence: {
      printf("( ");
      foreach_list_const(n, & this->expressions) {
	 if (n != this->expressions.get_head())
	    printf(", ");

	 ast_node *ast = exec_node_data(ast_node, n, link);
	 ast->print();
      }
      printf(") ");
      break;
   }

   case ast_aggregate: {
      printf("{ ");
      foreach_list_const(n, & this->expressions) {
	 if (n != this->expressions.get_head())
	    printf(", ");

	 ast_node *ast = exec_node_data(ast_node, n, link);
	 ast->print();
      }
      printf("} ");
      break;
   }

   default:
      assert(0);
      break;
   }
}

ast_expression::ast_expression(int oper,
			       ast_expression *ex0,
			       ast_expression *ex1,
			       ast_expression *ex2) :
   primary_expression()
{
   this->oper = ast_operators(oper);
   this->subexpressions[0] = ex0;
   this->subexpressions[1] = ex1;
   this->subexpressions[2] = ex2;
   this->non_lvalue_description = NULL;
}


void
ast_expression_statement::print(void) const
{
   if (expression)
      expression->print();

   printf("; ");
}


ast_expression_statement::ast_expression_statement(ast_expression *ex) :
   expression(ex)
{
   /* empty */
}


void
ast_function::print(void) const
{
   return_type->print();
   printf(" %s (", identifier);

   foreach_list_const(n, & this->parameters) {
      ast_node *ast = exec_node_data(ast_node, n, link);
      ast->print();
   }

   printf(")");
}


ast_function::ast_function(void)
   : return_type(NULL), identifier(NULL), is_definition(false),
     signature(NULL)
{
   /* empty */
}


void
ast_fully_specified_type::print(void) const
{
   _mesa_ast_type_qualifier_print(& qualifier);
   specifier->print();
}


void
ast_parameter_declarator::print(void) const
{
   type->print();
   if (identifier)
      printf("%s ", identifier);
<<<<<<< HEAD
   ast_opt_array_size_print(!!is_array, array_size);
=======
   ast_opt_array_dimensions_print(array_specifier);
>>>>>>> e5e41207
}


void
ast_function_definition::print(void) const
{
   prototype->print();
   body->print();
}


void
ast_declaration::print(void) const
{
   printf("%s ", identifier);
<<<<<<< HEAD
   ast_opt_array_size_print(!!is_array, array_size);
=======
   ast_opt_array_dimensions_print(array_specifier);
>>>>>>> e5e41207

   if (initializer) {
      printf("= ");
      initializer->print();
   }
}


ast_declaration::ast_declaration(const char *identifier,
				 ast_array_specifier *array_specifier,
				 ast_expression *initializer)
{
   this->identifier = identifier;
   this->array_specifier = array_specifier;
   this->initializer = initializer;
}


void
ast_declarator_list::print(void) const
{
   assert(type || invariant);

   if (type)
      type->print();
   else
      printf("invariant ");

   foreach_list_const (ptr, & this->declarations) {
      if (ptr != this->declarations.get_head())
	 printf(", ");

      ast_node *ast = exec_node_data(ast_node, ptr, link);
      ast->print();
   }

   printf("; ");
}


ast_declarator_list::ast_declarator_list(ast_fully_specified_type *type)
{
   this->type = type;
   this->invariant = false;
}

void
ast_jump_statement::print(void) const
{
   switch (mode) {
   case ast_continue:
      printf("continue; ");
      break;
   case ast_break:
      printf("break; ");
      break;
   case ast_return:
      printf("return ");
      if (opt_return_value)
	 opt_return_value->print();

      printf("; ");
      break;
   case ast_discard:
      printf("discard; ");
      break;
   }
}


ast_jump_statement::ast_jump_statement(int mode, ast_expression *return_value)
   : opt_return_value(NULL)
{
   this->mode = ast_jump_modes(mode);

   if (mode == ast_return)
      opt_return_value = return_value;
}


void
ast_selection_statement::print(void) const
{
   printf("if ( ");
   condition->print();
   printf(") ");

   then_statement->print();

   if (else_statement) {
      printf("else ");
      else_statement->print();
   }
   
}


ast_selection_statement::ast_selection_statement(ast_expression *condition,
						 ast_node *then_statement,
						 ast_node *else_statement)
{
   this->condition = condition;
   this->then_statement = then_statement;
   this->else_statement = else_statement;
}


void
ast_switch_statement::print(void) const
{
   printf("switch ( ");
   test_expression->print();
   printf(") ");

   body->print();
}


ast_switch_statement::ast_switch_statement(ast_expression *test_expression,
					   ast_node *body)
{
   this->test_expression = test_expression;
   this->body = body;
}


void
ast_switch_body::print(void) const
{
   printf("{\n");
   if (stmts != NULL) {
      stmts->print();
   }
   printf("}\n");
}


ast_switch_body::ast_switch_body(ast_case_statement_list *stmts)
{
   this->stmts = stmts;
}


void ast_case_label::print(void) const
{
   if (test_value != NULL) {
      printf("case ");
      test_value->print();
      printf(": ");
   } else {
      printf("default: ");
   }
}


ast_case_label::ast_case_label(ast_expression *test_value)
{
   this->test_value = test_value;
}


void ast_case_label_list::print(void) const
{
   foreach_list_const(n, & this->labels) {
      ast_node *ast = exec_node_data(ast_node, n, link);
      ast->print();
   }
   printf("\n");
}


ast_case_label_list::ast_case_label_list(void)
{
}


void ast_case_statement::print(void) const
{
   labels->print();
   foreach_list_const(n, & this->stmts) {
      ast_node *ast = exec_node_data(ast_node, n, link);
      ast->print();
      printf("\n");
   }
}


ast_case_statement::ast_case_statement(ast_case_label_list *labels)
{
   this->labels = labels;
}


void ast_case_statement_list::print(void) const
{
   foreach_list_const(n, & this->cases) {
      ast_node *ast = exec_node_data(ast_node, n, link);
      ast->print();
   }
}


ast_case_statement_list::ast_case_statement_list(void)
{
}


void
ast_iteration_statement::print(void) const
{
   switch (mode) {
   case ast_for:
      printf("for( ");
      if (init_statement)
	 init_statement->print();
      printf("; ");

      if (condition)
	 condition->print();
      printf("; ");

      if (rest_expression)
	 rest_expression->print();
      printf(") ");

      body->print();
      break;

   case ast_while:
      printf("while ( ");
      if (condition)
	 condition->print();
      printf(") ");
      body->print();
      break;

   case ast_do_while:
      printf("do ");
      body->print();
      printf("while ( ");
      if (condition)
	 condition->print();
      printf("); ");
      break;
   }
}


ast_iteration_statement::ast_iteration_statement(int mode,
						 ast_node *init,
						 ast_node *condition,
						 ast_expression *rest_expression,
						 ast_node *body)
{
   this->mode = ast_iteration_modes(mode);
   this->init_statement = init;
   this->condition = condition;
   this->rest_expression = rest_expression;
   this->body = body;
}


void
ast_struct_specifier::print(void) const
{
   printf("struct %s { ", name);
   foreach_list_const(n, &this->declarations) {
      ast_node *ast = exec_node_data(ast_node, n, link);
      ast->print();
   }
   printf("} ");
}


ast_struct_specifier::ast_struct_specifier(const char *identifier,
					   ast_declarator_list *declarator_list)
{
   if (identifier == NULL) {
      static unsigned anon_count = 1;
      identifier = ralloc_asprintf(this, "#anon_struct_%04x", anon_count);
      anon_count++;
   }
   name = identifier;
   this->declarations.push_degenerate_list_at_head(&declarator_list->link);
   is_declaration = true;
}

static void
set_shader_inout_layout(struct gl_shader *shader,
		     struct _mesa_glsl_parse_state *state)
{
   if (shader->Stage != MESA_SHADER_GEOMETRY) {
      /* Should have been prevented by the parser. */
      assert(!state->gs_input_prim_type_specified);
      assert(!state->out_qualifier->flags.i);
      return;
   }

   shader->Geom.VerticesOut = 0;
   if (state->out_qualifier->flags.q.max_vertices)
      shader->Geom.VerticesOut = state->out_qualifier->max_vertices;

   if (state->gs_input_prim_type_specified) {
      shader->Geom.InputType = state->gs_input_prim_type;
   } else {
      shader->Geom.InputType = PRIM_UNKNOWN;
   }

   if (state->out_qualifier->flags.q.prim_type) {
      shader->Geom.OutputType = state->out_qualifier->prim_type;
   } else {
      shader->Geom.OutputType = PRIM_UNKNOWN;
   }
}

extern "C" {

void
_mesa_glsl_compile_shader(struct gl_context *ctx, struct gl_shader *shader,
                          bool dump_ast, bool dump_hir)
{
   struct _mesa_glsl_parse_state *state =
      new(shader) _mesa_glsl_parse_state(ctx, shader->Stage, shader);
   const char *source = shader->Source;

   state->error = !!glcpp_preprocess(state, &source, &state->info_log,
                             &ctx->Extensions, ctx);

   if (!state->error) {
     _mesa_glsl_lexer_ctor(state, source);
     _mesa_glsl_parse(state);
     _mesa_glsl_lexer_dtor(state);
   }

   if (dump_ast) {
      foreach_list_const(n, &state->translation_unit) {
         ast_node *ast = exec_node_data(ast_node, n, link);
         ast->print();
      }
      printf("\n\n");
   }

   ralloc_free(shader->ir);
   shader->ir = new(shader) exec_list;
   if (!state->error && !state->translation_unit.is_empty())
      _mesa_ast_to_hir(shader->ir, state);

   if (!state->error) {
      validate_ir_tree(shader->ir);

      /* Print out the unoptimized IR. */
      if (dump_hir) {
         _mesa_print_ir(shader->ir, state);
      }
   }


   if (!state->error && !shader->ir->is_empty()) {
      struct gl_shader_compiler_options *options =
         &ctx->ShaderCompilerOptions[shader->Stage];

      /* Do some optimization at compile time to reduce shader IR size
       * and reduce later work if the same shader is linked multiple times
       */
      while (do_common_optimization(shader->ir, false, false, 32, options))
         ;

      validate_ir_tree(shader->ir);
   }

   if (shader->InfoLog)
      ralloc_free(shader->InfoLog);

   shader->symbols = state->symbols;
   shader->CompileStatus = !state->error;
   shader->InfoLog = state->info_log;
   shader->Version = state->language_version;
   shader->IsES = state->es_shader;
   shader->uses_builtin_functions = state->uses_builtin_functions;

   if (shader->UniformBlocks)
      ralloc_free(shader->UniformBlocks);
   shader->NumUniformBlocks = state->num_uniform_blocks;
   shader->UniformBlocks = state->uniform_blocks;
   ralloc_steal(shader, shader->UniformBlocks);

   if (!state->error)
      set_shader_inout_layout(shader, state);

   /* Retain any live IR, but trash the rest. */
   reparent_ir(shader->ir, shader->ir);

   ralloc_free(state);
}

} /* extern "C" */
/**
 * Do the set of common optimizations passes
 *
 * \param ir                          List of instructions to be optimized
 * \param linked                      Is the shader linked?  This enables
 *                                    optimizations passes that remove code at
 *                                    global scope and could cause linking to
 *                                    fail.
 * \param uniform_locations_assigned  Have locations already been assigned for
 *                                    uniforms?  This prevents the declarations
 *                                    of unused uniforms from being removed.
 *                                    The setting of this flag only matters if
 *                                    \c linked is \c true.
 * \param max_unroll_iterations       Maximum number of loop iterations to be
 *                                    unrolled.  Setting to 0 disables loop
 *                                    unrolling.
 * \param options                     The driver's preferred shader options.
 */
bool
do_common_optimization(exec_list *ir, bool linked,
		       bool uniform_locations_assigned,
		       unsigned max_unroll_iterations,
                       const struct gl_shader_compiler_options *options)
{
   GLboolean progress = GL_FALSE;

   progress = lower_instructions(ir, SUB_TO_ADD_NEG) || progress;

   if (linked) {
      progress = do_function_inlining(ir) || progress;
      progress = do_dead_functions(ir) || progress;
      progress = do_structure_splitting(ir) || progress;
   }
   progress = do_if_simplification(ir) || progress;
   progress = opt_flatten_nested_if_blocks(ir) || progress;
   progress = do_copy_propagation(ir) || progress;
   progress = do_copy_propagation_elements(ir) || progress;

   if (options->OptimizeForAOS && !linked)
      progress = opt_flip_matrices(ir) || progress;

   if (linked && options->OptimizeForAOS) {
      progress = do_vectorize(ir) || progress;
   }

   if (linked)
      progress = do_dead_code(ir, uniform_locations_assigned) || progress;
   else
      progress = do_dead_code_unlinked(ir) || progress;
   progress = do_dead_code_local(ir) || progress;
   progress = do_tree_grafting(ir) || progress;
   progress = do_constant_propagation(ir) || progress;
   if (linked)
      progress = do_constant_variable(ir) || progress;
   else
      progress = do_constant_variable_unlinked(ir) || progress;
   progress = do_constant_folding(ir) || progress;
   progress = do_cse(ir) || progress;
   progress = do_algebraic(ir) || progress;
   progress = do_lower_jumps(ir) || progress;
   progress = do_vec_index_to_swizzle(ir) || progress;
   progress = lower_vector_insert(ir, false) || progress;
   progress = do_swizzle_swizzle(ir) || progress;
   progress = do_noop_swizzle(ir) || progress;

   progress = optimize_split_arrays(ir, linked) || progress;
   progress = optimize_redundant_jumps(ir) || progress;

   loop_state *ls = analyze_loop_variables(ir);
   if (ls->loop_found) {
      progress = set_loop_controls(ir, ls) || progress;
      progress = unroll_loops(ir, ls, max_unroll_iterations) || progress;
   }
   delete ls;

   return !!progress;
}

extern "C" {

/**
 * To be called at GL teardown time, this frees compiler datastructures.
 *
 * After calling this, any previously compiled shaders and shader
 * programs would be invalid.  So this should happen at approximately
 * program exit.
 */
void
_mesa_destroy_shader_compiler(void)
{
   _mesa_destroy_shader_compiler_caches();

   _mesa_glsl_release_types();
}

/**
 * Releases compiler caches to trade off performance for memory.
 *
 * Intended to be used with glReleaseShaderCompiler().
 */
void
_mesa_destroy_shader_compiler_caches(void)
{
   _mesa_glsl_release_builtin_functions();
}

}<|MERGE_RESOLUTION|>--- conflicted
+++ resolved
@@ -1025,11 +1025,7 @@
    type->print();
    if (identifier)
       printf("%s ", identifier);
-<<<<<<< HEAD
-   ast_opt_array_size_print(!!is_array, array_size);
-=======
    ast_opt_array_dimensions_print(array_specifier);
->>>>>>> e5e41207
 }
 
 
@@ -1045,11 +1041,7 @@
 ast_declaration::print(void) const
 {
    printf("%s ", identifier);
-<<<<<<< HEAD
-   ast_opt_array_size_print(!!is_array, array_size);
-=======
    ast_opt_array_dimensions_print(array_specifier);
->>>>>>> e5e41207
 
    if (initializer) {
       printf("= ");
