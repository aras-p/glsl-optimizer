/* -*- c++ -*- */
/*
 * Copyright © 2009 Intel Corporation
 *
 * Permission is hereby granted, free of charge, to any person obtaining a
 * copy of this software and associated documentation files (the "Software"),
 * to deal in the Software without restriction, including without limitation
 * the rights to use, copy, modify, merge, publish, distribute, sublicense,
 * and/or sell copies of the Software, and to permit persons to whom the
 * Software is furnished to do so, subject to the following conditions:
 *
 * The above copyright notice and this permission notice (including the next
 * paragraph) shall be included in all copies or substantial portions of the
 * Software.
 *
 * THE SOFTWARE IS PROVIDED "AS IS", WITHOUT WARRANTY OF ANY KIND, EXPRESS OR
 * IMPLIED, INCLUDING BUT NOT LIMITED TO THE WARRANTIES OF MERCHANTABILITY,
 * FITNESS FOR A PARTICULAR PURPOSE AND NONINFRINGEMENT.  IN NO EVENT SHALL
 * THE AUTHORS OR COPYRIGHT HOLDERS BE LIABLE FOR ANY CLAIM, DAMAGES OR OTHER
 * LIABILITY, WHETHER IN AN ACTION OF CONTRACT, TORT OR OTHERWISE, ARISING
 * FROM, OUT OF OR IN CONNECTION WITH THE SOFTWARE OR THE USE OR OTHER
 * DEALINGS IN THE SOFTWARE.
 */

#pragma once
#ifndef GLSL_TYPES_H
#define GLSL_TYPES_H

#include <string.h>
#include <assert.h>
#include "main/mtypes.h" /* for gl_texture_index, C++'s enum rules are broken */

#ifdef __cplusplus
extern "C" {
#endif

struct _mesa_glsl_parse_state;
struct glsl_symbol_table;

extern void
_mesa_glsl_initialize_types(struct _mesa_glsl_parse_state *state);

extern void
_mesa_glsl_release_types(void);

#ifdef __cplusplus
}
#endif

enum glsl_base_type {
   GLSL_TYPE_UINT = 0,
   GLSL_TYPE_INT,
   GLSL_TYPE_FLOAT,
   GLSL_TYPE_BOOL,
   GLSL_TYPE_SAMPLER,
   GLSL_TYPE_STRUCT,
   GLSL_TYPE_INTERFACE,
   GLSL_TYPE_ARRAY,
   GLSL_TYPE_VOID,
   GLSL_TYPE_ERROR
};

enum glsl_sampler_dim {
   GLSL_SAMPLER_DIM_1D = 0,
   GLSL_SAMPLER_DIM_2D,
   GLSL_SAMPLER_DIM_3D,
   GLSL_SAMPLER_DIM_CUBE,
   GLSL_SAMPLER_DIM_RECT,
   GLSL_SAMPLER_DIM_BUF,
   GLSL_SAMPLER_DIM_EXTERNAL,
   GLSL_SAMPLER_DIM_MS
};

enum glsl_interface_packing {
   GLSL_INTERFACE_PACKING_STD140,
   GLSL_INTERFACE_PACKING_SHARED,
   GLSL_INTERFACE_PACKING_PACKED
};

enum glsl_precision {
	glsl_precision_high = 0,
	glsl_precision_medium,
	glsl_precision_low,
	glsl_precision_undefined,
};

#ifdef __cplusplus
#include "../mesa/main/glminimal.h"
#include "ralloc.h"

struct glsl_type {
   GLenum gl_type;
   glsl_base_type base_type;

   unsigned sampler_dimensionality:3; /**< \see glsl_sampler_dim */
   unsigned sampler_shadow:1;
   unsigned sampler_array:1;
   unsigned sampler_type:2;    /**< Type of data returned using this sampler.
				* only \c GLSL_TYPE_FLOAT, \c GLSL_TYPE_INT,
				* and \c GLSL_TYPE_UINT are valid.
				*/
   unsigned interface_packing:2;

   /* Callers of this ralloc-based new need not call delete. It's
    * easier to just ralloc_free 'mem_ctx' (or any of its ancestors). */
   static void* operator new(size_t size)
   {
      if (glsl_type::mem_ctx == NULL) {
	 glsl_type::mem_ctx = ralloc_context(NULL);
	 assert(glsl_type::mem_ctx != NULL);
      }

      void *type;

      type = ralloc_size(glsl_type::mem_ctx, size);
      assert(type != NULL);

      return type;
   }

   /* If the user *does* call delete, that's OK, we will just
    * ralloc_free in that case. */
   static void operator delete(void *type)
   {
      ralloc_free(type);
   }

   /**
    * \name Vector and matrix element counts
    *
    * For scalars, each of these values will be 1.  For non-numeric types
    * these will be 0.
    */
   /*@{*/
   unsigned vector_elements:3; /**< 1, 2, 3, or 4 vector elements. */
   unsigned matrix_columns:3;  /**< 1, 2, 3, or 4 matrix columns. */
   /*@}*/

   /**
    * Name of the data type
    *
    * Will never be \c NULL.
    */
   const char *name;

   /**
    * For \c GLSL_TYPE_ARRAY, this is the length of the array.  For
    * \c GLSL_TYPE_STRUCT or \c GLSL_TYPE_INTERFACE, it is the number of
    * elements in the structure and the number of values pointed to by
    * \c fields.structure (below).
    */
   unsigned length;

   /**
    * Subtype of composite data types.
    */
   union {
      const struct glsl_type *array;            /**< Type of array elements. */
      const struct glsl_type *parameters;       /**< Parameters to function. */
      struct glsl_struct_field *structure;      /**< List of struct fields. */
   } fields;


   /**
    * \name Pointers to various public type singletons
    */
   /*@{*/
   static const glsl_type *const error_type;
   static const glsl_type *const void_type;
   static const glsl_type *const int_type;
   static const glsl_type *const ivec2_type;
   static const glsl_type *const ivec3_type;
   static const glsl_type *const ivec4_type;
   static const glsl_type *const uint_type;
   static const glsl_type *const uvec2_type;
   static const glsl_type *const uvec3_type;
   static const glsl_type *const uvec4_type;
   static const glsl_type *const float_type;
   static const glsl_type *const vec2_type;
   static const glsl_type *const vec3_type;
   static const glsl_type *const vec4_type;
   static const glsl_type *const bool_type;
   static const glsl_type *const bvec2_type;
   static const glsl_type *const bvec3_type;
   static const glsl_type *const bvec4_type;
   static const glsl_type *const mat2_type;
   static const glsl_type *const mat2x3_type;
   static const glsl_type *const mat2x4_type;
   static const glsl_type *const mat3x2_type;
   static const glsl_type *const mat3_type;
   static const glsl_type *const mat3x4_type;
   static const glsl_type *const mat4x2_type;
   static const glsl_type *const mat4x3_type;
   static const glsl_type *const mat4_type;
   /*@}*/


   /**
    * For numeric and boolean derrived types returns the basic scalar type
    *
    * If the type is a numeric or boolean scalar, vector, or matrix type,
    * this function gets the scalar type of the individual components.  For
    * all other types, including arrays of numeric or boolean types, the
    * error type is returned.
    */
   const glsl_type *get_base_type() const;

   /**
    * Get the basic scalar type which this type aggregates.
    *
    * If the type is a numeric or boolean scalar, vector, or matrix, or an
    * array of any of those, this function gets the scalar type of the
    * individual components.  For structs and arrays of structs, this function
    * returns the struct type.  For samplers and arrays of samplers, this
    * function returns the sampler type.
    */
   const glsl_type *get_scalar_type() const;

   /**
    * Query the type of elements in an array
    *
    * \return
    * Pointer to the type of elements in the array for array types, or \c NULL
    * for non-array types.
    */
   const glsl_type *element_type() const
   {
      return is_array() ? fields.array : NULL;
   }

   /**
    * Get the instance of a built-in scalar, vector, or matrix type
    */
   static const glsl_type *get_instance(unsigned base_type, unsigned rows,
					unsigned columns);

   /**
    * Get the instance of an array type
    */
   static const glsl_type *get_array_instance(const glsl_type *base,
					      unsigned elements);

   /**
    * Get the instance of a record type
    */
   static const glsl_type *get_record_instance(const glsl_struct_field *fields,
					       unsigned num_fields,
					       const char *name);

   /**
    * Get the instance of an interface block type
    */
   static const glsl_type *get_interface_instance(const glsl_struct_field *fields,
						  unsigned num_fields,
						  enum glsl_interface_packing packing,
						  const char *name);

   /**
    * Query the total number of scalars that make up a scalar, vector or matrix
    */
   unsigned components() const
   {
      return vector_elements * matrix_columns;
   }

   /**
    * Calculate the number of components slots required to hold this type
    *
    * This is used to determine how many uniform or varying locations a type
    * might occupy.
    */
   unsigned component_slots() const;

   /**
    * Alignment in bytes of the start of this type in a std140 uniform
    * block.
    */
   unsigned std140_base_alignment(bool row_major) const;

   /** Size in bytes of this type in a std140 uniform block.
    *
    * Note that this is not GL_UNIFORM_SIZE (which is the number of
    * elements in the array)
    */
   unsigned std140_size(bool row_major) const;

   /**
    * \brief Can this type be implicitly converted to another?
    *
    * \return True if the types are identical or if this type can be converted
    *         to \c desired according to Section 4.1.10 of the GLSL spec.
    *
    * \verbatim
    * From page 25 (31 of the pdf) of the GLSL 1.50 spec, Section 4.1.10
    * Implicit Conversions:
    *
    *     In some situations, an expression and its type will be implicitly
    *     converted to a different type. The following table shows all allowed
    *     implicit conversions:
    *
    *     Type of expression | Can be implicitly converted to
    *     --------------------------------------------------
    *     int                  float
    *     uint
    *
    *     ivec2                vec2
    *     uvec2
    *
    *     ivec3                vec3
    *     uvec3
    *
    *     ivec4                vec4
    *     uvec4
    *
    *     There are no implicit array or structure conversions. For example,
    *     an array of int cannot be implicitly converted to an array of float.
    *     There are no implicit conversions between signed and unsigned
    *     integers.
    * \endverbatim
    */
   bool can_implicitly_convert_to(const glsl_type *desired) const;

   /**
    * Query whether or not a type is a scalar (non-vector and non-matrix).
    */
   bool is_scalar() const
   {
      return (vector_elements == 1)
	 && (base_type >= GLSL_TYPE_UINT)
	 && (base_type <= GLSL_TYPE_BOOL);
   }

   /**
    * Query whether or not a type is a vector
    */
   bool is_vector() const
   {
      return (vector_elements > 1)
	 && (matrix_columns == 1)
	 && (base_type >= GLSL_TYPE_UINT)
	 && (base_type <= GLSL_TYPE_BOOL);
   }

   /**
    * Query whether or not a type is a matrix
    */
   bool is_matrix() const
   {
      /* GLSL only has float matrices. */
      return (matrix_columns > 1) && (base_type == GLSL_TYPE_FLOAT);
   }

   /**
    * Query whether or not a type is a non-array numeric type
    */
   bool is_numeric() const
   {
      return (base_type >= GLSL_TYPE_UINT) && (base_type <= GLSL_TYPE_FLOAT);
   }

   /**
    * Query whether or not a type is an integral type
    */
   bool is_integer() const
   {
      return (base_type == GLSL_TYPE_UINT) || (base_type == GLSL_TYPE_INT);
   }

   /**
    * Query whether or not type is an integral type, or for struct and array
    * types, contains an integral type.
    */
   bool contains_integer() const;

   /**
    * Query whether or not a type is a float type
    */
   bool is_float() const
   {
      return base_type == GLSL_TYPE_FLOAT;
   }

   /**
    * Query whether or not a type is a non-array boolean type
    */
   bool is_boolean() const
   {
      return base_type == GLSL_TYPE_BOOL;
   }

   /**
    * Query whether or not a type is a sampler
    */
   bool is_sampler() const
   {
      return base_type == GLSL_TYPE_SAMPLER;
   }

   /**
    * Query whether or not type is a sampler, or for struct and array
    * types, contains a sampler.
    */
   bool contains_sampler() const;

   /**
    * Get the Mesa texture target index for a sampler type.
    */
   gl_texture_index sampler_index() const;

   /**
    * Query whether or not a type is an array
    */
   bool is_array() const
   {
      return base_type == GLSL_TYPE_ARRAY;
   }

   /**
    * Query whether or not a type is a record
    */
   bool is_record() const
   {
      return base_type == GLSL_TYPE_STRUCT;
   }

   /**
    * Query whether or not a type is an interface
    */
   bool is_interface() const
   {
      return base_type == GLSL_TYPE_INTERFACE;
   }

   /**
    * Query whether or not a type is the void type singleton.
    */
   bool is_void() const
   {
      return base_type == GLSL_TYPE_VOID;
   }

   /**
    * Query whether or not a type is the error type singleton.
    */
   bool is_error() const
   {
      return base_type == GLSL_TYPE_ERROR;
   }

   /**
    * Query the full type of a matrix row
    *
    * \return
    * If the type is not a matrix, \c glsl_type::error_type is returned.
    * Otherwise a type matching the rows of the matrix is returned.
    */
   const glsl_type *row_type() const
   {
      return is_matrix()
	 ? get_instance(base_type, matrix_columns, 1)
	 : error_type;
   }

   /**
    * Query the full type of a matrix column
    *
    * \return
    * If the type is not a matrix, \c glsl_type::error_type is returned.
    * Otherwise a type matching the columns of the matrix is returned.
    */
   const glsl_type *column_type() const
   {
      return is_matrix()
	 ? get_instance(base_type, vector_elements, 1)
	 : error_type;
   }


   /**
    * Get the type of a structure field
    *
    * \return
    * Pointer to the type of the named field.  If the type is not a structure
    * or the named field does not exist, \c glsl_type::error_type is returned.
    */
   const glsl_type *field_type(const char *name) const;

   const glsl_precision field_precision(const char *name) const;


   /**
    * Get the location of a filed within a record type
    */
   int field_index(const char *name) const;


   /**
    * Query the number of elements in an array type
    *
    * \return
    * The number of elements in the array for array types or -1 for non-array
    * types.  If the number of elements in the array has not yet been declared,
    * zero is returned.
    */
   int array_size() const
   {
      return is_array() ? length : -1;
   }

private:
   /**
    * ralloc context for all glsl_type allocations
    *
    * Set on the first call to \c glsl_type::new.
    */
   static void *mem_ctx;

   void init_ralloc_type_ctx(void);

   /** Constructor for vector and matrix types */
   glsl_type(GLenum gl_type,
	     glsl_base_type base_type, unsigned vector_elements,
	     unsigned matrix_columns, const char *name);

   /** Constructor for sampler types */
   glsl_type(GLenum gl_type,
	     enum glsl_sampler_dim dim, bool shadow, bool array,
	     unsigned type, const char *name);

   /** Constructor for record types */
   glsl_type(const glsl_struct_field *fields, unsigned num_fields,
	     const char *name);

   /** Constructor for interface types */
   glsl_type(const glsl_struct_field *fields, unsigned num_fields,
	     enum glsl_interface_packing packing, const char *name);

   /** Constructor for array types */
   glsl_type(const glsl_type *array, unsigned length);

   /** Hash table containing the known array types. */
   static struct hash_table *array_types;

   /** Hash table containing the known record types. */
   static struct hash_table *record_types;

   /** Hash table containing the known interface types. */
   static struct hash_table *interface_types;

   static int record_key_compare(const void *a, const void *b);
   static unsigned record_key_hash(const void *key);

   /**
    * \name Pointers to various type singletons
    */
   /*@{*/
   static const glsl_type _error_type;
   static const glsl_type _void_type;
   static const glsl_type _sampler3D_type;
   static const glsl_type _samplerCubeShadow_type;
   static const glsl_type builtin_core_types[];
   static const glsl_type builtin_structure_types[];
   static const glsl_type builtin_110_deprecated_structure_types[];
   static const glsl_type builtin_110_types[];
   static const glsl_type builtin_120_types[];
   static const glsl_type builtin_130_types[];
   static const glsl_type builtin_140_types[];
   static const glsl_type builtin_ARB_texture_rectangle_types[];
   static const glsl_type builtin_EXT_texture_array_types[];
   static const glsl_type builtin_EXT_texture_buffer_object_types[];
   static const glsl_type builtin_OES_EGL_image_external_types[];
   static const glsl_type builtin_ARB_texture_cube_map_array_types[];
   static const glsl_type builtin_ARB_texture_multisample_types[];
   /*@}*/

   /**
    * \name Methods to populate a symbol table with built-in types.
    *
    * \internal
    * This is one of the truely annoying things about C++.  Methods that are
    * completely internal and private to a type still have to be advertised to
    * the world in a public header file.
    */
   /*@{*/
   static void generate_100ES_types(glsl_symbol_table *);
   static void generate_300ES_types(glsl_symbol_table *);
   static void generate_110_types(glsl_symbol_table *, bool add_deprecated,
                                  bool skip_1d);
   static void generate_120_types(glsl_symbol_table *, bool add_deprecated,
                                  bool skip_1d);
   static void generate_130_types(glsl_symbol_table *, bool add_deprecated,
                                  bool skip_1d);
   static void generate_140_types(glsl_symbol_table *);
   static void generate_150_types(glsl_symbol_table *);
   static void generate_ARB_texture_rectangle_types(glsl_symbol_table *, bool);
   static void generate_EXT_texture_array_types(glsl_symbol_table *, bool);
   static void generate_OES_texture_3D_types(glsl_symbol_table *, bool);
   static void generate_EXT_shadow_samplers_types(glsl_symbol_table *, bool);
   static void generate_OES_EGL_image_external_types(glsl_symbol_table *, bool);
   static void generate_ARB_texture_cube_map_array_types(glsl_symbol_table *, bool);
   static void generate_ARB_texture_multisample_types(glsl_symbol_table *, bool);
   /*@}*/

   /**
    * \name Friend functions.
    *
    * These functions are friends because they must have C linkage and the
    * need to call various private methods or access various private static
    * data.
    */
   /*@{*/
   friend void _mesa_glsl_initialize_types(struct _mesa_glsl_parse_state *);
   friend void _mesa_glsl_release_types(void);
   /*@}*/
};

struct glsl_struct_field {
   const struct glsl_type *type;
   const char *name;
<<<<<<< HEAD
   glsl_precision precision;
=======
   bool row_major;
>>>>>>> 1658efc4
};

static inline unsigned int
glsl_align(unsigned int a, unsigned int align)
{
   return (a + align - 1) / align * align;
}

#endif /* __cplusplus */

#endif /* GLSL_TYPES_H */<|MERGE_RESOLUTION|>--- conflicted
+++ resolved
@@ -617,11 +617,8 @@
 struct glsl_struct_field {
    const struct glsl_type *type;
    const char *name;
-<<<<<<< HEAD
+   bool row_major;
    glsl_precision precision;
-=======
-   bool row_major;
->>>>>>> 1658efc4
 };
 
 static inline unsigned int
