--- conflicted
+++ resolved
@@ -101,9 +101,7 @@
       this->fields.structure[i].type = fields[i].type;
       this->fields.structure[i].name = ralloc_strdup(this->fields.structure,
 						     fields[i].name);
-<<<<<<< HEAD
-	  this->fields.structure[i].precision = fields[i].precision;
-=======
+      this->fields.structure[i].precision = fields[i].precision;
       this->fields.structure[i].row_major = fields[i].row_major;
    }
 }
@@ -128,8 +126,8 @@
       this->fields.structure[i].type = fields[i].type;
       this->fields.structure[i].name = ralloc_strdup(this->fields.structure,
 						     fields[i].name);
+      this->fields.structure[i].precision = fields[i].precision;
       this->fields.structure[i].row_major = fields[i].row_major;
->>>>>>> 1658efc4
    }
 }
 
