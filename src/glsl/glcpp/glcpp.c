--- conflicted
+++ resolved
@@ -29,11 +29,6 @@
 #include <errno.h>
 #include "glcpp.h"
 #include "main/mtypes.h"
-<<<<<<< HEAD
-
-extern int yydebug;
-
-=======
 #include "main/shaderobj.h"
 
 extern int yydebug;
@@ -45,7 +40,6 @@
    *ptr = sh;
 }
 
->>>>>>> 28990043
 /* Read from fd until EOF and return a string of everything read.
  */
 static char *
@@ -82,7 +76,6 @@
 	}
 
 	text[total_read] = '\0';
-<<<<<<< HEAD
 
 	return text;
 }
@@ -93,18 +86,6 @@
 	char *text;
 	int fd;
 
-=======
-
-	return text;
-}
-
-static char *
-load_text_file(void *ctx, const char *filename)
-{
-	char *text;
-	int fd;
-
->>>>>>> 28990043
 	if (filename == NULL || strcmp (filename, "-") == 0)
 		return load_text_fd (ctx, STDIN_FILENO);
 
