%{
/*
 * Copyright © 2010 Intel Corporation
 *
 * Permission is hereby granted, free of charge, to any person obtaining a
 * copy of this software and associated documentation files (the "Software"),
 * to deal in the Software without restriction, including without limitation
 * the rights to use, copy, modify, merge, publish, distribute, sublicense,
 * and/or sell copies of the Software, and to permit persons to whom the
 * Software is furnished to do so, subject to the following conditions:
 *
 * The above copyright notice and this permission notice (including the next
 * paragraph) shall be included in all copies or substantial portions of the
 * Software.
 *
 * THE SOFTWARE IS PROVIDED "AS IS", WITHOUT WARRANTY OF ANY KIND, EXPRESS OR
 * IMPLIED, INCLUDING BUT NOT LIMITED TO THE WARRANTIES OF MERCHANTABILITY,
 * FITNESS FOR A PARTICULAR PURPOSE AND NONINFRINGEMENT.  IN NO EVENT SHALL
 * THE AUTHORS OR COPYRIGHT HOLDERS BE LIABLE FOR ANY CLAIM, DAMAGES OR OTHER
 * LIABILITY, WHETHER IN AN ACTION OF CONTRACT, TORT OR OTHERWISE, ARISING
 * FROM, OUT OF OR IN CONNECTION WITH THE SOFTWARE OR THE USE OR OTHER
 * DEALINGS IN THE SOFTWARE.
 */

#include <stdio.h>
#include <stdlib.h>
#include <string.h>
#include <assert.h>
#include <inttypes.h>

#include "glcpp.h"
#include "main/core.h" /* for struct gl_extensions */
#include "main/mtypes.h" /* for gl_api enum */

static void
yyerror (YYLTYPE *locp, glcpp_parser_t *parser, const char *error);

static void
_define_object_macro (glcpp_parser_t *parser,
		      YYLTYPE *loc,
		      const char *macro,
		      token_list_t *replacements);

static void
_define_function_macro (glcpp_parser_t *parser,
			YYLTYPE *loc,
			const char *macro,
			string_list_t *parameters,
			token_list_t *replacements);

static string_list_t *
_string_list_create (void *ctx);

static void
_string_list_append_item (string_list_t *list, const char *str);

static int
_string_list_contains (string_list_t *list, const char *member, int *index);

static int
_string_list_length (string_list_t *list);

static int
_string_list_equal (string_list_t *a, string_list_t *b);

static argument_list_t *
_argument_list_create (void *ctx);

static void
_argument_list_append (argument_list_t *list, token_list_t *argument);

static int
_argument_list_length (argument_list_t *list);

static token_list_t *
_argument_list_member_at (argument_list_t *list, int index);

/* Note: This function ralloc_steal()s the str pointer. */
static token_t *
_token_create_str (void *ctx, int type, char *str);

static token_t *
_token_create_ival (void *ctx, int type, int ival);

static token_list_t *
_token_list_create (void *ctx);

static void
_token_list_append (token_list_t *list, token_t *token);

static void
_token_list_append_list (token_list_t *list, token_list_t *tail);

static int
_token_list_equal_ignoring_space (token_list_t *a, token_list_t *b);

static void
_parser_active_list_push (glcpp_parser_t *parser,
			  const char *identifier,
			  token_node_t *marker);

static void
_parser_active_list_pop (glcpp_parser_t *parser);

static int
_parser_active_list_contains (glcpp_parser_t *parser, const char *identifier);

/* Expand list, and begin lexing from the result (after first
 * prefixing a token of type 'head_token_type').
 */
static void
_glcpp_parser_expand_and_lex_from (glcpp_parser_t *parser,
				   int head_token_type,
				   token_list_t *list);

/* Perform macro expansion in-place on the given list. */
static void
_glcpp_parser_expand_token_list (glcpp_parser_t *parser,
				 token_list_t *list);

static void
_glcpp_parser_print_expanded_token_list (glcpp_parser_t *parser,
					 token_list_t *list);

static void
_glcpp_parser_skip_stack_push_if (glcpp_parser_t *parser, YYLTYPE *loc,
				  int condition);

static void
_glcpp_parser_skip_stack_change_if (glcpp_parser_t *parser, YYLTYPE *loc,
				    const char *type, int condition);

static void
_glcpp_parser_skip_stack_pop (glcpp_parser_t *parser, YYLTYPE *loc);

static void
_glcpp_parser_handle_version_declaration(glcpp_parser_t *parser, intmax_t version,
                                         const char *ident, bool explicitly_set);

static int
glcpp_parser_lex (YYSTYPE *yylval, YYLTYPE *yylloc, glcpp_parser_t *parser);

static void
glcpp_parser_lex_from (glcpp_parser_t *parser, token_list_t *list);

static void
add_builtin_define(glcpp_parser_t *parser, const char *name, int value);

%}

%pure-parser
%error-verbose

%locations
%initial-action {
	@$.first_line = 1;
	@$.first_column = 1;
	@$.last_line = 1;
	@$.last_column = 1;
	@$.source = 0;
}

%parse-param {glcpp_parser_t *parser}
%lex-param {glcpp_parser_t *parser}

%expect 0
%token COMMA_FINAL DEFINED ELIF_EXPANDED HASH HASH_DEFINE FUNC_IDENTIFIER OBJ_IDENTIFIER HASH_ELIF HASH_ELSE HASH_ENDIF HASH_IF HASH_IFDEF HASH_IFNDEF HASH_LINE HASH_UNDEF HASH_VERSION IDENTIFIER IF_EXPANDED INTEGER INTEGER_STRING LINE_EXPANDED NEWLINE OTHER PLACEHOLDER SPACE
%token PASTE
%type <ival> expression INTEGER operator SPACE integer_constant
%type <str> IDENTIFIER FUNC_IDENTIFIER OBJ_IDENTIFIER INTEGER_STRING OTHER
%type <string_list> identifier_list
%type <token> preprocessing_token conditional_token
%type <token_list> pp_tokens replacement_list text_line conditional_tokens
%left OR
%left AND
%left '|'
%left '^'
%left '&'
%left EQUAL NOT_EQUAL
%left '<' '>' LESS_OR_EQUAL GREATER_OR_EQUAL
%left LEFT_SHIFT RIGHT_SHIFT
%left '+' '-'
%left '*' '/' '%'
%right UNARY

%%

input:
	/* empty */
|	input line
;

line:
	control_line {
		ralloc_asprintf_rewrite_tail (&parser->output, &parser->output_length, "\n");
	}
|	HASH_LINE {
		glcpp_parser_resolve_implicit_version(parser);
	} pp_tokens NEWLINE {

		if (parser->skip_stack == NULL ||
		    parser->skip_stack->type == SKIP_NO_SKIP)
		{
			_glcpp_parser_expand_and_lex_from (parser,
							   LINE_EXPANDED, $3);
		}
	}
|	text_line {
		_glcpp_parser_print_expanded_token_list (parser, $1);
		ralloc_asprintf_rewrite_tail (&parser->output, &parser->output_length, "\n");
		ralloc_free ($1);
	}
|	expanded_line
|	HASH non_directive
;

expanded_line:
	IF_EXPANDED expression NEWLINE {
		_glcpp_parser_skip_stack_push_if (parser, & @1, $2);
	}
|	ELIF_EXPANDED expression NEWLINE {
		_glcpp_parser_skip_stack_change_if (parser, & @1, "elif", $2);
	}
|	LINE_EXPANDED integer_constant NEWLINE {
		parser->has_new_line_number = 1;
		parser->new_line_number = $2;
		ralloc_asprintf_rewrite_tail (&parser->output,
					      &parser->output_length,
					      "#line %" PRIiMAX "\n",
					      $2);
	}
|	LINE_EXPANDED integer_constant integer_constant NEWLINE {
		parser->has_new_line_number = 1;
		parser->new_line_number = $2;
		parser->has_new_source_number = 1;
		parser->new_source_number = $3;
		ralloc_asprintf_rewrite_tail (&parser->output,
					      &parser->output_length,
					      "#line %" PRIiMAX " %" PRIiMAX "\n",
					      $2, $3);
	}
;

define:
	OBJ_IDENTIFIER replacement_list NEWLINE {
		_define_object_macro (parser, & @1, $1, $2);
	}
|	FUNC_IDENTIFIER '(' ')' replacement_list NEWLINE {
		_define_function_macro (parser, & @1, $1, NULL, $4);
	}
|	FUNC_IDENTIFIER '(' identifier_list ')' replacement_list NEWLINE {
		_define_function_macro (parser, & @1, $1, $3, $5);
	}
;

control_line:
	HASH_DEFINE {
		glcpp_parser_resolve_implicit_version(parser);
	} define
|	HASH_UNDEF {
		glcpp_parser_resolve_implicit_version(parser);
	} IDENTIFIER NEWLINE {
		macro_t *macro = hash_table_find (parser->defines, $3);
		if (macro) {
			hash_table_remove (parser->defines, $3);
			ralloc_free (macro);
		}
		ralloc_free ($3);
	}
|	HASH_IF {
		glcpp_parser_resolve_implicit_version(parser);
	} conditional_tokens NEWLINE {
		/* Be careful to only evaluate the 'if' expression if
		 * we are not skipping. When we are skipping, we
		 * simply push a new 0-valued 'if' onto the skip
		 * stack.
		 *
		 * This avoids generating diagnostics for invalid
		 * expressions that are being skipped. */
		if (parser->skip_stack == NULL ||
		    parser->skip_stack->type == SKIP_NO_SKIP)
		{
			_glcpp_parser_expand_and_lex_from (parser,
							   IF_EXPANDED, $3);
		}	
		else
		{
			_glcpp_parser_skip_stack_push_if (parser, & @1, 0);
			parser->skip_stack->type = SKIP_TO_ENDIF;
		}
	}
|	HASH_IF NEWLINE {
		/* #if without an expression is only an error if we
		 *  are not skipping */
		if (parser->skip_stack == NULL ||
		    parser->skip_stack->type == SKIP_NO_SKIP)
		{
			glcpp_error(& @1, parser, "#if with no expression");
		}	
		_glcpp_parser_skip_stack_push_if (parser, & @1, 0);
	}
|	HASH_IFDEF {
		glcpp_parser_resolve_implicit_version(parser);
	} IDENTIFIER junk NEWLINE {
		macro_t *macro = hash_table_find (parser->defines, $3);
		ralloc_free ($3);
		_glcpp_parser_skip_stack_push_if (parser, & @1, macro != NULL);
	}
|	HASH_IFNDEF {
		glcpp_parser_resolve_implicit_version(parser);
	} IDENTIFIER junk NEWLINE {
		macro_t *macro = hash_table_find (parser->defines, $3);
		ralloc_free ($3);
		_glcpp_parser_skip_stack_push_if (parser, & @2, macro == NULL);
	}
|	HASH_ELIF conditional_tokens NEWLINE {
		/* Be careful to only evaluate the 'elif' expression
		 * if we are not skipping. When we are skipping, we
		 * simply change to a 0-valued 'elif' on the skip
		 * stack.
		 *
		 * This avoids generating diagnostics for invalid
		 * expressions that are being skipped. */
		if (parser->skip_stack &&
		    parser->skip_stack->type == SKIP_TO_ELSE)
		{
			_glcpp_parser_expand_and_lex_from (parser,
							   ELIF_EXPANDED, $2);
		}
		else if (parser->skip_stack &&
		    parser->skip_stack->has_else)
		{
			glcpp_error(& @1, parser, "#elif after #else");
		}
		else
		{
			_glcpp_parser_skip_stack_change_if (parser, & @1,
							    "elif", 0);
		}
	}
|	HASH_ELIF NEWLINE {
		/* #elif without an expression is an error unless we
		 * are skipping. */
		if (parser->skip_stack &&
		    parser->skip_stack->type == SKIP_TO_ELSE)
		{
			glcpp_error(& @1, parser, "#elif with no expression");
		}
		else if (parser->skip_stack &&
		    parser->skip_stack->has_else)
		{
			glcpp_error(& @1, parser, "#elif after #else");
		}
		else
		{
			_glcpp_parser_skip_stack_change_if (parser, & @1,
							    "elif", 0);
			glcpp_warning(& @1, parser, "ignoring illegal #elif without expression");
		}
	}
|	HASH_ELSE {
		if (parser->skip_stack &&
		    parser->skip_stack->has_else)
		{
			glcpp_error(& @1, parser, "multiple #else");
		}
		else
		{
			_glcpp_parser_skip_stack_change_if (parser, & @1, "else", 1);
			if (parser->skip_stack)
				parser->skip_stack->has_else = true;
		}
	} NEWLINE
|	HASH_ENDIF {
		_glcpp_parser_skip_stack_pop (parser, & @1);
	} NEWLINE
|	HASH_VERSION integer_constant NEWLINE {
		_glcpp_parser_handle_version_declaration(parser, $2, NULL, true);
	}
|	HASH_VERSION integer_constant IDENTIFIER NEWLINE {
		_glcpp_parser_handle_version_declaration(parser, $2, $3, true);
	}
|	HASH NEWLINE {
		glcpp_parser_resolve_implicit_version(parser);
	}
;

integer_constant:
	INTEGER_STRING {
		if (strlen ($1) >= 3 && strncmp ($1, "0x", 2) == 0) {
			$$ = (int)strtoll ($1 + 2, NULL, 16);
		} else if ($1[0] == '0') {
			$$ = (int)strtoll ($1, NULL, 8);
		} else {
			$$ = (int)strtoll ($1, NULL, 10);
		}
	}
|	INTEGER {
		$$ = $1;
	}

expression:
	integer_constant
|	IDENTIFIER {
		if (parser->is_gles)
			glcpp_error(& @1, parser, "undefined macro %s in expression (illegal in GLES)", $1);
		$$ = 0;
	}
|	expression OR expression {
		$$ = $1 || $3;
	}
|	expression AND expression {
		$$ = $1 && $3;
	}
|	expression '|' expression {
		$$ = $1 | $3;
	}
|	expression '^' expression {
		$$ = $1 ^ $3;
	}
|	expression '&' expression {
		$$ = $1 & $3;
	}
|	expression NOT_EQUAL expression {
		$$ = $1 != $3;
	}
|	expression EQUAL expression {
		$$ = $1 == $3;
	}
|	expression GREATER_OR_EQUAL expression {
		$$ = $1 >= $3;
	}
|	expression LESS_OR_EQUAL expression {
		$$ = $1 <= $3;
	}
|	expression '>' expression {
		$$ = $1 > $3;
	}
|	expression '<' expression {
		$$ = $1 < $3;
	}
|	expression RIGHT_SHIFT expression {
		$$ = $1 >> $3;
	}
|	expression LEFT_SHIFT expression {
		$$ = $1 << $3;
	}
|	expression '-' expression {
		$$ = $1 - $3;
	}
|	expression '+' expression {
		$$ = $1 + $3;
	}
|	expression '%' expression {
		if ($3 == 0) {
			yyerror (& @1, parser,
				 "zero modulus in preprocessor directive");
		} else {
			$$ = $1 % $3;
		}
	}
|	expression '/' expression {
		if ($3 == 0) {
			yyerror (& @1, parser,
				 "division by 0 in preprocessor directive");
		} else {
			$$ = $1 / $3;
		}
	}
|	expression '*' expression {
		$$ = $1 * $3;
	}
|	'!' expression %prec UNARY {
		$$ = ! $2;
	}
|	'~' expression %prec UNARY {
		$$ = ~ $2;
	}
|	'-' expression %prec UNARY {
		$$ = - $2;
	}
|	'+' expression %prec UNARY {
		$$ = + $2;
	}
|	'(' expression ')' {
		$$ = $2;
	}
;

identifier_list:
	IDENTIFIER {
		$$ = _string_list_create (parser);
		_string_list_append_item ($$, $1);
		ralloc_steal ($$, $1);
	}
|	identifier_list ',' IDENTIFIER {
		$$ = $1;	
		_string_list_append_item ($$, $3);
		ralloc_steal ($$, $3);
	}
;

text_line:
	NEWLINE { $$ = NULL; }
|	pp_tokens NEWLINE
;

non_directive:
	pp_tokens NEWLINE {
		yyerror (& @1, parser, "Invalid tokens after #");
	}
;

replacement_list:
	/* empty */ { $$ = NULL; }
|	pp_tokens
;

junk:
	/* empty */
|	pp_tokens {
		glcpp_warning(&@1, parser, "extra tokens at end of directive");
	}
;

conditional_token:
	/* Handle "defined" operator */
	DEFINED IDENTIFIER {
		int v = hash_table_find (parser->defines, $2) ? 1 : 0;
		$$ = _token_create_ival (parser, INTEGER, v);
	}
|	DEFINED '(' IDENTIFIER ')' {
		int v = hash_table_find (parser->defines, $3) ? 1 : 0;
		$$ = _token_create_ival (parser, INTEGER, v);
	}
|	preprocessing_token
;

conditional_tokens:
	/* Exactly the same as pp_tokens, but using conditional_token */
	conditional_token {
		$$ = _token_list_create (parser);
		_token_list_append ($$, $1);
	}
|	conditional_tokens conditional_token {
		$$ = $1;
		_token_list_append ($$, $2);
	}
;

pp_tokens:
	preprocessing_token {
		parser->space_tokens = 1;
		$$ = _token_list_create (parser);
		_token_list_append ($$, $1);
	}
|	pp_tokens preprocessing_token {
		$$ = $1;
		_token_list_append ($$, $2);
	}
;

preprocessing_token:
	IDENTIFIER {
		$$ = _token_create_str (parser, IDENTIFIER, $1);
		$$->location = yylloc;
	}
|	INTEGER_STRING {
		$$ = _token_create_str (parser, INTEGER_STRING, $1);
		$$->location = yylloc;
	}
|	operator {
		$$ = _token_create_ival (parser, $1, $1);
		$$->location = yylloc;
	}
|	OTHER {
		$$ = _token_create_str (parser, OTHER, $1);
		$$->location = yylloc;
	}
|	SPACE {
		$$ = _token_create_ival (parser, SPACE, SPACE);
		$$->location = yylloc;
	}
;

operator:
	'['			{ $$ = '['; }
|	']'			{ $$ = ']'; }
|	'('			{ $$ = '('; }
|	')'			{ $$ = ')'; }
|	'{'			{ $$ = '{'; }
|	'}'			{ $$ = '}'; }
|	'.'			{ $$ = '.'; }
|	'&'			{ $$ = '&'; }
|	'*'			{ $$ = '*'; }
|	'+'			{ $$ = '+'; }
|	'-'			{ $$ = '-'; }
|	'~'			{ $$ = '~'; }
|	'!'			{ $$ = '!'; }
|	'/'			{ $$ = '/'; }
|	'%'			{ $$ = '%'; }
|	LEFT_SHIFT		{ $$ = LEFT_SHIFT; }
|	RIGHT_SHIFT		{ $$ = RIGHT_SHIFT; }
|	'<'			{ $$ = '<'; }
|	'>'			{ $$ = '>'; }
|	LESS_OR_EQUAL		{ $$ = LESS_OR_EQUAL; }
|	GREATER_OR_EQUAL	{ $$ = GREATER_OR_EQUAL; }
|	EQUAL			{ $$ = EQUAL; }
|	NOT_EQUAL		{ $$ = NOT_EQUAL; }
|	'^'			{ $$ = '^'; }
|	'|'			{ $$ = '|'; }
|	AND			{ $$ = AND; }
|	OR			{ $$ = OR; }
|	';'			{ $$ = ';'; }
|	','			{ $$ = ','; }
|	'='			{ $$ = '='; }
|	PASTE			{ $$ = PASTE; }
;

%%

string_list_t *
_string_list_create (void *ctx)
{
	string_list_t *list;

	list = ralloc (ctx, string_list_t);
	list->head = NULL;
	list->tail = NULL;

	return list;
}

void
_string_list_append_item (string_list_t *list, const char *str)
{
	string_node_t *node;

	node = ralloc (list, string_node_t);
	node->str = ralloc_strdup (node, str);

	node->next = NULL;

	if (list->head == NULL) {
		list->head = node;
	} else {
		list->tail->next = node;
	}

	list->tail = node;
}

int
_string_list_contains (string_list_t *list, const char *member, int *index)
{
	string_node_t *node;
	int i;

	if (list == NULL)
		return 0;

	for (i = 0, node = list->head; node; i++, node = node->next) {
		if (strcmp (node->str, member) == 0) {
			if (index)
				*index = i;
			return 1;
		}
	}

	return 0;
}

int
_string_list_length (string_list_t *list)
{
	int length = 0;
	string_node_t *node;

	if (list == NULL)
		return 0;

	for (node = list->head; node; node = node->next)
		length++;

	return length;
}

int
_string_list_equal (string_list_t *a, string_list_t *b)
{
	string_node_t *node_a, *node_b;

	if (a == NULL && b == NULL)
		return 1;

	if (a == NULL || b == NULL)
		return 0;

	for (node_a = a->head, node_b = b->head;
	     node_a && node_b;
	     node_a = node_a->next, node_b = node_b->next)
	{
		if (strcmp (node_a->str, node_b->str))
			return 0;
	}

	/* Catch the case of lists being different lengths, (which
	 * would cause the loop above to terminate after the shorter
	 * list). */
	return node_a == node_b;
}

argument_list_t *
_argument_list_create (void *ctx)
{
	argument_list_t *list;

	list = ralloc (ctx, argument_list_t);
	list->head = NULL;
	list->tail = NULL;

	return list;
}

void
_argument_list_append (argument_list_t *list, token_list_t *argument)
{
	argument_node_t *node;

	node = ralloc (list, argument_node_t);
	node->argument = argument;

	node->next = NULL;

	if (list->head == NULL) {
		list->head = node;
	} else {
		list->tail->next = node;
	}

	list->tail = node;
}

int
_argument_list_length (argument_list_t *list)
{
	int length = 0;
	argument_node_t *node;

	if (list == NULL)
		return 0;

	for (node = list->head; node; node = node->next)
		length++;

	return length;
}

token_list_t *
_argument_list_member_at (argument_list_t *list, int index)
{
	argument_node_t *node;
	int i;

	if (list == NULL)
		return NULL;

	node = list->head;
	for (i = 0; i < index; i++) {
		node = node->next;
		if (node == NULL)
			break;
	}

	if (node)
		return node->argument;

	return NULL;
}

/* Note: This function ralloc_steal()s the str pointer. */
token_t *
_token_create_str (void *ctx, int type, char *str)
{
	token_t *token;

	token = ralloc (ctx, token_t);
	token->type = type;
	token->value.str = str;

	ralloc_steal (token, str);

	return token;
}

token_t *
_token_create_ival (void *ctx, int type, int ival)
{
	token_t *token;

	token = ralloc (ctx, token_t);
	token->type = type;
	token->value.ival = ival;

	return token;
}

token_list_t *
_token_list_create (void *ctx)
{
	token_list_t *list;

	list = ralloc (ctx, token_list_t);
	list->head = NULL;
	list->tail = NULL;
	list->non_space_tail = NULL;

	return list;
}

void
_token_list_append (token_list_t *list, token_t *token)
{
	token_node_t *node;

	node = ralloc (list, token_node_t);
	node->token = token;
	node->next = NULL;

	if (list->head == NULL) {
		list->head = node;
	} else {
		list->tail->next = node;
	}

	list->tail = node;
	if (token->type != SPACE)
		list->non_space_tail = node;
}

void
_token_list_append_list (token_list_t *list, token_list_t *tail)
{
	if (tail == NULL || tail->head == NULL)
		return;

	if (list->head == NULL) {
		list->head = tail->head;
	} else {
		list->tail->next = tail->head;
	}

	list->tail = tail->tail;
	list->non_space_tail = tail->non_space_tail;
}

static token_list_t *
_token_list_copy (void *ctx, token_list_t *other)
{
	token_list_t *copy;
	token_node_t *node;

	if (other == NULL)
		return NULL;

	copy = _token_list_create (ctx);
	for (node = other->head; node; node = node->next) {
		token_t *new_token = ralloc (copy, token_t);
		*new_token = *node->token;
		_token_list_append (copy, new_token);
	}

	return copy;
}

static void
_token_list_trim_trailing_space (token_list_t *list)
{
	token_node_t *tail, *next;

	if (list->non_space_tail) {
		tail = list->non_space_tail->next;
		list->non_space_tail->next = NULL;
		list->tail = list->non_space_tail;

		while (tail) {
			next = tail->next;
			ralloc_free (tail);
			tail = next;
		}
	}
}

static int
_token_list_is_empty_ignoring_space (token_list_t *l)
{
	token_node_t *n;

	if (l == NULL)
		return 1;

	n = l->head;
	while (n != NULL && n->token->type == SPACE)
		n = n->next;

	return n == NULL;
}

int
_token_list_equal_ignoring_space (token_list_t *a, token_list_t *b)
{
	token_node_t *node_a, *node_b;

	if (a == NULL || b == NULL) {
		int a_empty = _token_list_is_empty_ignoring_space(a);
		int b_empty = _token_list_is_empty_ignoring_space(b);
		return a_empty == b_empty;
	}

	node_a = a->head;
	node_b = b->head;

	while (1)
	{
		if (node_a == NULL && node_b == NULL)
			break;

		if (node_a == NULL || node_b == NULL)
			return 0;

		if (node_a->token->type == SPACE) {
			node_a = node_a->next;
			continue;
		}

		if (node_b->token->type == SPACE) {
			node_b = node_b->next;
			continue;
		}

		if (node_a->token->type != node_b->token->type)
			return 0;

		switch (node_a->token->type) {
		case INTEGER:
			if (node_a->token->value.ival != 
			    node_b->token->value.ival)
			{
				return 0;
			}
			break;
		case IDENTIFIER:
		case INTEGER_STRING:
		case OTHER:
			if (strcmp (node_a->token->value.str,
				    node_b->token->value.str))
			{
				return 0;
			}
			break;
		}

		node_a = node_a->next;
		node_b = node_b->next;
	}

	return 1;
}

static void
_token_print (char **out, size_t *len, token_t *token)
{
	if (token->type < 256) {
		ralloc_asprintf_rewrite_tail (out, len, "%c", token->type);
		return;
	}

	switch (token->type) {
	case INTEGER:
		ralloc_asprintf_rewrite_tail (out, len, "%" PRIiMAX, token->value.ival);
		break;
	case IDENTIFIER:
	case INTEGER_STRING:
	case OTHER:
		ralloc_asprintf_rewrite_tail (out, len, "%s", token->value.str);
		break;
	case SPACE:
		ralloc_asprintf_rewrite_tail (out, len, " ");
		break;
	case LEFT_SHIFT:
		ralloc_asprintf_rewrite_tail (out, len, "<<");
		break;
	case RIGHT_SHIFT:
		ralloc_asprintf_rewrite_tail (out, len, ">>");
		break;
	case LESS_OR_EQUAL:
		ralloc_asprintf_rewrite_tail (out, len, "<=");
		break;
	case GREATER_OR_EQUAL:
		ralloc_asprintf_rewrite_tail (out, len, ">=");
		break;
	case EQUAL:
		ralloc_asprintf_rewrite_tail (out, len, "==");
		break;
	case NOT_EQUAL:
		ralloc_asprintf_rewrite_tail (out, len, "!=");
		break;
	case AND:
		ralloc_asprintf_rewrite_tail (out, len, "&&");
		break;
	case OR:
		ralloc_asprintf_rewrite_tail (out, len, "||");
		break;
	case PASTE:
		ralloc_asprintf_rewrite_tail (out, len, "##");
		break;
	case COMMA_FINAL:
		ralloc_asprintf_rewrite_tail (out, len, ",");
		break;
	case PLACEHOLDER:
		/* Nothing to print. */
		break;
	default:
		assert(!"Error: Don't know how to print token.");
		break;
	}
}

/* Return a new token (ralloc()ed off of 'token') formed by pasting
 * 'token' and 'other'. Note that this function may return 'token' or
 * 'other' directly rather than allocating anything new.
 *
 * Caution: Only very cursory error-checking is performed to see if
 * the final result is a valid single token. */
static token_t *
_token_paste (glcpp_parser_t *parser, token_t *token, token_t *other)
{
	token_t *combined = NULL;

	/* Pasting a placeholder onto anything makes no change. */
	if (other->type == PLACEHOLDER)
		return token;

	/* When 'token' is a placeholder, just return 'other'. */
	if (token->type == PLACEHOLDER)
		return other;

	/* A very few single-character punctuators can be combined
	 * with another to form a multi-character punctuator. */
	switch (token->type) {
	case '<':
		if (other->type == '<')
			combined = _token_create_ival (token, LEFT_SHIFT, LEFT_SHIFT);
		else if (other->type == '=')
			combined = _token_create_ival (token, LESS_OR_EQUAL, LESS_OR_EQUAL);
		break;
	case '>':
		if (other->type == '>')
			combined = _token_create_ival (token, RIGHT_SHIFT, RIGHT_SHIFT);
		else if (other->type == '=')
			combined = _token_create_ival (token, GREATER_OR_EQUAL, GREATER_OR_EQUAL);
		break;
	case '=':
		if (other->type == '=')
			combined = _token_create_ival (token, EQUAL, EQUAL);
		break;
	case '!':
		if (other->type == '=')
			combined = _token_create_ival (token, NOT_EQUAL, NOT_EQUAL);
		break;
	case '&':
		if (other->type == '&')
			combined = _token_create_ival (token, AND, AND);
		break;
	case '|':
		if (other->type == '|')
			combined = _token_create_ival (token, OR, OR);
		break;
	}

	if (combined != NULL) {
		/* Inherit the location from the first token */
		combined->location = token->location;
		return combined;
	}

	/* Two string-valued (or integer) tokens can usually just be
	 * mashed together. (We also handle a string followed by an
	 * integer here as well.)
	 *
	 * There are some exceptions here. Notably, if the first token
	 * is an integer (or a string representing an integer), then
	 * the second token must also be an integer or must be a
	 * string representing an integer that begins with a digit.
	 */
	if ((token->type == IDENTIFIER || token->type == OTHER || token->type == INTEGER_STRING || token->type == INTEGER) &&
	    (other->type == IDENTIFIER || other->type == OTHER || other->type == INTEGER_STRING || other->type == INTEGER))
	{
		char *str;
		int combined_type;

		/* Check that pasting onto an integer doesn't create a
		 * non-integer, (that is, only digits can be
		 * pasted. */
		if (token->type == INTEGER_STRING || token->type == INTEGER)
		{
			switch (other->type) {
			case INTEGER_STRING:
				if (other->value.str[0] < '0' ||
				    other->value.str[0] > '9')
					goto FAIL;
				break;
			case INTEGER:
				if (other->value.ival < 0)
					goto FAIL;
				break;
			default:
				goto FAIL;
			}
		}

		if (token->type == INTEGER)
			str = ralloc_asprintf (token, "%" PRIiMAX,
					       token->value.ival);
		else
			str = ralloc_strdup (token, token->value.str);
					       

		if (other->type == INTEGER)
			ralloc_asprintf_append (&str, "%" PRIiMAX,
						other->value.ival);
		else
			ralloc_strcat (&str, other->value.str);

		/* New token is same type as original token, unless we
		 * started with an integer, in which case we will be
		 * creating an integer-string. */
		combined_type = token->type;
		if (combined_type == INTEGER)
			combined_type = INTEGER_STRING;

		combined = _token_create_str (token, combined_type, str);
		combined->location = token->location;
		return combined;
	}

    FAIL:
	glcpp_error (&token->location, parser, "");
	ralloc_asprintf_rewrite_tail (&parser->info_log, &parser->info_log_length, "Pasting \"");
	_token_print (&parser->info_log, &parser->info_log_length, token);
	ralloc_asprintf_rewrite_tail (&parser->info_log, &parser->info_log_length, "\" and \"");
	_token_print (&parser->info_log, &parser->info_log_length, other);
	ralloc_asprintf_rewrite_tail (&parser->info_log, &parser->info_log_length, "\" does not give a valid preprocessing token.\n");

	return token;
}

static void
_token_list_print (glcpp_parser_t *parser, token_list_t *list)
{
	token_node_t *node;

	if (list == NULL)
		return;

	for (node = list->head; node; node = node->next)
		_token_print (&parser->output, &parser->output_length, node->token);
}

void
yyerror (YYLTYPE *locp, glcpp_parser_t *parser, const char *error)
{
	glcpp_error(locp, parser, "%s", error);
}

static void add_builtin_define(glcpp_parser_t *parser,
			       const char *name, int value)
{
   token_t *tok;
   token_list_t *list;

   tok = _token_create_ival (parser, INTEGER, value);

   list = _token_list_create(parser);
   _token_list_append(list, tok);
   _define_object_macro(parser, NULL, name, list);
}

glcpp_parser_t *
<<<<<<< HEAD
glcpp_parser_create (const struct gl_extensions *extensions, bool default_to_es)
=======
glcpp_parser_create (const struct gl_extensions *extensions, gl_api api)
>>>>>>> 37f1903e
{
	glcpp_parser_t *parser;

	parser = ralloc (NULL, glcpp_parser_t);

	glcpp_lex_init_extra (parser, &parser->scanner);
	parser->defines = hash_table_ctor (32, hash_table_string_hash,
					   hash_table_string_compare);
	parser->active = NULL;
	parser->lexing_if = 0;
	parser->space_tokens = 1;
	parser->newline_as_space = 0;
	parser->in_control_line = 0;
	parser->paren_count = 0;
        parser->commented_newlines = 0;

	parser->skip_stack = NULL;

	parser->lex_from_list = NULL;
	parser->lex_from_node = NULL;

	parser->output = ralloc_strdup(parser, "");
	parser->output_length = 0;
	parser->info_log = ralloc_strdup(parser, "");
	parser->info_log_length = 0;
	parser->error = 0;

        parser->extensions = extensions;
        parser->api = api;
        parser->version_resolved = false;
		parser->default_to_es = default_to_es;

	parser->has_new_line_number = 0;
	parser->new_line_number = 1;
	parser->has_new_source_number = 0;
	parser->new_source_number = 0;

	return parser;
}

void
glcpp_parser_destroy (glcpp_parser_t *parser)
{
	glcpp_lex_destroy (parser->scanner);
	hash_table_dtor (parser->defines);
	ralloc_free (parser);
}

typedef enum function_status
{
	FUNCTION_STATUS_SUCCESS,
	FUNCTION_NOT_A_FUNCTION,
	FUNCTION_UNBALANCED_PARENTHESES
} function_status_t;

/* Find a set of function-like macro arguments by looking for a
 * balanced set of parentheses.
 *
 * When called, 'node' should be the opening-parenthesis token, (or
 * perhaps preceeding SPACE tokens). Upon successful return *last will
 * be the last consumed node, (corresponding to the closing right
 * parenthesis).
 *
 * Return values:
 *
 *   FUNCTION_STATUS_SUCCESS:
 *
 *	Successfully parsed a set of function arguments.	
 *
 *   FUNCTION_NOT_A_FUNCTION:
 *
 *	Macro name not followed by a '('. This is not an error, but
 *	simply that the macro name should be treated as a non-macro.
 *
 *   FUNCTION_UNBALANCED_PARENTHESES
 *
 *	Macro name is not followed by a balanced set of parentheses.
 */
static function_status_t
_arguments_parse (argument_list_t *arguments,
		  token_node_t *node,
		  token_node_t **last)
{
	token_list_t *argument;
	int paren_count;

	node = node->next;

	/* Ignore whitespace before first parenthesis. */
	while (node && node->token->type == SPACE)
		node = node->next;

	if (node == NULL || node->token->type != '(')
		return FUNCTION_NOT_A_FUNCTION;

	node = node->next;

	argument = _token_list_create (arguments);
	_argument_list_append (arguments, argument);

	for (paren_count = 1; node; node = node->next) {
		if (node->token->type == '(')
		{
			paren_count++;
		}
		else if (node->token->type == ')')
		{
			paren_count--;
			if (paren_count == 0)
				break;
		}

		if (node->token->type == ',' &&
			 paren_count == 1)
		{
			_token_list_trim_trailing_space (argument);
			argument = _token_list_create (arguments);
			_argument_list_append (arguments, argument);
		}
		else {
			if (argument->head == NULL) {
				/* Don't treat initial whitespace as
				 * part of the arguement. */
				if (node->token->type == SPACE)
					continue;
			}
			_token_list_append (argument, node->token);
		}
	}

	if (paren_count)
		return FUNCTION_UNBALANCED_PARENTHESES;

	*last = node;

	return FUNCTION_STATUS_SUCCESS;
}

static token_list_t *
_token_list_create_with_one_ival (void *ctx, int type, int ival)
{
	token_list_t *list;
	token_t *node;

	list = _token_list_create (ctx);
	node = _token_create_ival (list, type, ival);
	_token_list_append (list, node);

	return list;
}

static token_list_t *
_token_list_create_with_one_space (void *ctx)
{
	return _token_list_create_with_one_ival (ctx, SPACE, SPACE);
}

static token_list_t *
_token_list_create_with_one_integer (void *ctx, int ival)
{
	return _token_list_create_with_one_ival (ctx, INTEGER, ival);
}

/* Perform macro expansion on 'list', placing the resulting tokens
 * into a new list which is initialized with a first token of type
 * 'head_token_type'. Then begin lexing from the resulting list,
 * (return to the current lexing source when this list is exhausted).
 */
static void
_glcpp_parser_expand_and_lex_from (glcpp_parser_t *parser,
				   int head_token_type,
				   token_list_t *list)
{
	token_list_t *expanded;
	token_t *token;

	expanded = _token_list_create (parser);
	token = _token_create_ival (parser, head_token_type, head_token_type);
	_token_list_append (expanded, token);
	_glcpp_parser_expand_token_list (parser, list);
	_token_list_append_list (expanded, list);
	glcpp_parser_lex_from (parser, expanded);
}

static void
_glcpp_parser_apply_pastes (glcpp_parser_t *parser, token_list_t *list)
{
	token_node_t *node;

	node = list->head;
	while (node)
	{
		token_node_t *next_non_space;

		/* Look ahead for a PASTE token, skipping space. */
		next_non_space = node->next;
		while (next_non_space && next_non_space->token->type == SPACE)
			next_non_space = next_non_space->next;

		if (next_non_space == NULL)
			break;

		if (next_non_space->token->type != PASTE) {
			node = next_non_space;
			continue;
		}

		/* Now find the next non-space token after the PASTE. */
		next_non_space = next_non_space->next;
		while (next_non_space && next_non_space->token->type == SPACE)
			next_non_space = next_non_space->next;

		if (next_non_space == NULL) {
			yyerror (&node->token->location, parser, "'##' cannot appear at either end of a macro expansion\n");
			return;
		}

		node->token = _token_paste (parser, node->token, next_non_space->token);
		node->next = next_non_space->next;
		if (next_non_space == list->tail)
			list->tail = node;
	}

	list->non_space_tail = list->tail;
}

/* This is a helper function that's essentially part of the
 * implementation of _glcpp_parser_expand_node. It shouldn't be called
 * except for by that function.
 *
 * Returns NULL if node is a simple token with no expansion, (that is,
 * although 'node' corresponds to an identifier defined as a
 * function-like macro, it is not followed with a parenthesized
 * argument list).
 *
 * Compute the complete expansion of node (which is a function-like
 * macro) and subsequent nodes which are arguments.
 *
 * Returns the token list that results from the expansion and sets
 * *last to the last node in the list that was consumed by the
 * expansion. Specifically, *last will be set as follows: as the
 * token of the closing right parenthesis.
 */
static token_list_t *
_glcpp_parser_expand_function (glcpp_parser_t *parser,
			       token_node_t *node,
			       token_node_t **last)
			       
{
	macro_t *macro;
	const char *identifier;
	argument_list_t *arguments;
	function_status_t status;
	token_list_t *substituted;
	int parameter_index;

	identifier = node->token->value.str;

	macro = hash_table_find (parser->defines, identifier);

	assert (macro->is_function);

	arguments = _argument_list_create (parser);
	status = _arguments_parse (arguments, node, last);

	switch (status) {
	case FUNCTION_STATUS_SUCCESS:
		break;
	case FUNCTION_NOT_A_FUNCTION:
		return NULL;
	case FUNCTION_UNBALANCED_PARENTHESES:
		glcpp_error (&node->token->location, parser, "Macro %s call has unbalanced parentheses\n", identifier);
		return NULL;
	}

	/* Replace a macro defined as empty with a SPACE token. */
	if (macro->replacements == NULL) {
		ralloc_free (arguments);
		return _token_list_create_with_one_space (parser);
	}

	if (! ((_argument_list_length (arguments) == 
		_string_list_length (macro->parameters)) ||
	       (_string_list_length (macro->parameters) == 0 &&
		_argument_list_length (arguments) == 1 &&
		arguments->head->argument->head == NULL)))
	{
		glcpp_error (&node->token->location, parser,
			      "Error: macro %s invoked with %d arguments (expected %d)\n",
			      identifier,
			      _argument_list_length (arguments),
			      _string_list_length (macro->parameters));
		return NULL;
	}

	/* Perform argument substitution on the replacement list. */
	substituted = _token_list_create (arguments);

	for (node = macro->replacements->head; node; node = node->next)
	{
		if (node->token->type == IDENTIFIER &&
		    _string_list_contains (macro->parameters,
					   node->token->value.str,
					   &parameter_index))
		{
			token_list_t *argument;
			argument = _argument_list_member_at (arguments,
							     parameter_index);
			/* Before substituting, we expand the argument
			 * tokens, or append a placeholder token for
			 * an empty argument. */
			if (argument->head) {
				token_list_t *expanded_argument;
				expanded_argument = _token_list_copy (parser,
								      argument);
				_glcpp_parser_expand_token_list (parser,
								 expanded_argument);
				_token_list_append_list (substituted,
							 expanded_argument);
			} else {
				token_t *new_token;

				new_token = _token_create_ival (substituted,
								PLACEHOLDER,
								PLACEHOLDER);
				_token_list_append (substituted, new_token);
			}
		} else {
			_token_list_append (substituted, node->token);
		}
	}

	/* After argument substitution, and before further expansion
	 * below, implement token pasting. */

	_token_list_trim_trailing_space (substituted);

	_glcpp_parser_apply_pastes (parser, substituted);

	return substituted;
}

/* Compute the complete expansion of node, (and subsequent nodes after
 * 'node' in the case that 'node' is a function-like macro and
 * subsequent nodes are arguments).
 *
 * Returns NULL if node is a simple token with no expansion.
 *
 * Otherwise, returns the token list that results from the expansion
 * and sets *last to the last node in the list that was consumed by
 * the expansion. Specifically, *last will be set as follows:
 *
 *	As 'node' in the case of object-like macro expansion.
 *
 *	As the token of the closing right parenthesis in the case of
 *	function-like macro expansion.
 */
static token_list_t *
_glcpp_parser_expand_node (glcpp_parser_t *parser,
			   token_node_t *node,
			   token_node_t **last)
{
	token_t *token = node->token;
	const char *identifier;
	macro_t *macro;

	/* We only expand identifiers */
	if (token->type != IDENTIFIER) {
		/* We change any COMMA into a COMMA_FINAL to prevent
		 * it being mistaken for an argument separator
		 * later. */
		if (token->type == ',') {
			token->type = COMMA_FINAL;
			token->value.ival = COMMA_FINAL;
		}

		return NULL;
	}

	*last = node;
	identifier = token->value.str;

	/* Special handling for __LINE__ and __FILE__, (not through
	 * the hash table). */
	if (strcmp(identifier, "__LINE__") == 0)
		return _token_list_create_with_one_integer (parser, node->token->location.first_line);

	if (strcmp(identifier, "__FILE__") == 0)
		return _token_list_create_with_one_integer (parser, node->token->location.source);

	/* Look up this identifier in the hash table. */
	macro = hash_table_find (parser->defines, identifier);

	/* Not a macro, so no expansion needed. */
	if (macro == NULL)
		return NULL;

	/* Finally, don't expand this macro if we're already actively
	 * expanding it, (to avoid infinite recursion). */
	if (_parser_active_list_contains (parser, identifier)) {
		/* We change the token type here from IDENTIFIER to
		 * OTHER to prevent any future expansion of this
		 * unexpanded token. */
		char *str;
		token_list_t *expansion;
		token_t *final;

		str = ralloc_strdup (parser, token->value.str);
		final = _token_create_str (parser, OTHER, str);
		expansion = _token_list_create (parser);
		_token_list_append (expansion, final);
		return expansion;
	}

	if (! macro->is_function)
	{
		token_list_t *replacement;

		/* Replace a macro defined as empty with a SPACE token. */
		if (macro->replacements == NULL)
			return _token_list_create_with_one_space (parser);

		replacement = _token_list_copy (parser, macro->replacements);
		_glcpp_parser_apply_pastes (parser, replacement);
		return replacement;
	}

	return _glcpp_parser_expand_function (parser, node, last);
}

/* Push a new identifier onto the parser's active list.
 *
 * Here, 'marker' is the token node that appears in the list after the
 * expansion of 'identifier'. That is, when the list iterator begins
 * examining 'marker', then it is time to pop this node from the
 * active stack.
 */
static void
_parser_active_list_push (glcpp_parser_t *parser,
			  const char *identifier,
			  token_node_t *marker)
{
	active_list_t *node;

	node = ralloc (parser->active, active_list_t);
	node->identifier = ralloc_strdup (node, identifier);
	node->marker = marker;
	node->next = parser->active;

	parser->active = node;
}

static void
_parser_active_list_pop (glcpp_parser_t *parser)
{
	active_list_t *node = parser->active;

	if (node == NULL) {
		parser->active = NULL;
		return;
	}

	node = parser->active->next;
	ralloc_free (parser->active);

	parser->active = node;
}

static int
_parser_active_list_contains (glcpp_parser_t *parser, const char *identifier)
{
	active_list_t *node;

	if (parser->active == NULL)
		return 0;

	for (node = parser->active; node; node = node->next)
		if (strcmp (node->identifier, identifier) == 0)
			return 1;

	return 0;
}

/* Walk over the token list replacing nodes with their expansion.
 * Whenever nodes are expanded the walking will walk over the new
 * nodes, continuing to expand as necessary. The results are placed in
 * 'list' itself;
 */
static void
_glcpp_parser_expand_token_list (glcpp_parser_t *parser,
				 token_list_t *list)
{
	token_node_t *node_prev;
	token_node_t *node, *last = NULL;
	token_list_t *expansion;
	active_list_t *active_initial = parser->active;

	if (list == NULL)
		return;

	_token_list_trim_trailing_space (list);

	node_prev = NULL;
	node = list->head;

	while (node) {

		while (parser->active && parser->active->marker == node)
			_parser_active_list_pop (parser);

		expansion = _glcpp_parser_expand_node (parser, node, &last);
		if (expansion) {
			token_node_t *n;

			for (n = node; n != last->next; n = n->next)
				while (parser->active &&
				       parser->active->marker == n)
				{
					_parser_active_list_pop (parser);
				}

			_parser_active_list_push (parser,
						  node->token->value.str,
						  last->next);
			
			/* Splice expansion into list, supporting a
			 * simple deletion if the expansion is
			 * empty. */
			if (expansion->head) {
				if (node_prev)
					node_prev->next = expansion->head;
				else
					list->head = expansion->head;
				expansion->tail->next = last->next;
				if (last == list->tail)
					list->tail = expansion->tail;
			} else {
				if (node_prev)
					node_prev->next = last->next;
				else
					list->head = last->next;
				if (last == list->tail)
					list->tail = NULL;
			}
		} else {
			node_prev = node;
		}
		node = node_prev ? node_prev->next : list->head;
	}

	/* Remove any lingering effects of this invocation on the
	 * active list. That is, pop until the list looks like it did
	 * at the beginning of this function. */
	while (parser->active && parser->active != active_initial)
		_parser_active_list_pop (parser);

	list->non_space_tail = list->tail;
}

void
_glcpp_parser_print_expanded_token_list (glcpp_parser_t *parser,
					 token_list_t *list)
{
	if (list == NULL)
		return;

	_glcpp_parser_expand_token_list (parser, list);

	_token_list_trim_trailing_space (list);

	_token_list_print (parser, list);
}

static void
_check_for_reserved_macro_name (glcpp_parser_t *parser, YYLTYPE *loc,
				const char *identifier)
{
	/* According to the GLSL specification, macro names starting with "__"
	 * or "GL_" are reserved for future use.  So, don't allow them.
	 */
	if (strstr(identifier, "__")) {
		glcpp_error (loc, parser, "Macro names containing \"__\" are reserved.\n");
	}
	if (strncmp(identifier, "GL_", 3) == 0) {
		glcpp_error (loc, parser, "Macro names starting with \"GL_\" are reserved.\n");
	}
}

static int
_macro_equal (macro_t *a, macro_t *b)
{
	if (a->is_function != b->is_function)
		return 0;

	if (a->is_function) {
		if (! _string_list_equal (a->parameters, b->parameters))
			return 0;
	}

	return _token_list_equal_ignoring_space (a->replacements,
						 b->replacements);
}

void
_define_object_macro (glcpp_parser_t *parser,
		      YYLTYPE *loc,
		      const char *identifier,
		      token_list_t *replacements)
{
	macro_t *macro, *previous;

	if (loc != NULL)
		_check_for_reserved_macro_name(parser, loc, identifier);

	macro = ralloc (parser, macro_t);

	macro->is_function = 0;
	macro->parameters = NULL;
	macro->identifier = ralloc_strdup (macro, identifier);
	macro->replacements = replacements;
	ralloc_steal (macro, replacements);

	previous = hash_table_find (parser->defines, identifier);
	if (previous) {
		if (_macro_equal (macro, previous)) {
			ralloc_free (macro);
			return;
		}
		glcpp_error (loc, parser, "Redefinition of macro %s\n",
			     identifier);
	}

	hash_table_insert (parser->defines, macro, identifier);
}

void
_define_function_macro (glcpp_parser_t *parser,
			YYLTYPE *loc,
			const char *identifier,
			string_list_t *parameters,
			token_list_t *replacements)
{
	macro_t *macro, *previous;

	_check_for_reserved_macro_name(parser, loc, identifier);

	macro = ralloc (parser, macro_t);
	ralloc_steal (macro, parameters);
	ralloc_steal (macro, replacements);

	macro->is_function = 1;
	macro->parameters = parameters;
	macro->identifier = ralloc_strdup (macro, identifier);
	macro->replacements = replacements;
	previous = hash_table_find (parser->defines, identifier);
	if (previous) {
		if (_macro_equal (macro, previous)) {
			ralloc_free (macro);
			return;
		}
		glcpp_error (loc, parser, "Redefinition of macro %s\n",
			     identifier);
	}

	hash_table_insert (parser->defines, macro, identifier);
}

static int
glcpp_parser_lex (YYSTYPE *yylval, YYLTYPE *yylloc, glcpp_parser_t *parser)
{
	token_node_t *node;
	int ret;

	if (parser->lex_from_list == NULL) {
		ret = glcpp_lex (yylval, yylloc, parser->scanner);

		/* XXX: This ugly block of code exists for the sole
		 * purpose of converting a NEWLINE token into a SPACE
		 * token, but only in the case where we have seen a
		 * function-like macro name, but have not yet seen its
		 * closing parenthesis.
		 *
		 * There's perhaps a more compact way to do this with
		 * mid-rule actions in the grammar.
		 *
		 * I'm definitely not pleased with the complexity of
		 * this code here.
		 */
		if (parser->newline_as_space)
		{
			if (ret == '(') {
				parser->paren_count++;
			} else if (ret == ')') {
				parser->paren_count--;
				if (parser->paren_count == 0)
					parser->newline_as_space = 0;
			} else if (ret == NEWLINE) {
				ret = SPACE;
			} else if (ret != SPACE) {
				if (parser->paren_count == 0)
					parser->newline_as_space = 0;
			}
		}
		else if (parser->in_control_line)
		{
			if (ret == NEWLINE)
				parser->in_control_line = 0;
		}
		else if (ret == HASH_DEFINE ||
			   ret == HASH_UNDEF || ret == HASH_IF ||
			   ret == HASH_IFDEF || ret == HASH_IFNDEF ||
			   ret == HASH_ELIF || ret == HASH_ELSE ||
			   ret == HASH_ENDIF || ret == HASH)
		{
			parser->in_control_line = 1;
		}
		else if (ret == IDENTIFIER)
		{
			macro_t *macro;
			macro = hash_table_find (parser->defines,
						 yylval->str);
			if (macro && macro->is_function) {
				parser->newline_as_space = 1;
				parser->paren_count = 0;
			}
		}

		return ret;
	}

	node = parser->lex_from_node;

	if (node == NULL) {
		ralloc_free (parser->lex_from_list);
		parser->lex_from_list = NULL;
		return NEWLINE;
	}

	*yylval = node->token->value;
	ret = node->token->type;

	parser->lex_from_node = node->next;

	return ret;
}

static void
glcpp_parser_lex_from (glcpp_parser_t *parser, token_list_t *list)
{
	token_node_t *node;

	assert (parser->lex_from_list == NULL);

	/* Copy list, eliminating any space tokens. */
	parser->lex_from_list = _token_list_create (parser);

	for (node = list->head; node; node = node->next) {
		if (node->token->type == SPACE)
			continue;
		_token_list_append (parser->lex_from_list, node->token);
	}

	ralloc_free (list);

	parser->lex_from_node = parser->lex_from_list->head;

	/* It's possible the list consisted of nothing but whitespace. */
	if (parser->lex_from_node == NULL) {
		ralloc_free (parser->lex_from_list);
		parser->lex_from_list = NULL;
	}
}

static void
_glcpp_parser_skip_stack_push_if (glcpp_parser_t *parser, YYLTYPE *loc,
				  int condition)
{
	skip_type_t current = SKIP_NO_SKIP;
	skip_node_t *node;

	if (parser->skip_stack)
		current = parser->skip_stack->type;

	node = ralloc (parser, skip_node_t);
	node->loc = *loc;

	if (current == SKIP_NO_SKIP) {
		if (condition)
			node->type = SKIP_NO_SKIP;
		else
			node->type = SKIP_TO_ELSE;
	} else {
		node->type = SKIP_TO_ENDIF;
	}

	node->has_else = false;
	node->next = parser->skip_stack;
	parser->skip_stack = node;
}

static void
_glcpp_parser_skip_stack_change_if (glcpp_parser_t *parser, YYLTYPE *loc,
				    const char *type, int condition)
{
	if (parser->skip_stack == NULL) {
		glcpp_error (loc, parser, "%s without #if\n", type);
		return;
	}

	if (parser->skip_stack->type == SKIP_TO_ELSE) {
		if (condition)
			parser->skip_stack->type = SKIP_NO_SKIP;
	} else {
		parser->skip_stack->type = SKIP_TO_ENDIF;
	}
}

static void
_glcpp_parser_skip_stack_pop (glcpp_parser_t *parser, YYLTYPE *loc)
{
	skip_node_t *node;

	if (parser->skip_stack == NULL) {
		glcpp_error (loc, parser, "#endif without #if\n");
		return;
	}

	node = parser->skip_stack;
	parser->skip_stack = node->next;
	ralloc_free (node);
}

static void
_glcpp_parser_handle_version_declaration(glcpp_parser_t *parser, intmax_t version,
                                         const char *es_identifier,
                                         bool explicitly_set)
{
	const struct gl_extensions *extensions = parser->extensions;

	if (parser->version_resolved)
		return;

	parser->version_resolved = true;

	add_builtin_define (parser, "__VERSION__", version);

	parser->is_gles = (version == 100) ||
			   (es_identifier &&
			    (strcmp(es_identifier, "es") == 0));

	/* Add pre-defined macros. */
	if (parser->is_gles) {
	   add_builtin_define(parser, "GL_ES", 1);

	   if (extensions != NULL) {
	      if (extensions->OES_EGL_image_external)
	         add_builtin_define(parser, "GL_OES_EGL_image_external", 1);
	   }
	} else {
	   add_builtin_define(parser, "GL_ARB_draw_buffers", 1);
	   add_builtin_define(parser, "GL_ARB_texture_rectangle", 1);
           add_builtin_define(parser, "GL_AMD_shader_trinary_minmax", 1);


	   if (extensions != NULL) {
	      if (extensions->EXT_texture_array)
	         add_builtin_define(parser, "GL_EXT_texture_array", 1);

	      if (extensions->ARB_arrays_of_arrays)
	          add_builtin_define(parser, "GL_ARB_arrays_of_arrays", 1);

	      if (extensions->ARB_fragment_coord_conventions)
	         add_builtin_define(parser, "GL_ARB_fragment_coord_conventions",
				    1);

	      if (extensions->ARB_explicit_attrib_location)
	         add_builtin_define(parser, "GL_ARB_explicit_attrib_location", 1);

	      if (extensions->ARB_shader_texture_lod)
	         add_builtin_define(parser, "GL_ARB_shader_texture_lod", 1);

	      if (extensions->ARB_draw_instanced)
	         add_builtin_define(parser, "GL_ARB_draw_instanced", 1);

	      if (extensions->ARB_conservative_depth) {
	         add_builtin_define(parser, "GL_AMD_conservative_depth", 1);
	         add_builtin_define(parser, "GL_ARB_conservative_depth", 1);
	      }

	      if (extensions->ARB_shader_bit_encoding)
	         add_builtin_define(parser, "GL_ARB_shader_bit_encoding", 1);

	      if (extensions->ARB_uniform_buffer_object)
	         add_builtin_define(parser, "GL_ARB_uniform_buffer_object", 1);

	      if (extensions->ARB_texture_cube_map_array)
	         add_builtin_define(parser, "GL_ARB_texture_cube_map_array", 1);

	      if (extensions->ARB_shading_language_packing)
	         add_builtin_define(parser, "GL_ARB_shading_language_packing", 1);

	      if (extensions->ARB_texture_multisample)
	         add_builtin_define(parser, "GL_ARB_texture_multisample", 1);

	      if (extensions->ARB_texture_query_levels)
	         add_builtin_define(parser, "GL_ARB_texture_query_levels", 1);

	      if (extensions->ARB_texture_query_lod)
	         add_builtin_define(parser, "GL_ARB_texture_query_lod", 1);

	      if (extensions->ARB_gpu_shader5)
	         add_builtin_define(parser, "GL_ARB_gpu_shader5", 1);

	      if (extensions->AMD_vertex_shader_layer)
	         add_builtin_define(parser, "GL_AMD_vertex_shader_layer", 1);

	      if (extensions->ARB_shading_language_420pack)
	         add_builtin_define(parser, "GL_ARB_shading_language_420pack", 1);

	      if (extensions->ARB_sample_shading)
	         add_builtin_define(parser, "GL_ARB_sample_shading", 1);

	      if (extensions->ARB_texture_gather)
	         add_builtin_define(parser, "GL_ARB_texture_gather", 1);

	      if (extensions->ARB_shader_atomic_counters)
	         add_builtin_define(parser, "GL_ARB_shader_atomic_counters", 1);

	      if (extensions->ARB_viewport_array)
	         add_builtin_define(parser, "GL_ARB_viewport_array", 1);
	   }
	}

	if (extensions != NULL) {
	   if (extensions->EXT_shader_integer_mix)
	      add_builtin_define(parser, "GL_EXT_shader_integer_mix", 1);
	}

	if (version >= 150)
		add_builtin_define(parser, "GL_core_profile", 1);

	/* Currently, all ES2/ES3 implementations support highp in the
	 * fragment shader, so we always define this macro in ES2/ES3.
	 * If we ever get a driver that doesn't support highp, we'll
	 * need to add a flag to the gl_context and check that here.
	 */
	if (version >= 130 || parser->is_gles)
		add_builtin_define (parser, "GL_FRAGMENT_PRECISION_HIGH", 1);

	if (explicitly_set) {
	   ralloc_asprintf_rewrite_tail (&parser->output, &parser->output_length,
					 "#version %" PRIiMAX "%s%s", version,
					 es_identifier ? " " : "",
					 es_identifier ? es_identifier : "");
	}
}

/* GLSL version if no version is explicitly specified. */
#define IMPLICIT_GLSL_VERSION 110
#define IMPLICIT_GLSL_ES_VERSION 100

/* GLSL ES version if no version is explicitly specified. */
#define IMPLICIT_GLSL_ES_VERSION 100

void
glcpp_parser_resolve_implicit_version(glcpp_parser_t *parser)
{
	int language_version = parser->api == API_OPENGLES2 ?
			       IMPLICIT_GLSL_ES_VERSION :
			       IMPLICIT_GLSL_VERSION;

<<<<<<< HEAD
	_glcpp_parser_handle_version_declaration(parser, parser->default_to_es ? IMPLICIT_GLSL_ES_VERSION : IMPLICIT_GLSL_VERSION,
=======
	_glcpp_parser_handle_version_declaration(parser, language_version,
>>>>>>> 37f1903e
						 NULL, false);
}<|MERGE_RESOLUTION|>--- conflicted
+++ resolved
@@ -1187,11 +1187,7 @@
 }
 
 glcpp_parser_t *
-<<<<<<< HEAD
-glcpp_parser_create (const struct gl_extensions *extensions, bool default_to_es)
-=======
 glcpp_parser_create (const struct gl_extensions *extensions, gl_api api)
->>>>>>> 37f1903e
 {
 	glcpp_parser_t *parser;
 
@@ -1222,7 +1218,6 @@
         parser->extensions = extensions;
         parser->api = api;
         parser->version_resolved = false;
-		parser->default_to_es = default_to_es;
 
 	parser->has_new_line_number = 0;
 	parser->new_line_number = 1;
@@ -2163,10 +2158,6 @@
 			       IMPLICIT_GLSL_ES_VERSION :
 			       IMPLICIT_GLSL_VERSION;
 
-<<<<<<< HEAD
-	_glcpp_parser_handle_version_declaration(parser, parser->default_to_es ? IMPLICIT_GLSL_ES_VERSION : IMPLICIT_GLSL_VERSION,
-=======
 	_glcpp_parser_handle_version_declaration(parser, language_version,
->>>>>>> 37f1903e
 						 NULL, false);
 }