--- conflicted
+++ resolved
@@ -133,13 +133,10 @@
 static void
 _glcpp_parser_skip_stack_pop (glcpp_parser_t *parser, YYLTYPE *loc);
 
-<<<<<<< HEAD
-=======
 static void
 _glcpp_parser_handle_version_declaration(glcpp_parser_t *parser, intmax_t version,
                                          const char *ident);
 
->>>>>>> 1658efc4
 static int
 glcpp_parser_lex (YYSTYPE *yylval, YYLTYPE *yylloc, glcpp_parser_t *parser);
 
