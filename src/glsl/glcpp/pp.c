--- conflicted
+++ resolved
@@ -77,38 +77,6 @@
 remove_line_continuations(glcpp_parser_t *ctx, const char *shader)
 {
 	char *clean = ralloc_strdup(ctx, "");
-<<<<<<< HEAD
-	const char *search_start = shader;
-	const char *newline;
-	while ((newline = strchr(search_start, '\n')) != NULL) {
-		const char *backslash = NULL;
-
-		/* # of characters preceding the newline. */
-		size_t n = newline - shader;
-
-		/* Find the preceding '\', if it exists */
-		if (n >= 1 && newline[-1] == '\\')
-			backslash = newline - 1;
-		else if (n >= 2 && newline[-1] == '\r' && newline[-2] == '\\')
-			backslash = newline - 2;
-
-		/* Double backslashes don't count (the backslash is escaped) */
-		if (backslash != NULL && backslash[-1] == '\\') {
-			backslash = NULL;
-		}
-
-		if (backslash != NULL) {
-			/* We found a line continuation, but do we care? */
-			if (!in_continued_line) {
-				if (in_directive(shader, backslash)) {
-					in_continued_line = 1;
-					extra_newlines = 0;
-				}
-			}
-			if (in_continued_line) {
-				/* Copy everything before the \ */
-				ralloc_strncat(&clean, shader, backslash - shader);
-=======
 	const char *backslash, *newline, *search_start;
 	int collapsed_newlines = 0;
 
@@ -131,7 +99,6 @@
 					       newline - shader + 1);
 				while (collapsed_newlines--)
 					ralloc_strcat(&clean, "\n");
->>>>>>> 1658efc4
 				shader = newline + 1;
 				search_start = shader;
 			}
@@ -167,11 +134,7 @@
 
 int
 glcpp_preprocess(void *ralloc_ctx, const char **shader, char **info_log,
-<<<<<<< HEAD
-	   const struct gl_extensions *extensions, int api)
-=======
 	   const struct gl_extensions *extensions, struct gl_context *gl_ctx)
->>>>>>> 1658efc4
 {
 	int errors;
 	glcpp_parser_t *parser = glcpp_parser_create (extensions, gl_ctx->API);
