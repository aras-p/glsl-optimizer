--- conflicted
+++ resolved
@@ -77,17 +77,10 @@
    } for_rest_statement;
 }
 
-<<<<<<< HEAD
-%token ATTRIBUTE CONST_TOK BOOL_T FLOAT_T INT_T UINT_T
-%token BREAK CONTINUE DO ELSE FOR IF DISCARD RETURN SWITCH CASE DEFAULT
-%token BVEC2 BVEC3 BVEC4 IVEC2 IVEC3 IVEC4 UVEC2 UVEC3 UVEC4 VEC2 VEC3 VEC4
-%token MAT2_T MAT3 MAT4 CENTROID IN_T OUT_T INOUT UNIFORM VARYING
-=======
 %token ATTRIBUTE CONST_TOK BOOL_TOK FLOAT_TOK INT_TOK UINT_TOK
 %token BREAK CONTINUE DO ELSE FOR IF DISCARD RETURN SWITCH CASE DEFAULT
 %token BVEC2 BVEC3 BVEC4 IVEC2 IVEC3 IVEC4 UVEC2 UVEC3 UVEC4 VEC2 VEC3 VEC4
 %token CENTROID IN_TOK OUT_TOK INOUT_TOK UNIFORM VARYING
->>>>>>> 83baa8a6
 %token NOPERSPECTIVE FLAT SMOOTH
 %token MAT2X2 MAT2X3 MAT2X4
 %token MAT3X2 MAT3X3 MAT3X4
@@ -97,11 +90,7 @@
 %token SAMPLER2DARRAYSHADOW ISAMPLER1D ISAMPLER2D ISAMPLER3D ISAMPLERCUBE
 %token ISAMPLER1DARRAY ISAMPLER2DARRAY USAMPLER1D USAMPLER2D USAMPLER3D
 %token USAMPLERCUBE USAMPLER1DARRAY USAMPLER2DARRAY
-<<<<<<< HEAD
-%token STRUCT VOID_T WHILE
-=======
 %token STRUCT VOID_TOK WHILE
->>>>>>> 83baa8a6
 %token <identifier> IDENTIFIER
 %token <real> FLOATCONSTANT
 %token <n> INTCONSTANT UINTCONSTANT BOOLCONSTANT
@@ -114,18 +103,14 @@
 %token INVARIANT
 %token LOWP MEDIUMP HIGHP SUPERP PRECISION
 
-%token VERSION EXTENSION LINE PRAGMA COLON EOL INTERFACE OUTPUT_T
+%token VERSION EXTENSION LINE PRAGMA COLON EOL INTERFACE OUTPUT
 %token LAYOUT_TOK
 
    /* Reserved words that are not actually used in the grammar.
     */
 %token ASM CLASS UNION ENUM TYPEDEF TEMPLATE THIS PACKED_TOK GOTO
 %token INLINE_TOK NOINLINE VOLATILE PUBLIC_TOK STATIC EXTERN EXTERNAL
-<<<<<<< HEAD
-%token LONG_T SHORT_T DOUBLE_T HALF FIXED_T UNSIGNED INPUT_T OUPTUT
-=======
 %token LONG_TOK SHORT_TOK DOUBLE_TOK HALF FIXED_TOK UNSIGNED INPUT_TOK OUPTUT
->>>>>>> 83baa8a6
 %token HVEC2 HVEC3 HVEC4 DVEC2 DVEC3 DVEC4 FVEC2 FVEC3 FVEC4
 %token SAMPLER2DRECT SAMPLER3DRECT SAMPLER2DRECTSHADOW
 %token SIZEOF CAST NAMESPACE USING
@@ -385,11 +370,7 @@
 	;
 
 function_call_header_no_parameters:
-<<<<<<< HEAD
-	function_call_header VOID_T
-=======
 	function_call_header VOID_TOK
->>>>>>> 83baa8a6
 	| function_call_header
 	;
 
@@ -802,15 +783,9 @@
 
 parameter_qualifier:
 	/* empty */	{ $$.i = 0; }
-<<<<<<< HEAD
-	| IN_T		{ $$.i = 0; $$.q.in = 1; }
-	| OUT_T		{ $$.i = 0; $$.q.out = 1; }
-	| INOUT		{ $$.i = 0; $$.q.in = 1; $$.q.out = 1; }
-=======
 	| IN_TOK	{ $$.i = 0; $$.q.in = 1; }
 	| OUT_TOK	{ $$.i = 0; $$.q.out = 1; }
 	| INOUT_TOK	{ $$.i = 0; $$.q.in = 1; $$.q.out = 1; }
->>>>>>> 83baa8a6
 	;
 
 parameter_type_specifier:
@@ -1055,17 +1030,10 @@
 	| ATTRIBUTE 		{ $$.i = 0; $$.q.attribute = 1; }
 	| opt_layout_qualifier VARYING	{ $$.i = $1.i; $$.q.varying = 1; }
 	| CENTROID VARYING	{ $$.i = 0; $$.q.centroid = 1; $$.q.varying = 1; }
-<<<<<<< HEAD
-	| opt_layout_qualifier IN_T	{ $$.i = 0; $$.q.in = 1; }
-	| OUT_T			{ $$.i = 0; $$.q.out = 1; }
-	| CENTROID IN_T		{ $$.i = 0; $$.q.centroid = 1; $$.q.in = 1; }
-	| CENTROID OUT_T	{ $$.i = 0; $$.q.centroid = 1; $$.q.out = 1; }
-=======
 	| opt_layout_qualifier IN_TOK	{ $$.i = 0; $$.q.in = 1; }
 	| OUT_TOK		{ $$.i = 0; $$.q.out = 1; }
 	| CENTROID IN_TOK	{ $$.i = 0; $$.q.centroid = 1; $$.q.in = 1; }
 	| CENTROID OUT_TOK	{ $$.i = 0; $$.q.centroid = 1; $$.q.out = 1; }
->>>>>>> 83baa8a6
 	| UNIFORM		{ $$.i = 0; $$.q.uniform = 1; }
 	;
 
@@ -1116,19 +1084,11 @@
 	;
 
 basic_type_specifier_nonarray:
-<<<<<<< HEAD
-	VOID_T			{ $$ = ast_void; }
-	| FLOAT_T		{ $$ = ast_float; }
-	| INT_T			{ $$ = ast_int; }
-	| UINT_T		{ $$ = ast_uint; }
-	| BOOL_T		{ $$ = ast_bool; }
-=======
 	VOID_TOK		{ $$ = ast_void; }
 	| FLOAT_TOK		{ $$ = ast_float; }
 	| INT_TOK		{ $$ = ast_int; }
 	| UINT_TOK		{ $$ = ast_uint; }
 	| BOOL_TOK		{ $$ = ast_bool; }
->>>>>>> 83baa8a6
 	| VEC2			{ $$ = ast_vec2; }
 	| VEC3			{ $$ = ast_vec3; }
 	| VEC4			{ $$ = ast_vec4; }
@@ -1141,12 +1101,6 @@
 	| UVEC2			{ $$ = ast_uvec2; }
 	| UVEC3			{ $$ = ast_uvec3; }
 	| UVEC4			{ $$ = ast_uvec4; }
-<<<<<<< HEAD
-	| MAT2_T		{ $$ = ast_mat2; }
-	| MAT3			{ $$ = ast_mat3; }
-	| MAT4			{ $$ = ast_mat4; }
-=======
->>>>>>> 83baa8a6
 	| MAT2X2		{ $$ = ast_mat2; }
 	| MAT2X3		{ $$ = ast_mat2x3; }
 	| MAT2X4		{ $$ = ast_mat2x4; }
