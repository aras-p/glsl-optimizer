--- conflicted
+++ resolved
@@ -131,12 +131,8 @@
    if (!possibly_null_equals(coordinate, other->coordinate, ignore))
       return false;
 
-<<<<<<< HEAD
 #if 0 // Note: glsl optimizer removed projector & shadow_comparitor fields
-   if (!possibly_null_equals(projector, other->projector))
-=======
    if (!possibly_null_equals(projector, other->projector, ignore))
->>>>>>> e5e41207
       return false;
 
    if (!possibly_null_equals(shadow_comparitor, other->shadow_comparitor, ignore))
