--- conflicted
+++ resolved
@@ -64,7 +64,15 @@
 ir_visitor_status
 ir_hierarchical_visitor::visit(ir_loop_jump *ir)
 {
-<<<<<<< HEAD
+   if (this->callback_enter != NULL)
+      this->callback_enter(ir, this->data_enter);
+
+   return visit_continue;
+}
+
+ir_visitor_status
+ir_hierarchical_visitor::visit(ir_precision_statement *ir)
+{
    if (this->callback != NULL)
       this->callback(ir, this->data);
 
@@ -72,7 +80,7 @@
 }
 
 ir_visitor_status
-ir_hierarchical_visitor::visit(ir_precision_statement *ir)
+ir_hierarchical_visitor::visit(ir_typedecl_statement *ir)
 {
    if (this->callback != NULL)
       this->callback(ir, this->data);
@@ -81,7 +89,7 @@
 }
 
 ir_visitor_status
-ir_hierarchical_visitor::visit(ir_typedecl_statement *ir)
+ir_hierarchical_visitor::visit(ir_emit_vertex *ir)
 {
    if (this->callback != NULL)
       this->callback(ir, this->data);
@@ -90,23 +98,10 @@
 }
 
 ir_visitor_status
-ir_hierarchical_visitor::visit(ir_emit_vertex *ir)
+ir_hierarchical_visitor::visit(ir_end_primitive *ir)
 {
    if (this->callback != NULL)
       this->callback(ir, this->data);
-
-   return visit_continue;
-}
-
-ir_visitor_status
-ir_hierarchical_visitor::visit(ir_end_primitive *ir)
-{
-   if (this->callback != NULL)
-      this->callback(ir, this->data);
-=======
-   if (this->callback_enter != NULL)
-      this->callback_enter(ir, this->data_enter);
->>>>>>> 5480d6b1
 
    return visit_continue;
 }
