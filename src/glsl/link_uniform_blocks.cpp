--- conflicted
+++ resolved
@@ -94,15 +94,10 @@
          v->IndexName = v->Name;
       }
 
-<<<<<<< HEAD
-      unsigned alignment = type->std140_base_alignment(!!v->RowMajor);
+      const unsigned alignment = record_type
+	 ? record_type->std140_base_alignment(!!v->RowMajor)
+	 : type->std140_base_alignment(!!v->RowMajor);
       unsigned size = type->std140_size(!!v->RowMajor);
-=======
-      const unsigned alignment = record_type
-	 ? record_type->std140_base_alignment(v->RowMajor)
-	 : type->std140_base_alignment(v->RowMajor);
-      unsigned size = type->std140_size(v->RowMajor);
->>>>>>> 74be77a9
 
       this->offset = glsl_align(this->offset, alignment);
       v->Offset = this->offset;
